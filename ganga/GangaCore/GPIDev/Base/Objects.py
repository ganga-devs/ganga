##########################################################################
# Ganga Project. http://cern.ch/ganga
#
# $Id: Objects.py,v 1.5.2.10 2009-07-24 13:35:53 ebke Exp $
##########################################################################
# NOTE: Make sure that _data and __dict__ of any GangaObject are only referenced
# here - this is necessary for write locking and lazy loading!

from functools import partial
import inspect
import abc
import threading
import _thread
from contextlib import contextmanager
import functools

from GangaCore.Utility.logging import getLogger

from copy import deepcopy, copy
from inspect import isclass

from GangaCore.GPIDev.Schema import Schema, Item, ComponentItem, SharedItem

from GangaCore.Core.exceptions import GangaValueError, GangaException

from GangaCore.Utility.Plugin import allPlugins

from GangaCore.Utility.Profiling import cpu_profiler, mem_profiler, call_counter

def _getName(obj):
    """ Return the name of an object based on what we prioritise 
    Name is defined as the first in the list of:
    obj._name, obj.__name__, obj.__class__.__name__ or str(obj)
    Args:
        obj (unknown):
    """
    try:
        return obj._name
    except AttributeError:
        try:
            return obj.__name__
        except AttributeError:
            try:
                return obj.__class__.__name__
            except AttributeError:
                return str(obj)

logger = getLogger()

do_not_copy = ['_index_cache_dict', '_parent', '_registry', '_data_dict', '_lock', '_proxyObject']

def synchronised(f):
    """
    This decorator must be attached to a method on a ``Node`` subclass
    It uses the object's lock to make sure that the object is held for the duration of the decorated function
    Args:
        f (function): This is the function which we want to wrap
    """
    @functools.wraps(f)
    def sync_decorated(self, *args, **kwargs):
        with self.const_lock:
            return f(self, *args, **kwargs)

    return sync_decorated


class Node(object, metaclass=abc.ABCMeta):
    """
    The Node class is the code of the Ganga heirachy. It allows objects to keep
    track of their parent, whether they're dirty and take part in the visitor
    pattern.

    It also provides access to tree-aware read/write locks to provide
    thread-safe usage.
    """
    __slots__ = ('_parent', '_lock', '_dirty')

    def __init__(self, parent=None):
        super(Node, self).__init__()
        self._parent = parent
        self._lock = threading.RLock()  # Don't write from out of thread when modifying an object
        self._dirty = False  # dirty flag is true if the object has been modified locally and its contents is out-of-sync with its repository

    def __deepcopy__(self, memo=None):
        cls = self.__class__
        obj = cls()
        this_dict = copy(self.__dict__)
        for elem, val in this_dict.items():
            if elem not in do_not_copy:
                this_dict[elem] = deepcopy(val, memo)

        obj.__dict__ = this_dict
        if self._getParent() is not None:
            obj._setParent(self._getParent())
        return obj

    def _getParent(self):
        """
        This gets the parent object defined for this Node
        """
        # type: () -> Node
        return self._parent

    @synchronised  # This will lock the _current_ (soon to be _old_) root object
    def _setParent(self, parent):
        """
        This sets the parent of this Node to be a new object
        Args:
            parent (GangaObject): This is the GangaObject to be taken as the objects new parent
        """
        # type: (Node) -> None
        if parent is None:
            setattr(self, '_parent', parent)
        else:
            with parent.const_lock: # This will lock the _new_ root object
                setattr(self, '_parent', parent)
            # Finally the new and then old root objects will be unlocked

    @property
    @contextmanager
    def const_lock(self):
        """
        This is a context manager which acquires the const write lock on the
        object's root object.

        This lock acquires exclusive access over an object tree to prevent it
        from changing. Reading schema attributes on the object is still allowed
        but changing them is not. Only one thread can hold this lock at once.
        """
        root = self._getRoot()
        with root._lock:
            yield

    def _getRoot(self, cond=None):
        # type: () -> Node
        """
        get the root of the object tree
        if parent does not exist then the root is the 'self' object
        cond is an optional function which may cut the search path: when it
        returns True, then the parent is returned as root
        """

        self_parent = self._getParent()
        if self_parent is None:
            return self
        obj = self_parent

        if cond is None:
            while True:
                parent = obj._getParent()
                if parent is not None:
                    obj = parent
                else:
                    break
                return obj
        else:
                                                    
            if cond(obj):
                return obj
                                                                                  
            escape = False
            while True:
                parent = obj._getObject()
                if parent is None or cond(obj):
                    break
                obj = parent
            return obj

        if cond is None:
            while obj._getParent() is not None:
                obj = obj._getParent()
            return obj
        else:

            if cond(obj):
                return obj

            while obj._getParent() is not None:
                if cond(obj):
                    break
                obj = obj._getParent()
            return obj

    # accept a visitor pattern
    @abc.abstractmethod
    def accept(self, visitor):
        """
        This can probably be removed if it doesn't do anything, only GangaObjet should inherit from Node
        """
        pass

    # mark object as "dirty" and inform the registry about it
    # the registry is always associated with the root object
    def _setDirty(self):
        """ Set the dirty flag all the way up to the parent"""
        self._dirty = True
        parent = self._getParent()
        if parent is not None:
            parent._setDirty()

    def _setFlushed(self):
        """
        This returns whether this object has been marked as dirty or not
        """
        self._dirty = False

    def printTree(self, f=None, sel=''):
        """
        This method will print a full tree which contains a full description of the class which of interest
        Args:
            f (stream): file-like output stream
            sel (str): Selection to display 
        """
        from GangaCore.GPIDev.Base.VPrinter import VPrinter
        self.accept(VPrinter(f, sel))

    def printSummaryTree(self, level=0, verbosity_level=0, whitespace_marker='', out=None, selection='', interactive=False):
        """If this method is overridden, the following should be noted:

        Args:
            level (int): the hierachy level we are currently at in the object tree.
            verbosity_level (int): How verbose the print should be. Currently this is always 0.
            whitespace_marker (str): If printing on multiple lines, this allows the default indentation to be replicated.
                               The first line should never use this, as the substitution is 'name = %s' % printSummaryTree()
            out (stream): An output stream to print to. The last line of output should be printed without a newline.'
            selection (str): See VPrinter for an explaintion of this.
            interactive (bool): Is this being printed to the interactive prompt
        """
        from GangaCore.GPIDev.Base.VPrinter import VSummaryPrinter
        self.accept(VSummaryPrinter(level, verbosity_level, whitespace_marker, out, selection, interactive))

    @abc.abstractmethod
    def __eq__(self, node):
        """
        This can probably be removed if it doesn't do anything, only GangaObjet should inherit from Node
        """
        pass

    def __ne__(self, node):
        """
        This can probably be removed if it doesn't do anything, only GangaObjet should inherit from Node
        """
        return not self.__eq__(node)

##########################################################################


def synchronised_get_descriptor(get_function):
    """
    This decorator should only be used on ``__get__`` method of the ``Descriptor``.
    Args:
        get_function (function): Function we intend to wrap with the soft/read lock
    """
    @functools.wraps(get_function)
    def get_decorator(self, obj, type_or_value):
        if obj is None:
            return get_function(self, obj, type_or_value)

        with obj._getRoot()._lock:
            return get_function(self, obj, type_or_value)

    return get_decorator


def synchronised_set_descriptor(set_function):
    """
    This decorator should only be used on ``__set__`` method of the ``Descriptor``.
    Args:
        set_function (function): Function we intend to wrap with the hard/write lock
    """
    def set_decorator(self, obj, type_or_value):
        root_obj = obj._getRoot()
        if obj is None:
            return set_function(self, obj, type_or_value, root_obj)

        with root_obj._lock:
            return set_function(self, obj, type_or_value)

    return set_decorator


class Descriptor(object):

    """
    This is the Descriptor class used to deal with object assignment ot attribtues of the GangaObject.
    This class handles the lazy-loading of an object from disk when needed to return a value stored in the Registry
    This class also handles thread-locking of a class including both the getter and setter methods to ensure object consistency
    """

    __slots__ = ('_name', '_item', '_checkset_name', '_filter_name', '_getter_name', '_checkset_name')

    def __init__(self, name, item):
        """
        Lets build a descriptor for this item with this name
        Args:
            name (str): Name of the attribute being wrapped
            item (Item): The Schema entry describing this attribute (Not currently used atm)
        """
        super(Descriptor, self).__init__()

        self._name = name
        self._item = item
        self._checkset_name = None
        self._filter_name = None

        self._getter_name = item['getter']
        self._checkset_name = item['checkset']
        self._filter_name = item['filter']

    @staticmethod
    def _bind_method(obj, name):
        """
        Method which returns the value for a given attribute of a name
        Args:
            name (str): This is the name of the attribute of interest
        """
        if name is None:
            return None
        return getattr(obj, name)

    def _check_getter(self):
        """
        This attribute checks to see if a getter has been assigned to an attribute or not to avoid it's assignment
        """
        if self._getter_name:
            raise AttributeError('cannot modify or delete "%s" property (declared as "getter")' % _getName(self))

    @synchronised_get_descriptor
    def __get__(self, obj, cls):
        """
        Get method of Descriptor
        This wraps the object in question with a read-lock which ensures object onsistency across multiple threads
        Args:
            obj (GangaObject): This is the object which controls the attribute of interest
            cls (class): This is the class of the Ganga Object which is being called
        """
        name = _getName(self)

        # If obj is None then the getter was called on the class so return the Item
        if obj is None:
            return cls._schema[name]

        if self._getter_name:
            # Fixme set the parent of Node objects?!?!
            return self._bind_method(obj, self._getter_name)()

        # First we want to try to get the information without prompting a load from disk

        # ._data takes priority ALWAYS over ._index_cache
        # This access should not cause the object to be loaded
        obj_data = obj._data
        try:
            return obj_data[name]
        except KeyError:
            pass

        # Then try to get it from the index cache
        obj_index = obj._index_cache
        try:
            return obj_index[name]
        except KeyError:
            pass

        # Since we couldn't find the information in the cache, we will need to fully load the object
        obj._loadObject()

        # Do we have the attribute now?
        try:
            return obj._data[name]
        except KeyError:
            pass

        # Last option: get the default value from the schema
        if obj._schema.hasItem(name):
            return obj._schema.getDefaultValue(name)

        raise AttributeError('Could not find attribute {0} in {1}'.format(name, obj))

    @staticmethod
    def cloneObject(v, obj, name):
        """
        Clone v using knowledge of the obj the attr is being set on and the name of self is the attribute name
        return a new instance of v equal to v
        Args:
            v (unknown): This is the object we want to clone
            obj (GangaObject): This is the parent object of the attribute
            name (str): This is the name of the attribute we want to assign the value of v to
        """
        item = obj._schema[name]

        if v is None:
            if item.hasProperty('category'):
                assertion = item['optional'] and (item['category'] != 'internal')
            else:
                assertion = item['optional']
            #assert(assertion)
            if assertion is False:
                logger.warning("Item: '%s'. of class type: '%s'. Has a Default value of 'None' but is NOT optional!!!" % (name, type(obj)))
                logger.warning("Please contact the developers and make sure this is updated!")
            return None
        elif isinstance(v, str):
            return str(v)
        elif isinstance(v, int):
            return int(v)
        elif isinstance(v, dict):
            new_dict = {}
            for key, item in v.items():
                new_dict[key] = Descriptor.cloneObject(item, obj, name)
            return new_dict
        else:
            if not isinstance(v, Node) and isinstance(v, (list, tuple)):
                try:
                    # must import here as will fail at the top
                    from GangaCore.GPIDev.Lib.GangaList.GangaList import GangaList
                    new_v = GangaList()
                except ImportError:
                    new_v = []
                for elem in v:
                    new_v.append(Descriptor.cloneObject(elem, obj, name))
                #return new_v
            elif not isinstance(v, Node):
                if isclass(v):
                    new_v = v()
                else:
                    new_v = v
                if not isinstance(new_v, Node):
                    logger.error("v: %s" % v)
                    raise GangaException("Error: found Object: %s of type: %s expected an object inheriting from Node!" % (v, type(v)))
                else:
                    new_v = Descriptor.cloneNodeObject(new_v, obj, name)
            else:
                new_v = Descriptor.cloneNodeObject(v, obj, name)

            return new_v

    @staticmethod
    def cloneNodeObject(v, obj, name):
        """This copies objects inherited from Node class
        This is a call to deepcopy after testing to see if the object can be copied to the attribute
        Args:
            v (GangaObject): This is the value which we want to copy from
            obj (GangaObject): This is the object which controls the attribute we want to assign
            name (str): This is th name of the attribute which we're setting
        """

        item = obj._schema[name]
        if isinstance(v, GangaList):
            categories = v.getCategory()
            len_cat = len(categories)
            if (len_cat > 1) or ((len_cat == 1) and (categories[0] != item['category'])) and item['category'] != 'internal':
                # we pass on empty lists, as the catagory is yet to be defined
                from GangaCore.GPIDev.Base.Proxy import GangaAttributeError
                raise GangaAttributeError('%s: attempt to assign a list containing incompatible objects %s to the property in category "%s"' % (name, _getName(v), item['category']))
        else:
            if v._category not in [item['category'], 'internal'] and item['category'] != 'internal':
                from GangaCore.GPIDev.Base.Proxy import GangaAttributeError
                raise GangaAttributeError('%s: attempt to assign an incompatible object %s to the property in category "%s found cat: %s"' % (name, _getName(v), item['category'], v._category))

        v_copy = deepcopy(v)

        return v_copy

    @synchronised_set_descriptor
    def __set__(self, obj, val, root_obj=None):
        """
        Set method
        This wraps the given object with a lock preventing both read+write until this transaction is complete for consistency
        Args:
            self: attribute being changed or GangaCore.GPIDev.Base.Objects.Descriptor in which case _getName(self) gives the name of the attribute being changed
            obj (GanagObject): parent class which 'owns' the attribute
            val (unknown): value of the attribute which we're about to set
            root_obj (GangaObject): a pointer to the root object of obj
        """

        _set_name = _getName(self)

        if isinstance(val, str):
            if val:
                from GangaCore.GPIDev.Base.Proxy import stripProxy, runtimeEvalString
                val = stripProxy(runtimeEvalString(obj, _set_name, val))

        if hasattr(obj, '_checkset_name'):
            checkSet = self._bind_method(obj, self._checkset_name)
            if checkSet is not None:
                checkSet(val)

        if hasattr(obj, '_filter_name'):
            this_filter = self._bind_method(obj, self._filter_name)
            if this_filter:
                val = this_filter(val)

        self._check_getter()

        # make sure we have the session lock
        obj._getSessionLock(root_obj)

        # make sure the object is loaded if it's attached to a registry
        obj._loadObject()

        basic=False
        for i in [int, str, bool, type]:
            if isinstance(val, i):
                new_value = deepcopy(val)
                basic=True
                break
        if not basic:
            new_value = Descriptor.cleanValue(obj, val, _set_name)

        obj.setSchemaAttribute(_set_name, new_value)

        obj._setDirty()

    @staticmethod
    def cleanValue(obj, val, name):
        """
        This returns a new instance of the value which has been correctly copied if needed so we can assign it to the attribute of the class
        Args:
            obj (GangaObject): This is the parent object of the attribute which is being set
            val (unknown): This is the value we want to assign to the attribute
            name (str): This is the name of the attribute which we're changing
        """

        item = obj._schema[name]

        ## If the item has been defined as a sequence great, let's continue!
        if item['sequence']:
            # These objects are lists
            _preparable = True if item['preparable'] else False
            if val is None:
                new_val = None
            elif len(val) == 0:
                new_val = GangaList()
            else:
                if isinstance(item, ComponentItem):
                    new_val = makeGangaList(val, Descriptor.cloneListOrObject, obj, _preparable, (name, obj))
                else:
                    new_val = makeGangaList(val, None, obj, _preparable)
        else:
            ## Else we need to work out what we've got.
            if isinstance(item, ComponentItem):
                if isinstance(val, (list, tuple, GangaList)):
                    ## Can't have a GangaList inside a GangaList easily so lets not
                    if isinstance(obj, GangaList):
                        new_val = []
                    else:
                        new_val = GangaList()
                    # Still don't know if val list of object here
                    Descriptor.createNewList(new_val, val, Descriptor.cloneListOrObject, (name, obj))
                else:
                    # Still don't know if val list of object here
                    new_val = Descriptor.cloneListOrObject(val, (name, obj))
            else:
                new_val = val
                pass

        if isinstance(new_val, Node) and new_val._getParent() is not obj:
            new_val._setParent(obj)

        return new_val

    @staticmethod
    def cloneListOrObject(v, extra_args):
        """
        This clones the value v by determining if the value of v is a list or not.
        If v is a list then a new list is returned with elements copied via cloneObject
        if v is not a list then a new instance of the list is copied via cloneObject
        Args:
            v (unknown): Object we want a new copy of
            extra_args (tuple): Contains the name of the attribute being copied and the object which owns the object being copied
        """

        name=extra_args[0]
        obj=extra_args[1]
        if isinstance(v, (list, tuple, GangaList)):
            new_v = GangaList()
            for elem in v:
                new_v.append(Descriptor.cloneObject(elem, obj, name))
            return new_v
        else:
            return Descriptor.cloneObject(v, obj, name)

    def __delete__(self, obj):
        """
        Delete an attribute from the Descriptor(?) and Node
        Args:
            obj (GangaObject): This is the object which wants to have an attribute removed from it
        """
        del obj._data[_getName(self)]

    @staticmethod
    def createNewList(_final_list, _input_elements, action=None, extra_args=None):
        """ Create a new list object which contains the old object with a possible action parsing the elements before they're added
        Args:
            _final_list (list): The list object which is to have the new elements appended to it
            _input_elements (list): This is a list of the objects which are to be used to create new objects in _final_list
            action (function): A function which is to be called to create new objects for a list
            extra_args (tuple): Contains the name of the attribute being copied and the object which owns the object being copied
        """

        if extra_args:
            new_action = partial(action, extra_args=extra_args)

        if action is not None:
            for element in _input_elements:
                if extra_args:
                    _final_list.append(new_action(element))
                else:
                    _final_list.append(action(element))
        else:
            for element in _input_elements:
                _final_list.append(element)


class ObjectMetaclass(abc.ABCMeta):
    """
    This is a MetaClass...
    TODO explain what this does"""

    __slots__ = list()

    def __init__(cls, name, bases, this_dict):
        """
        Init method for a class of name, name
        TODO, explain what bases and this_dict are used for
        """

        super(ObjectMetaclass, cls).__init__(name, bases, this_dict)

        # all Ganga classes must have (even empty) schema
        if cls._schema is None:
            cls._schema = Schema(None, None)

        this_schema = cls._schema

        # This reduces the memory footprint
        # TODO explore migrating the _data_dict object to a non-dictionary type as it's a fixed size and we can potentially save big here!
        # Adding the __dict__ here is an acknowledgement that we don't control all Ganga classes higher up.
        cls.__slots__ = ('_index_cache_dict', '_registry', '_data_dict', '__dict__', '_proxyObject')

        # Add all class members of type `Schema.Item` to the _schema object
        # TODO: We _could_ add base class's Items here by going through `bases` as well.
        # We can't just yet because at this point the base class' Item has been overwritten with a Descriptor
        for member_name, member in this_dict.items():
            if isinstance(member, Item):
                this_schema.datadict[member_name] = member

        # sanity checks for schema...
        if '_schema' not in this_dict:
            s = "Class %s must _schema (it cannot be silently inherited)" % (name,)
            logger.error(s)
            raise GangaValueError(s)

        attrs_to_add = [ attr for attr, item in this_schema.allItems()]

        if hasattr(cls, '_additional_slots'):
            attrs_to_add += [_ for _ in cls._additional_slots]

        cls.__slots__ = ('_index_cache_dict', '_registry', '_data_dict', '__dict__', '_proxyObject') + tuple(attrs_to_add)

        # If a class has not specified a '_name' then default to using the class '__name__'
        if not cls.__dict__.get('_name'):
            cls._name = name

        if this_schema._pluginclass is not None:
            logger.warning('Possible schema clash in class %s between %s and %s', name, _getName(cls), _getName(this_schema._pluginclass))

        # export visible properties... do not export hidden properties
        # This constructs one Descriptor for each attribute which can be set for this class
        for attr, item in this_schema.allItems():
            setattr(cls, attr, Descriptor(attr, item))

        # additional check of type
        # bugfix #40220: Ensure that default values satisfy the declared types
        # in the schema
        for attr, item in this_schema.simpleItems():
            if not item['getter']:
                item._check_type(item['defvalue'], '.'.join([name, attr]), False)

        # create reference in schema to the pluginclass
        this_schema._pluginclass = cls

        # if we've not even declared this we don't want to use it!
        if not cls._declared_property('hidden') or cls._declared_property('enable_plugin'):
            allPlugins.add(cls, cls._category, _getName(cls))

        # create a configuration unit for default values of object properties
        if not cls._declared_property('hidden') or cls._declared_property('enable_config'):
            this_schema.createDefaultConfig()


<<<<<<< HEAD
class GangaObject(Node, metaclass=ObjectMetaclass):
=======
@call_counter
@cpu_profiler
@mem_profiler
class GangaObject(Node):
    __metaclass__ = ObjectMetaclass # Change standard Python metaclass object
>>>>>>> f1448c88
    _schema = None  # obligatory, specified in the derived classes
    _category = None  # obligatory, specified in the derived classes
    _exportmethods = []  # optional, specified in the derived classes

    # by default classes are not hidden, config generation and plugin
    # registration is enabled
    # optional, specify in the class if you do not want to export it publicly
    # in GPI,
    _hidden = 1
    # the class will not be registered as a plugin unless _enable_plugin is defined
    # the test if the class is hidden is performed by x._declared_property('hidden')
    # which makes sure that _hidden must be *explicitly* declared, not
    # inherited

    # additional properties that may be set in derived classes which were declared as _hidden:
    #   _enable_plugin = 1 -> allow registration of _hidden classes in the allPlugins dictionary
    # _enable_config = 1 -> allow generation of [default_X] configuration
    # section with schema properties

    # This boolean is used to stop a GangaObject from populating it's ._data dict with
    # default entries as evaluated from the schema.
    # This is useful when reading many objects from disk as this wastes CPU as the entry is being overridden
    _should_init = True
    _should_load = False

    @classmethod
    def getNew(cls, should_load=False, should_init=False):
        """
        Returns a new instance of this class type without a populated Schema.
        This should be an object which has all of the core logic initialized correctly.
        Args:
            should_load (bool): Should the class __init__ method be called by this method or should we return the base object?
        """
        # Build an object of this type
        returnable = cls.__new__(cls, (), {})

        # We have implicit knowledge about whether we should attempt to load this object from disk
        setattr(returnable, '_should_load', should_load)

        Node.__init__(returnable)

        setattr(returnable, '_should_init', should_init)
        GangaObject.__init__(returnable)
        try:
            # Initialize the most derived class to get all of the goodness needed higher up.
            returnable.__class__.__init__(returnable)
        except:
            logger.debug("Broken init method for class: %s trying to proceed silently" % cls.__name__)
        setattr(returnable, '_should_init', False)

        # Return the newly initialized object
        return returnable

    # must be fully initialized
    def __init__(self):
        """
        Main GangaObject that many classes inherit from
        """
        super(GangaObject, self).__init__(None)

        self._index_cache_dict = {}
        self._registry = None
        self._data_dict = {}

        # Just a flag to prevent expensive double-declarations and to avoid this where needed
        if self._should_init:
            self.populate_from_schema()

    def populate_from_schema(self):
        """
        Populate the data dict from the schema defaults
        """
        self._data_dict = dict.fromkeys(self._schema.datadict)
        for attr, item in self._schema.allItems():
            ## If an object is hidden behind a getter method we can't assign a parent or defvalue so don't bother - rcurrie
            if item.getProperties()['getter'] is None:
                setattr(self, attr, self._schema.getDefaultValue(attr))

    @synchronised
    def accept(self, visitor):
        """
        This accepts a VPrinter or VStreamer class instance visitor which is used to display the contents of the object according the Schema
        Args:
            visitor (VPrinter, VStreamer): An instance which will produce a display of this contents of this object
        """

        if not hasattr(self, '_schema'):
            return
        elif self._schema is None:
            visitor.nodeBegin(self)
            visitor.nodeEnd(self)
            return

        visitor.nodeBegin(self)

        for (name, item) in self._schema.simpleItems():
            if item['visitable']:
                visitor.simpleAttribute(self, name, getattr(self, name), item['sequence'])

        for (name, item) in self._schema.sharedItems():
            if item['visitable']:
                visitor.sharedAttribute(self, name, getattr(self, name), item['sequence'])

        for (name, item) in self._schema.componentItems():
            if item['visitable']:
                visitor.componentAttribute(self, name, getattr(self, name), item['sequence'])

        visitor.nodeEnd(self)

    def copyFrom(self, srcobj, _ignore_atts=None):
        # type: (GangaObject, Optional[Sequence[str]]) -> None
        """
        copy all the properties recursively from the srcobj
        if schema of self and srcobj are not compatible raises a ValueError
        ON FAILURE LEAVES SELF IN INCONSISTENT STATE
        Args:
            srcobj (GangaObject): This is the ganga object which is to have it's contents from
            _ignore_atts (list): This is a list of attribute names which are to not be copied
        """

        if _ignore_atts is None:
            _ignore_atts = []
        _srcobj = srcobj
        # Check if this object is derived from the source object, then the copy
        # will not throw away information

        if not hasattr(_srcobj, '__class__') and not inspect.isclass(_srcobj.__class__):
            raise GangaValueError("Can't copyFrom a non-class object: %s isclass: %s" % (_srcobj, inspect.isclass(_srcobj)))

        if not isinstance(self, _srcobj.__class__) and not isinstance(_srcobj, self.__class__):
            raise GangaValueError("copyFrom: Cannot copy from %s to %s!" % (_getName(_srcobj), _getName(self)))

        if not hasattr(self, '_schema'):
            logger.debug("No Schema found for myself")
            return

        if self._schema is None and _srcobj._schema is None:
            logger.debug("Schema object for one of these classes is None!")
            return

        if _srcobj._schema is None:
            self._schema = None
            return

        self._actually_copyFrom(_srcobj, _ignore_atts)

        ## Fix some objects losing parent knowledge
        src_dict = srcobj.__dict__
        for key, val in src_dict.items():
            this_attr = getattr(srcobj, key)
            if isinstance(this_attr, Node) and key not in do_not_copy:
                #logger.debug("k: %s  Parent: %s" % (key, (srcobj)))
                if this_attr._getParent() is not srcobj:
                    this_attr._setParent(srcobj)

    def _actually_copyFrom(self, _srcobj, _ignore_atts):
        # type: (GangaObject, Optional[Sequence[str]]) -> None

        for name, item in self._schema.allItems():
            if name in _ignore_atts:
                continue

            #logger.debug("Copying: %s : %s" % (name, item))
            if name == 'application' and hasattr(_srcobj.application, 'is_prepared'):
                _app = _srcobj.application
                if _app.is_prepared not in [None, True]:
                    _app.incrementShareCounter(_app.is_prepared)

            if not self._schema.hasAttribute(name):
                #raise ValueError('copyFrom: incompatible schema: source=%s destination=%s'%(_getName(_srcobj), _getName(self)))
                if not hasattr(self, name):
                    setattr(self, name, self._schema.getDefaultValue(name))
                this_attr = getattr(self, name)
                if isinstance(this_attr, Node) and name not in do_not_copy:
                    if this_attr._getParent() is not self:
                        this_attr._setParent(self)
            elif not item['copyable']: ## Default of '1' instead of True...
                if not hasattr(self, name):
                    setattr(self, name, self._schema.getDefaultValue(name))
                this_attr = getattr(self, name)
                if isinstance(this_attr, Node) and name not in do_not_copy:
                    if this_attr._getParent() is not self:
                        this_attr._setParent(self)
            else:
                copy_obj = deepcopy(getattr(_srcobj, name))
                setattr(self, name, copy_obj)

    def __eq__(self, obj):
        """
        Compare this object to an other object obj
        Args:
            obj (unknown): Compare which self is to be compared to
        """
        if self is obj:
            return True

        if not isinstance(obj, type(self)):
            return False

        # Compare the schemas against each other
        if self._schema is None and obj._schema is None:
            return True  # If they're both `None`
        elif self._schema is None or obj._schema is None:
            return False  # If just one of them is `None`
        elif not self._schema.isEqual(obj._schema):
            return False  # Both have _schema but do not match

        # Check each schema item in turn and check for equality
        for (name, item) in self._schema.allItems():
            if item['comparable']:
                #logger.info("testing: %s::%s" % (_getName(self), name))
                if getattr(self, name) != getattr(obj, name):
                    #logger.info( "diff: %s::%s" % (_getName(self), name))
                    return False

        return True

    @property
    def _data(self):
        """
        This returns the internal data dictionary of this class
        This should be treated as strictly internal and shouldn't be modified outside of GangaCore.GPIDev.Base or GangaCore.Core.GangaRegistry
        """
        # type: () -> Dict[str, Any]
        return self._data_dict

    @_data.setter
    def _data(self, new_data):
        """
        Set the ._data attribute correctly for this object
        This should be treated as strictly internal and shouldn't be modified outside of GangaCore.GPIDev.Base or GangaCore.Core.GangaRegistry
        Args:
            new_data (dict): This is the external dictionary which is to be assigned to the internal dictionary
        """
        # type: (Dict[str, Any]) -> None
        for v in new_data.values():
            if isinstance(v, Node) and v._getParent() is not self:
                v._setParent(self)
        self._data_dict = new_data

    def setSchemaAttribute(self, attrib_name, attrib_value):
        # type: (str, Any) -> None
        """
        This sets the value of a schema attribute directly by circumventing the descriptor

        Args:
            attrib_name (str): the name of the schema attribute
            attrib_value (unknown): the value to set it to
        """
        self._data[attrib_name] = attrib_value
        if isinstance(attrib_value, Node) and attrib_value._getParent() is not self:
            self._data[attrib_name]._setParent(self)

    @property
    def _index_cache(self):
        """
        This returns the index cache.
        If this object has been fully loaded into memory and has a Registry assoicated with it it's created dynamically
        If this object isn't fully loaded or has no Registry associated with it the index_cache should be returned whatever it is
        """
        if self._fullyLoadedFromDisk():
            if self._getRegistry() is not None:
                # Fully loaded so lets regenerate this on the fly to avoid losing data
                return self._getRegistry().getIndexCache(self)
            else:
                # No registry therefore can't work out the Cache, probably empty, lets return that
                return self._index_cache_dict
        # Not in registry or not loaded, so can't re-generate if requested
        return self._index_cache_dict

    @_index_cache.setter
    def _index_cache(self, new_index_cache):
        """
        Set the index cache to have some new value which is defined externally.
        (This should __NEVER__ be done on live in-memory objects
        Args:
            new_inde_cache (dict): Dict of new entries for the new_index_cache
        """
        if self._fullyLoadedFromDisk():
            logger.debug("Warning: Setting IndexCache data on live object, please avoid!")
        self._index_cache_dict = new_index_cache

    def _fullyLoadedFromDisk(self):
        # type: () -> bool
        """This returns a boolean. and it's related to if self has_loaded in the Registry of this object"""
        if self._getRegistry() is not None:
            return self._getRegistry().has_loaded(self)
        return True

    @staticmethod
    def __incrementShareRef(obj, attr_name):
        """
        This increments the shareRef of the prep registry according to the attr_name.name
        Args:
            obj (GangaObject): This is the object which has the attr_name attribute
            attr_name (str): This is the name of the attribute which contains a SharedDir
        """
        shared_dir = getattr(obj, attr_name)

        if hasattr(shared_dir, 'name'):

            from GangaCore.Core.GangaRepository import getRegistry
            shareref = getRegistry("prep").getShareRef()

            logger.debug("Increasing shareref")
            shareref.increase(shared_dir)

    def __copy__(self):
        obj = self.getNew()
        # FIXME: this is different than for deepcopy... is this really correct?
        this_dict = copy(self.__dict__)
        for elem in this_dict.keys():
            if elem not in do_not_copy:
                this_dict[elem] = copy(this_dict[elem])
            else:
                this_dict[elem] = None
        obj._setParent(self._getParent())
        obj._index_cache = {}
        obj._registry = self._registry
        return obj

    # on the deepcopy reset all non-copyable properties as defined in the
    # schema
    def __deepcopy__(self, memo=None):
        """
        Perform a deep copy of the GangaObject class
        Args:
            memo (unknown): Used to track infinite loops etc in the deep-copy of objects
        """

        true_parent = self._getParent()

        self_copy = self.getNew()

        global do_not_copy
        if self._schema is not None:
            for name, item in self._schema.allItems():
                if not item['copyable'] or name in do_not_copy or not hasattr(self, name):
                    setattr(self_copy, name, self._schema.getDefaultValue(name))
                else:
                    setattr(self_copy, name, deepcopy(getattr(self, name)))

                this_attr = getattr(self_copy, name)
                if isinstance(this_attr, Node) and this_attr._getParent() is not self_copy:
                    this_attr._setParent(self_copy)

                if item.isA(SharedItem):
                    self.__incrementShareRef(self_copy, name)

        for k, v in self.__dict__.items():
            if k not in do_not_copy:
                try:
                    self_copy.__dict__[k] = deepcopy(v)
                except:
                    self_copy.__dict__[k] = v

        if true_parent is not None:
            if self._getParent() is not true_parent:
                self._setParent(true_parent)
            if self_copy._getParent() is not true_parent:
                self_copy._setParent(true_parent)
        setattr(self_copy, '_registry', self._registry)
        return self_copy

    def clone(self):
        """Clone self and return a properly initialized object"""
        return deepcopy(self)

    def _getIOTimeOut(self):
        """
        Get the DiskIOTimeout or 5 if this is not defined in the config
        """
        from GangaCore.Utility.Config.Config import getConfig, ConfigError
        try:
            _timeOut = getConfig('Configuration')['DiskIOTimeout']
        except ConfigError as err:
            _timeOut = 5. # 5sec hardcoded default
        return _timeOut

    def _getSessionLock(self, root=None):
        """Acquires the session lock on this object"""
        if root:
            r=root
        else:
            r = self._getRoot()
        reg = r._registry
        if reg is not None:
            reg._acquire_session_lock(r)

    def _releaseSessionLockAndFlush(self):
        """ Releases the session lock for this object
        Please use only if the object is expected to be used by other sessions"""
        r = self._getRoot()
        reg = r._registry
        if reg is not None:
            reg._release_session_lock_and_flush(r)

    def _loadObject(self):
        """If there's an attached registry then ask it to load this object"""
        if self._should_load and self._registry is not None:
            self._registry._load(self)
            self._should_load = False

    # define when the object is read-only (for example a job is read-only in
    # the states other than new)
    def _readonly(self):
        """
        Returns a 1 or 0 depending on if this object is read-only
        TODO: make this True/False
        """
        r = self._getRoot()
        # is object a root for itself? check needed otherwise infinite
        # recursion
        if r is None or r is self:
            return 0
        else:
            return r._readonly()

    def _setRegistry(self, registry):
        """
        Set the Registry of the GangaObject which will manage it. This can only
        set the registry *to* or *from* None and never from one registry to
        another.
        Args:
            registry (GangaRegistry): This is a Ganga Registry object
        """
        assert self._getParent() is None, 'Can only set the registry of a root object'
        if registry is None or self._registry is None:
            self._registry = registry
        elif registry is not self._registry:
            raise RuntimeError('Cannot set registry of {0} to {1} if one is already set ({2}).'.format(type(self), registry, self._registry))

    # get the registry for the object by getting the registry associated with
    # the root object (if any)
    def _getRegistry(self):
        """
        Get the registry which is managing this GangaObject
        The registry is only managing a root object so it gets this first
        """
        return self._getRoot()._registry

    def _getRegistryID(self):
        """
        Get the ID of self within a Registry
        This is normally the .id of an object itself but there is no need for it to be implemented this way
        """
        try:
            return self._registry.find(self)
        except AttributeError as err:
            logger.debug("_getRegistryID Exception: %s" % err)
            return None

    def _setFlushed(self, auto_load_deps=True):
        """
        Un-Set the dirty flag all of the way down the schema.
        Args:
            auto_load_deps (bool): Should we attempt to get objects which may be unloaded and load them via the schema?
        """
        if self._schema and auto_load_deps:
            for k in self._schema.allItemNames():
                this_attr = getattr(self, k)
                if isinstance(this_attr, Node):
                    if not this_attr._dirty:
                        continue
                else:
                    continue
                ## Avoid attributes the likes of job.master which crawl back up the tree
                k_props = self._schema[k].getProperties()
                if not k_props['visitable'] or k_props['transient']:
                    continue
                if isinstance(this_attr, Node) and this_attr._dirty:
                    this_attr._setFlushed()
        super(GangaObject, self)._setFlushed()

    # post __init__ hook automatically called by GPI Proxy __init__
    def _auto__init__(self):
        """
        This is called when an object is constructed from infront of the Proxy automatically, or manually when mimicing the behavior of the IPython prompt
        default behavior is to do nothing
        """
        pass

    # return True if _name attribute was explicitly defined in the class
    # this means that implicit (inherited) _name attribute has no effect in the derived class
    # example: cls._declared_property('hidden') => True if there is class
    # attribute _hidden explicitly declared
    @classmethod
    def _declared_property(cls, name):
        return '_' + name in cls.__dict__

    # get the job object associated with self or raise an assertion error
    # the FIRST PARENT Job is returned...
    # this method is for convenience and may well be moved to some subclass
    def getJobObject(self):
        """
        Return the parent Job which manages this object or throw an AssertionError is non exists
        Unknown: Why is this a GangaObject method and not a Node method?
        """
        from GangaCore.GPIDev.Lib.Job import Job
        if self._getParent() is not None:
            r = self._getRoot(cond=lambda o: isinstance(o, Job))
            if not isinstance(r, Job):
                raise AssertionError('No Job associated with object instead root=\'%s\' for \'%s\'' % (repr(r), type(r)))
            return r
        elif isinstance(self, Job):
            return self
        raise AssertionError('No Parent associated with object \'%s\'' % repr(self))

    # Customization of the GPI attribute assignment: Attribute Filters
    #
    # Example of usage:
    # if some properties depend on the value of other properties in a complex way such as:
    # changing platform of Gaudi should change the version if it is not supported... etc.
    #
    # Semantics:
    #  gpi_proxy.x = v        --> stripProxy(gpi_proxy)._attribute_filter__set__('x',v)
    #  gpi_proxy.y = [v1,v2]  --> stripProxy(gpi_proxy)._attribute_filter__set__('x',[v1,v2])
    #
    #  is used for *all* kinds of attributes (component and simple)
    #
    # Attribute Filters are used mainly for side effects such as modification of the state of the self object
    # (as described above).
    #
    # Attribute Filter may also perform an additional conversion of the value which is being assigned.
    #
    # Returns the attribute value (converted or original)
    #
    def _attribute_filter__set__(self, name, v):
        if hasattr(v, '_on_attribute__set__'):
            return v._on_attribute__set__(self, name)
        return v


# define the default component object filter:
# obj.x = "Y"   <=> obj.x = Y()


def string_type_shortcut_filter(val, item):
    """
    Filter which allows for "obj.x = "Y"   <=> obj.x = Y()"
    TODO evaluate removing this and the architecture behind it
    """
    if isinstance(val, type('')):
        if item is None:
            raise GangaValueError('cannot apply default string conversion, probably you are trying to use it in the constructor')
        from GangaCore.Utility.Plugin import allPlugins, PluginManagerError
        try:
            obj = allPlugins.find(item['category'], val)()
            obj._auto__init__()
            return obj
        except PluginManagerError as err:
            logger.debug("string_type_shortcut_filter Exception: %s" % err)
            raise GangaValueError('Cannot assign string to object, are you sure this is correct?\n%s' % err)
    return None

# FIXME: change into classmethod (do they inherit?) and then change stripComponentObject to use class instead of
# FIXME: object (object model clearly fails with sequence of Files)
# FIXME: test: ../bin/ganga -c local_lhcb.ini run.py
# TestNativeSpecific.testFileSequence


from .Filters import allComponentFilters
allComponentFilters.setDefault(string_type_shortcut_filter)

from GangaCore.GPIDev.Lib.GangaList.GangaList import GangaList, makeGangaList

#
#
# $Log: not supported by cvs2svn $
# Revision 1.5.2.9  2009/07/14 14:44:17  ebke
# * several bugfixes
# * changed indexing for XML/Pickle
# * introduce index update minimal time of 20 seconds (reduces lag for typing 'jobs')
# * subjob splitting and individual flushing for XML/Pickle
#
# Revision 1.5.2.8  2009/07/13 22:10:53  ebke
# Update for the new GangaRepository:
# * Moved dict interface from Repository to Registry
# * Clearly specified Exceptions to be raised by Repository
# * proper exception handling in Registry
# * moved _writable to _getWriteAccess, introduce _getReadAccess
# * clarified locking, logic in Registry, less in Repository
# * index reading support in XML (no writing, though..)
# * general index reading on registry.keys()
#
# Revision 1.5.2.7  2009/07/10 12:14:10  ebke
# Fixed wrong sequence in __set__: only dirty _after_ writing!
#
# Revision 1.5.2.6  2009/07/10 11:33:06  ebke
# Preparations and fixes for lazy loading
#
# Revision 1.5.2.5  2009/07/08 15:27:50  ebke
# Removed load speed bottleneck for pickle - reduced __setstate__ time by factor 3.
#
# Revision 1.5.2.4  2009/07/08 12:51:52  ebke
# Fixes some bugs introduced in the latest version
#
# Revision 1.5.2.3  2009/07/08 12:36:54  ebke
# Simplified _writable
#
# Revision 1.5.2.2  2009/07/08 11:18:21  ebke
# Initial commit of all - mostly small - modifications due to the new GangaRepository.
# No interface visible to the user is changed
#
# Revision 1.5.2.1  2009/06/04 12:00:37  moscicki
# *** empty log message ***
#
# Revision 1.5  2009/05/20 13:40:22  moscicki
# added filter property for GangaObjects
#
# added Utility.Config.expandgangasystemvars() filter which expands @{VAR} in strings, where VAR is a configuration option defined in the System section
# Usage example: specify @{GANGA_PYTHONPATH} in the configuration file to make pathnames relative to the location of Ganga release; specify @{GANGA_VERSION} to expand to current Ganga version. etc.
#
# modified credentials package (ICommandSet) to use the expandgangasystemvars() filter.
#
# Revision 1.4  2009/04/27 09:22:56  moscicki
# fix #29745: use __mro__ rather than first-generation of base classes
#
# Revision 1.3  2009/02/24 14:57:56  moscicki
# set parent correctly for GangaList items (in __setstate__)
#
# Revision 1.2  2008/09/09 14:37:16  moscicki
# bugfix #40220: Ensure that default values satisfy the declared types in the schema
#
# factored out type checking into schema module, fixed a number of wrongly declared schema items in the core
#
# Revision 1.1  2008/07/17 16:40:52  moscicki
# migration of 5.0.2 to HEAD
#
# the doc and release/tools have been taken from HEAD
#
# Revision 1.27.4.10  2008/03/31 15:30:26  kubam
# More flexible internal logic of hiding the plugin classes derived from GangaObject:
#
# # by default classes are not hidden, config generation and plugin registration is enabled
#
# _hidden       = 1  # optional, specify in the class if you do not want to export it publicly in GPI,
#                    # the class will not be registered as a plugin unless _enable_plugin is defined
#                    # the test if the class is hidden is performed by x._declared_property('hidden')
#
# # additional properties that may be set in derived classes which were declared as _hidden:
# #   _enable_plugin = 1 -> allow registration of _hidden classes in the allPlugins dictionary
# #   _enable_config = 1 -> allow generation of [default_X] configuration section with schema properties
#
# This fixes: bug #34470: config [defaults_GridProxy] missing (issue of _hidden property of GangaObject)
#
# Revision 1.27.4.9  2008/02/28 15:44:31  moscicki
# fixed set parent problem for GangaList (and removed Will's hack which was already commented out)
#
# Revision 1.27.4.8  2008/02/12 09:25:24  amuraru
# removed Will's hack to set the parent, it causes side effects in subjobs accessor(to be checked)
#
# Revision 1.27.4.7  2008/02/06 17:02:00  moscicki
# small fix
#
# Revision 1.27.4.6  2008/02/06 13:00:21  wreece
# Adds a bit of a HACK as a tempory measure. The parent of a GangaList is being lost somewhere (I suspect due to a copy). I've added it back manually in __get__.
#
# Revision 1.27.4.5  2008/02/06 09:28:48  wreece
# First pass at a cleanup of the gangalist stuff. I've made changes so the diffs with the 4.4 series are more transparent. Currently still test failures.
#
# Revision 1.27.4.4  2007/12/18 09:05:04  moscicki
# integrated typesystem from Alvin and made more uniform error reporting
#
# Revision 1.27.4.3  2007/11/14 13:03:54  wreece
# Changes to make shortcuts work correctly with gangalists. all but one tests should now pass.
#
# Revision 1.27.4.2  2007/11/07 15:10:02  moscicki
# merged in pretty print and GangaList support from ganga-5-dev-branch-4-4-1-will-print branch
#
#
# Revision 1.27.4.1  2007/10/30 15:25:53  moscicki
# fixed #29745: Inherited functions of GangaObjects cannot be exported via _exportmethods
#
# Revision 1.27.8.3  2007/10/30 21:22:02  wreece
# Numerous small fixes and work arounds. And a new test.
#
# Revision 1.27.8.2  2007/10/30 14:30:23  wreece
# Non-working update. Adds in Kuba's exported methods dodge. It is now possible to define a _export_ version of a method for external use and a undecorated method for internal use.
#
# Revision 1.27.8.1  2007/10/30 12:12:08  wreece
# First version of the new print_summary functionality. Lots of changes, but some known limitations. Will address in next version.
#
# Revision 1.27  2007/07/27 13:52:00  moscicki
# merger updates from Will (from GangaMergers-1-0 branch)
#
# Revision 1.26.12.1  2007/05/14 13:32:11  wreece
# Adds the merger related code on a seperate branch. All tests currently
# run successfully.
#
# Revision 1.26  2006/07/27 20:09:54  moscicki
# _getJobObject() renamed -> getJobObject() and finding FIRST PARENT JOB
# _getRoot() : cond optional argument (to cut the search path e.g. for getJobObject())
#
# getDefaultValue() moved to Schema object
#
# "checkset" metaproperty implemented in schema (to check the direct updates to job.status)
# modified the "getter" metaproperty implementation
# create automatically the configuration units with default property values
#
# Revision 1.25  2006/02/10 14:18:44  moscicki
# removed obsoleted eval for default properties from config file
#
# Revision 1.24  2006/01/09 16:36:55  moscicki
#  - support for defining default properties in the configuration
#    config file example:
#
#      [LSF_Properties]
#      queue = myQueue
#
#      [LCG_Properties]
#      requirements.CE = myCE
#
#      [Job_Properties]
#      application = DaVinci
#      application.version = v99r2
#
# Revision 1.23  2005/12/02 15:27:13  moscicki
# support for "visitable" metaproperty
# support for hidden GPI classes
# "hidden" properties not visible in the proxies
# support for 'getter' type of property (a binding) for job.master
#
# Revision 1.22  2005/11/14 10:29:55  moscicki
# adapted to changed interface of allPlugins.add() method
#
# Revision 1.21  2005/11/01 16:43:51  moscicki
# added isStringLike condition to avoid unnecesary looping over strings
#
# Revision 1.20  2005/11/01 14:04:55  moscicki
# added missing implementation of GangaObject.__setstate__
# fixed the implementation of Node.__setstate__ to correctly set parent for objects which are contained in iterable simple items (lists, dictionaries) etc. (contributed by AS)
#
# Revision 1.19  2005/11/01 11:09:48  moscicki
# changes to support import/export (KH):
#   - The printTree method accepts an additional argument, which
#     it passes on to VPrinter as the value for "selection".
#
# Revision 1.18  2005/08/26 09:53:24  moscicki
# copy __doc__ for exported method
# _getJobObject() helper method in GangaObject
#
# Revision 1.17  2005/08/24 15:41:19  moscicki
# automatically generated help for properties, disabled the SchemaHelper and few other improvements to the help system
#
# Revision 1.16  2005/08/23 17:15:06  moscicki
# *** empty log message ***
#
#
#<|MERGE_RESOLUTION|>--- conflicted
+++ resolved
@@ -688,15 +688,10 @@
             this_schema.createDefaultConfig()
 
 
-<<<<<<< HEAD
-class GangaObject(Node, metaclass=ObjectMetaclass):
-=======
 @call_counter
 @cpu_profiler
 @mem_profiler
-class GangaObject(Node):
-    __metaclass__ = ObjectMetaclass # Change standard Python metaclass object
->>>>>>> f1448c88
+class GangaObject(Node, metaclass=ObjectMetaclass):
     _schema = None  # obligatory, specified in the derived classes
     _category = None  # obligatory, specified in the derived classes
     _exportmethods = []  # optional, specified in the derived classes
