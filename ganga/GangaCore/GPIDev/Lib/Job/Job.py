

import copy
import errno
import glob
import inspect
import os
import time
import uuid
import sys
import GangaCore.Core.FileWorkspace
from GangaCore.GPIDev.MonitoringServices import getMonitoringObject
from GangaCore.Core.exceptions import GangaException, IncompleteJobSubmissionError, JobManagerError, TypeMismatchError, SplitterError
from GangaCore.Core import Sandbox
from GangaCore.Core.GangaRepository import getRegistry
from GangaCore.GPIDev.Adapters.ApplicationRuntimeHandlers import allHandlers
from GangaCore.GPIDev.Adapters.IApplication import PostprocessStatusUpdate
from GangaCore.GPIDev.Adapters.IPostProcessor import MultiPostProcessor
from GangaCore.GPIDev.Base import GangaObject
from GangaCore.GPIDev.Base.Objects import Node, synchronised
from GangaCore.GPIDev.Base.Proxy import addProxy, getName, getRuntimeGPIObject, isType, runtimeEvalString, stripProxy
from GangaCore.GPIDev.Lib.File import MassStorageFile, getFileConfigKeys
from GangaCore.GPIDev.Lib.GangaList.GangaList import GangaList, makeGangaListByRef
from GangaCore.GPIDev.Lib.Job.MetadataDict import MetadataDict
from GangaCore.GPIDev.Schema import ComponentItem, FileItem, GangaFileItem, Schema, SimpleItem, Version
from GangaCore.Utility.Config import ConfigError, getConfig
from GangaCore.Utility.logging import getLogger, log_user_exception

from .JobTime import JobTime
from GangaCore.Lib.Localhost import Localhost
from GangaCore.Lib.Executable import Executable

logger = getLogger()
config = getConfig('Configuration')


if config["repositorytype"] == "Database":
<<<<<<< HEAD
    from GangaCore.Core.GangaRepository.SubJobJSONList import SubJobJsonList as SubJobXMLList
else:
    from GangaCore.Core.GangaRepository.SubJobXMLList import SubJobXMLList
=======
    from GangaCore.Core.GangaRepository.SubJobJsonList import SubJobJsonList as SubJobJsonList
else:
    from GangaCore.Core.GangaRepository.SubJobJsonList import SubJobJsonList
>>>>>>> 01368aa5

def lazyLoadJobFQID(this_job):
    return lazyLoadJobObject(this_job, 'fqid')


def lazyLoadJobStatus(this_job):
    return lazyLoadJobObject(this_job, 'status', False)


def lazyLoadJobBackend(this_job):
    return lazyLoadJobObject(this_job, 'backend')


def lazyLoadJobApplication(this_job):
    return lazyLoadJobObject(this_job, 'application')


def lazyLoadJobObject(raw_job, this_attr, do_eval=True):
    ## Returns an object which corresponds to an attribute from a Job, or matches it's default equivalent without triggering a load from disk
    ## i.e. lazy loading a Dirac backend will return a raw Dirac() object and lazy loading the status will return the status string
    ## These are all evaluated from the strings in the index file for the job.
    ## dont_eval lets the method know a string is expected to be returned and not evaluated so nothing is evaluated against the GPI

    this_job = stripProxy(raw_job)

    if this_job._getRegistry() is not None:
        if this_job._getRegistry().has_loaded(this_job):
            return getattr(this_job, this_attr)

    lzy_loading_str = 'display:'+ this_attr
    job_index_cache = this_job._index_cache
    if isinstance(job_index_cache, dict) and lzy_loading_str in job_index_cache:
        obj_name = job_index_cache[lzy_loading_str]
        if obj_name is not None and do_eval:
            job_obj = stripProxy(getRuntimeGPIObject(obj_name, True))
            if job_obj is None:
                job_obj = getattr(this_job, this_attr)
        elif not do_eval:
            job_obj = obj_name
        else:
            job_obj = getattr(this_job, this_attr)

    else:
        job_obj = getattr(this_job, this_attr)

    return job_obj


class JobStatusError(GangaException):

    def __init__(self, *args):
        GangaException.__init__(self, *args)


class JobError(GangaException):

    def __init__(self, what=''):
        GangaException.__init__(self, what)
        self.what = what

    def __str__(self):
        return "JobError: %s" % self.what


class FakeError(GangaException):

    def __init__(self):
        super(FakeError, self).__init__()


class JobInfo(GangaObject):

    """ Additional job information.
        Partially implemented
    """
    _schema = Schema(Version(0, 1), {
        'submit_counter': SimpleItem(defvalue=0, protected=1, doc="job submission/resubmission counter"),
        'monitor': ComponentItem('monitor', defvalue=None, load_default=0, comparable=0, optional=1, doc="job monitor instance"),
        'uuid': SimpleItem(defvalue='', protected=1, comparable=0, doc='globally unique job identifier'),
        'monitoring_links': SimpleItem(defvalue=[], typelist=[tuple], sequence=1, protected=1, copyable=0, doc="list of tuples of monitoring links")
    })

    _category = 'jobinfos'
    _name = 'JobInfo'

    def __init__(self):
        super(JobInfo, self).__init__()

    def _auto__init__(self):
        self.uuid = str(uuid.uuid4())

    def increment(self):
        self.submit_counter += 1


def _outputfieldCopyable():
    if 'ForbidLegacyOutput' in getConfig('Output'):
        if getConfig('Output')['ForbidLegacyOutput']:
            outputfieldCopyable = 0
    else:
        outputfieldCopyable = 1


class Job(GangaObject):

    """Job is an interface for submision, killing and querying the jobs :-).

    Basic configuration:

    The    "application"    attribute    defines   what    should    be
    run. Applications  may be generic arbitrary  executable scripts or
    complex, predefined objects.

    The  "backend" attribute  defines  where and  how  to run.  Backend
    object  represents  a resource  or  a  batch  system with  various
    configuration parameters.

    Available applications, backends and other job components may be listed
    using the plugins() function. See help on plugins() function.

    The "status"  attribute represents the  state of Ganga  job object.
    It  is automatically  updated  by the  monitoring  loop. Note  that
    typically at the  backends the jobs have their  own, more detailed
    status.    This    information   is   typically    available   via
    "job.backend.status" attribute.

    Bookkeeping and persistency:

    Job objects contain basic book-keeping information: "id", "status"
    and  "name".  Job  objects   are  automatically  saved  in  a  job
    repository which may be a  special directory on a local filesystem
    or a remote database.

    Input/output and file workspace:

    There   is  an  input/output   directory  called   file  workspace
    associated with each  job ("inputdir" and "outputdir" properties).
    When a  job is submitted, all  input files are copied  to the file
    workspace  to keep  consistency  of  the input  while  the job  is
    running. Ganga then ships all  files in the input workspace to the
    backend systems in a sandbox.

    The   list  of  input   files  is   defined  by   the  application
    (implicitly).  Additional files may be explicitly specified in the
    "inputsandbox" attribute.

    Job splitting:

    The "splitter" attributes defines how a large job may be divided into
    smaller subjobs.  The subjobs are automatically created when the main
    (master) job is submitted. The "subjobs" attribute gives access to
    individual subjobs. The "master" attribute of a subjob points back to the
    master job.

    Postprocessors:

    The "postprocessors" attribute is a list of actions to perform once the job has completed.
    This includes how the output of the subjobs may be merged, user defined checks which may fail
    the job, and an email notification.

    Datasets: PENDING
    Datasets are highly application and virtual organisation specific.
    """

    _schema = Schema(Version(1, 6), {'inputsandbox': FileItem(defvalue=[], sequence=1, doc="list of File objects shipped to the worker node "),
                                     'outputsandbox': SimpleItem(defvalue=[], typelist=[str], sequence=1, copyable=_outputfieldCopyable(), doc="list of filenames or patterns shipped from the worker node"),
                                     'info': ComponentItem('jobinfos', defvalue=None, doc='JobInfo '),
                                     'comment': SimpleItem('', protected=0, changable_at_resubmit=1, doc='comment of the job'),
                                     'time': ComponentItem('jobtime', defvalue=JobTime(), protected=1, comparable=0, doc='provides timestamps for status transitions'),
                                     'application': ComponentItem('applications', defvalue=Executable(), doc='specification of the application to be executed'),
                                     'backend': ComponentItem('backends', defvalue=Localhost(), doc='specification of the resources to be used (e.g. batch system)'),
                                     'inputfiles': GangaFileItem(defvalue=[], sequence=1, doc="list of file objects that will act as input files for a job"),
                                     'outputfiles': GangaFileItem(defvalue=[], sequence=1, doc="list of file objects decorating what have to be done with the output files after job is completed "),
                                     'non_copyable_outputfiles': GangaFileItem(defvalue=[], hidden=1, sequence=1, doc="list of file objects that are not to be copied accessed via proxy through outputfiles", copyable=0),
                                     'id': SimpleItem('', protected=1, comparable=0, doc='unique Ganga job identifier generated automatically'),
                                     'status': SimpleItem('new', protected=1, checkset='_checkset_status', doc='current state of the job, one of "new", "submitted", "running", "completed", "killed", "unknown", "incomplete"', copyable=False),
                                     'name': SimpleItem('', doc='optional label which may be any combination of ASCII characters', typelist=[str]),
                                     'inputdir': SimpleItem(getter="getStringInputDir", defvalue=None, transient=1, protected=1, comparable=0, load_default=0, optional=1, copyable=0, typelist=[str], doc='location of input directory (file workspace)'),
                                     'outputdir': SimpleItem(getter="getStringOutputDir", defvalue=None, transient=1, protected=1, comparable=0, load_default=0, optional=1, copyable=0, typelist=[str], doc='location of output directory (file workspace)'),
                                     'inputdata': ComponentItem('datasets', defvalue=None, load_default=0, optional=1, doc='dataset definition (typically this is specific either to an application, a site or the virtual organization'),
                                     'outputdata': ComponentItem('datasets', defvalue=None, load_default=0, optional=1, copyable=_outputfieldCopyable(), doc='dataset definition (typically this is specific either to an application, a site or the virtual organization'),
                                     'splitter': ComponentItem('splitters', defvalue=None, load_default=0, optional=1, doc='optional splitter'),
                                     'subjobs': ComponentItem('jobs', defvalue=GangaList(), sequence=1, protected=1, load_default=0, copyable=0, comparable=0, optional=1, proxy_get="_subjobs_proxy", doc='list of subjobs (if splitting)', summary_print='_subjobs_summary_print'),
                                     'master': ComponentItem('jobs', getter="_getMasterJob", transient=1, protected=1, load_default=0, defvalue=None, optional=1, copyable=0, comparable=0, doc='master job', visitable=0),
                                     'postprocessors': ComponentItem('postprocessor', defvalue=MultiPostProcessor(), doc='list of postprocessors to run after job has finished'),
                                     'virtualization': ComponentItem('virtualization', defvalue=None, load_default=0, optional=1, doc='optional virtualization to be used'),
                                     'merger': ComponentItem('mergers', defvalue=None, hidden=1, copyable=0, load_default=0, optional=1, doc='optional output merger'),
                                     'do_auto_resubmit': SimpleItem(defvalue=False, doc='Automatically resubmit failed subjobs'),
                                     'metadata': ComponentItem('metadata', defvalue=MetadataDict(), doc='the metadata', protected=1, copyable=0),
                                     'fqid': SimpleItem(getter="getStringFQID", transient=1, protected=1, load_default=0, defvalue=None, optional=1, copyable=0, comparable=0, typelist=[str], doc='fully qualified job identifier', visitable=0),
                                     'been_queued': SimpleItem(transient=1, hidden=1, defvalue=False, optional=0, copyable=0, comparable=0, typelist=[bool], doc='flag to show job has been queued for postprocessing', visitable=0),
                                     'parallel_submit': SimpleItem(transient=1, defvalue=True, doc="Enable Submission of subjobs in parallel"),
                                     })

    _category = 'jobs'
    _name = 'Job'
    _exportmethods = ['prepare', 'unprepare', 'submit', 'remove', 'kill',
                      'resubmit', 'peek', 'force_status', 'runPostProcessors', 'returnSubjobStatuses']

    default_registry = 'jobs'

    _additional_slots = ['_storedRTHandler', '_storedJobSubConfig', '_storedAppSubConfig', '_storedJobMasterConfig', '_storedAppMasterConfig', '_stored_subjobs_proxy']

    # TODO: usage of **kwds may be envisaged at this level to optimize the
    # overriding of values, this must be reviewed
    def __init__(self, prev_job=None, **kwds):
        """
        This constructs a new job object
        Args:
            prev_job (Job, JobTemplate): This is assumed to be an old job or a job template which we're hoping to copy the configuration of
        """

        # WE WILL ONLY EVER ACCEPT Job or JobTemplate by design
        if prev_job:
            try:
                assert isinstance(prev_job, (Job, JobTemplate))
            except AssertionError:
                raise TypeMismatchError("Can only constuct a Job with 1 non-keyword argument which is another Job, or JobTemplate")

        # START INIT OF SELF

        # TODO add the kwds as a pass through so that they're handled in a sane/consistent way.
        super(Job, self).__init__()
        # Finished initializing 'special' objects which are used in getter methods and alike
        self.time.newjob()  # <-----------NEW: timestamp method

        #logger.debug("__init__")

        for i in Job._additional_slots:
            if not hasattr(self, i):
                setattr(self, i, None)

        # FINISH INIT OF SELF

        # If we're copying data from an existing Job/JobTemplate
        if prev_job:
            # We don't want to clone the time data of an existing job
            self.copyFrom(prev_job, ['time'])

            if prev_job.master is not None:
                if getConfig('Output')['ForbidLegacyInput']:
                    if not prev_job.inputfiles:
                        self.inputfiles = prev_job.master.inputfiles
                    else:
                        self.inputfiles = prev_job.inputfiles
                    self.inputsandbox = []
                else:
                    if not prev_job.inputsandbox:
                        self.inputsandbox = prev_job.master.inputsandbox
                    else:
                        self.inputsandbox = prev_job.inputsandbox
                    self.inputfiles = []

            if getConfig('Preparable')['unprepare_on_copy'] is True:
                self.unprepare()

    def __hash__(self):
        return hash(self.fqid)

    def __lt__(self, other):
        return self.id < other.id

    def __gt__(self, other):
        return self.id > other.id

    def _getMasterJob(self):
        parent = self._getParent()
        while parent is not None:
            if isType(parent, Job):
                break
            parent = self._getParent()
        return parent

    def _readonly(self):
        return self.status != 'new'

    # on the deepcopy reattach the outputfiles to call their
    # _on_attribute__set__
    def __deepcopy__(self, memo=None):

        # Due to problems on Hammercloud due to uncopyable object lets
        # explicitly stop these objects going anywhere near the __deepcopy__

        c = Job()

        c.time.newjob()
        c.backend = copy.deepcopy(self.backend)
        c.application = copy.deepcopy(self.application)
        c.inputdata = copy.deepcopy(self.inputdata)
        c.name = self.name
        c.comment = self.comment
        c.postprocessors = copy.deepcopy(self.postprocessors)
        c.splitter = copy.deepcopy(self.splitter)
        c.virtualization = copy.deepcopy(self.virtualization)
        c.parallel_submit = self.parallel_submit

        # Continue as before

        c.outputfiles = []
        for f in self.outputfiles:
            if hasattr(f, '_on_attribute__set__'):
                c.outputfiles.append(f._on_attribute__set__(self, 'outputfiles'))
                continue
            c.outputfiles.append(copy.deepcopy(f))

        if getConfig('Output')['ForbidLegacyInput']:
            # Want to move EVERYTHING into the inputfiles and leave the
            # inputsandbox empty
            c.inputfiles = []

            if self.inputfiles != []:
                for i in self.inputfiles:
                    c.inputfiles.append(copy.deepcopy(i))
            else:
                if self.master and self.master.inputfiles != []:
                    for i in self.master.inputfiles:
                        c.inputfiles.append(copy.deepcopy(i))

            # Apply needed transform to move Sandbox item to the
            if self.inputsandbox != []:
                from GangaCore.GPIDev.Lib.File.FileUtils import safeTransformFile
                for i in self.inputsandbox:
                    c.inputfiles.append(safeTransformFile(i))
            else:
                if self.master and self.master.inputsandbox != []:
                    from GangaCore.GPIDev.Lib.File.FileUtils import safeTransformFile
                    for i in self.master.inputsandbox:
                        c.inputfiles.append(safeTransformFile(i))

            c.inputsandbox = []

        else:
            if self.inputsandbox != []:
                c.inputsandbox = copy.deepcopy(self.inputsandbox)
            elif self.master and self.master.inputsandbox != []:
                c.inputsandbox = copy.deepcopy(self.master.inputsandbox)
            else:
                c.inputsandbox = []

            if self.inputfiles != []:
                c.inputfiles = copy.deepcopy(self.inputfiles)
            elif self.master and self.master.inputfiles != []:
                c.inputfiles = copy.deepcopy(self.inputfiles)
            else:
                c.inputfiles = []

        if self.master is not None:
            if getConfig('Output')['ForbidLegacyInput']:
                if self.inputfiles == []:
                    logger.debug("Copying Master inputfiles")
                    c.inputsandbox = []
                    c.inputfiles = copy.deepcopy(self.master.inputfiles)
                else:
                    logger.debug("Keeping own inputfiles")

            else:
                # elif (not getConfig('Output')['ForbidLegacyInput']):
                if self.inputsandbox == []:
                    logger.debug("Copying Master inputfiles")
                    c.inputsandbox = copy.deepcopy(self.master.inputsandbox)
                    c.inputfiles = []
                else:
                    logger.debug("Keeping own inputsandbox")

        logger.debug("Intercepted __deepcopy__")
        return c

    def _attribute_filter__get__(self, name):

        #logger.debug( "Intercepting _attribute_filter__get__" )

        # Attempt to spend too long loading un-needed objects into memory in
        # order to read job status
        if name == 'status':
            return object.__getattribute__(self, 'status')

        # FIXME Add some method of checking what objects are known in advance of calling the __getattribute__ method
        # Pref one that doesn't involve loading the job object if not needed

        special_list = []
        special_list.append('outputfiles')
        special_list.append('inputfiles')
        special_list.append('subjobs')

        if name not in special_list:
            return object.__getattribute__(self, name)

        if name == 'outputfiles':

            currentOutputFiles = object.__getattribute__(self, name)
            currentUnCopyableOutputFiles = object.__getattribute__(self, 'non_copyable_outputfiles')

            files = []
            files2 = []

            for f in currentOutputFiles:
                if f.containsWildcards() and hasattr(f, 'subfiles') and f.subfiles:
                    files.extend(f.subfiles)
                else:
                    files.append(f)

            for f in currentUnCopyableOutputFiles:
                if f.containsWildcards() and hasattr(f, 'subfiles') and f.subfiles:
                    files2.extend(f.subfiles)
                else:
                    files2.append(f)

            files3 = GangaList()
            files3.extend(files)
            files3.extend(files2)

            # FIXME THIS SHOULD NOT HAVE TO BE HERE! (It does else we end up with really bad errors and this is just wrong!)
            files3._setParent(self)

            return addProxy(files3)

        # If we ask for 'inputfiles', return the expanded list of subfiles
        if name == 'inputfiles':

            return object.__getattribute__(self, name)

        if name == 'subjobs':
            return self._subjobs_proxy()

        if name == "fqid":
            return self.getFQID('.')

        return object.__getattribute__(self, name)

    # status may only be set directly using updateStatus() method
    # only modules comming from GangaCore.GPIDev package may change it directly
    def _checkset_status(self, value):

        try:
            id = self.getFQID('.')
        except KeyError:
            try:
                id = self.id
            except KeyError:
                id = None

        if hasattr(self, 'status'):
            oldstat = self.status
        else:
            oldstat = None

        logger.debug('job %s "%s" setting raw status to "%s"', id, oldstat, value)

        ## This code appears to mimic the fact that we have a protected status within the Schema.
        ## This looks like it's supposed to prevent direct manipulation of the job.status property but this is done through stack manipulation, probably not the best way to achieve this.
        ## We may want to drop this code in future I'm leaving this in for historical purposes. rcurrie
        #import inspect
        #frame = inspect.stack()[2]
        # if not frame[0].f_code.co_name == 'updateStatus' and
        # if frame[0].f_code.co_filename.find('/Ganga/GPIDev/')==-1 and frame[0].f_code.co_filename.find('/Ganga/Core/')==-1:
        #    raise AttributeError('cannot modify job.status directly, use job.updateStatus() method instead...')
        #del frame

    # TODO: Make sure that if a component is in ignore_subs it is not visited at all
    @synchronised
    def to_json(self):
        """Special Implementation of to_json for Job object
        - A simple attribute: will not have the to_json function and thus we have to manually assign the value
        - A componenet attribute: will have the to_json function and thus we can automatically generate the json dict for that and then assin it

        """
        node_info = {
            "type": self._schema.name,
            "version": f"{self._schema.version.major}.{self._schema.version.minor}",
            "category": self._schema.category
        }
        if self._schema is None:
            return node_info

        for name, item in self._schema.allItems():
            value = getattr(self, name)
            if item['visitable']:
                if hasattr(value, "to_json"):
                    node_info[name] = (value.to_json())
                else:
                    node_info[name] = (value)
        return node_info

    class State(object):

        def __init__(self, state, transition_comment='', hook=None):
            self.state = state
            self.transition_comment = transition_comment
            self.hook = hook

    class Transitions(dict):

        def __init__(self, *states):
            self.states = {}
            for s in states:
                assert(s.state not in self)
                self[s.state] = s

    status_graph = {'new': Transitions(State('submitting', 'j.submit()', hook='monitorSubmitting_hook'),
                                       State('removed', 'j.remove()')),
        'submitting': Transitions(State('new', 'submission failed', hook='rollbackToNewState'),
                                  State('submitted', hook='monitorSubmitted_hook'),
                                  State('unknown', 'forced remove OR remote jobmgr error'),
                                  State('failed', 'manually forced or keep_on_failed=True', hook='monitorFailed_hook')),
        'submitted': Transitions(State('running'),
                                 State('killed', 'j.kill()', hook='monitorKilled_hook'),
                                 State('unknown', 'forced remove'),
                                 State('failed', 'j.fail(force=1)', hook='monitorFailed_hook'),
                                 State('completing'),
                                 State('completed', hook='postprocess_hook'),
                                 State('submitting', 'j.resubmit(force=1)')),
        'running': Transitions(State('completing'),
                               State('completed', 'job output already in outputdir', hook='postprocess_hook'),
                               State('failed', 'backend reported failure OR j.fail(force=1)', hook='monitorFailed_hook'),
                               State('killed', 'j.kill()', hook='monitorKilled_hook'),
                               State('unknown', 'forced remove'),
                               State('submitting', 'j.resubmit(force=1)'),
                               State('submitted', 'j.resubmit(force=1)')),
        'completing': Transitions(State('completed', hook='postprocess_hook'),
                                  State('failed', 'postprocessing error OR j.fail(force=1)', hook='postprocess_hook_failed'),
                                  State('unknown', 'forced remove'),
                                  State('submitting', 'j.resubmit(force=1)'),
                                  State('submitted', 'j.resubmit(force=1)')),
        'killed': Transitions(State('removed', 'j.remove()'),
                              State('failed', 'j.fail()'),
                              State('submitting', 'j.resubmit()'),
                              State('submitted', 'j.resubmit()')),
        'failed': Transitions(State('removed', 'j.remove()'),
                              State('submitting', 'j.resubmit()'),
                              State('completed', hook='postprocess_hook'),
                              State('submitted', 'j.resubmit()')),
        'completed': Transitions(State('removed', 'j.remove()'),
                                 State('failed', 'j.fail()'),
                                 State('submitting', 'j.resubmit()'),
                                 State('submitted', 'j.resubmit()')),
        'incomplete': Transitions(State('removed', 'j.remove()')),
        'unknown': Transitions(State('removed', 'forced remove')),
        'template': Transitions(State('removed'))
    }

    transient_states = ['incomplete', 'removed', 'unknown']
    initial_states = ['new', 'incomplete', 'template']

    def updateStatus(self, newstatus, transition_update=True, update_master=True, ignore_failures=False):
        """ Move job to the new status. according to the state transition graph (Job.status_graph).
        If transition is allowed:
          - call the specific transition hook (if exists)
          - call the general transition update hook (triggers the auto merger and application hooks)
          - commit the job
        If job cannot be commited, then revert to old status and raise JobStatusError.
        If transition is not allowed then raise JobStatusError.

        Transitions from to the current state are allowed by default (so you can updateStatus('running') if job is 'running').
        Such default transitions do not have hooks.
        """
        # For debugging to trace Failures and such

        fqid = self.getFQID('.')
        initial_status = self.status
        logger.debug('attempt to change job %s status from "%s" to "%s"', fqid, initial_status, newstatus)
        try:
            state = self.status_graph[initial_status][newstatus]
        except KeyError as err:
            # allow default transitions: s->s, no hook
            if newstatus == initial_status:
                state = Job.State(newstatus)
            else:
                raise JobStatusError('forbidden status transition of job %s from "%s" to "%s"' % (fqid, initial_status, newstatus))

        try:
            if state.hook:
                try:
                    getattr(self, state.hook)()
                except PostprocessStatusUpdate as x:
                    newstatus = x.status

            if transition_update:
                # we call this even if there was a hook
                newstatus = self.transition_update(newstatus)

                if (newstatus == 'completed') and (initial_status != 'completed') and (ignore_failures is not True):
                    if self.outputFilesFailures():
                        logger.info("Job %s outputfile Failure" % self.getFQID('.'))
                        self.updateStatus('failed')
                        return

            if initial_status != newstatus:
                self.time.timenow(newstatus)
            else:
                logger.debug("Status changed from '%s' to '%s'. No new timestamp was written", initial_status, newstatus)

            # move to the new state AFTER hooks are called
            self.status = newstatus
            logger.debug("Status changed from '%s' to '%s'" % (initial_status, self.status))

        except Exception as x:
            self.status = initial_status
            log_user_exception()
            raise JobStatusError(x)

        final_status = self.status

        if final_status != initial_status and self.master is None:
            logger.info('job %s status changed to "%s"', self.getFQID('.'), final_status)
        if update_master and self.master is not None:
            self.master.updateMasterJobStatus()

    def transition_update(self, new_status):
        """Propagate status transitions"""

        if new_status in ['completed', 'failed', 'killed']:
            if len(self.postprocessors) > 0:
                if self.master:
                    logger.debug("Running postprocessor for Job %s" % self.getFQID('.'))
                else:
                    logger.info("Running postprocessor for Job %s" % self.getFQID('.'))
                passed = self.postprocessors.execute(self, new_status)
                if passed is not True:
                    new_status = 'failed'

        # Propagate transition updates to applications
        if self.application:
            self.application.transition_update(new_status)
        return new_status

    def getBackendOutputPostprocessDict(self):
        """Return a 'live' version of the output post processing map.
        Can't be done at load/global namespace because then user modules are ignored."""

        backend_output_postprocess = {}

        keys = getFileConfigKeys()

        for key in keys:
            try:
                for configEntry in getConfig('Output')[key]['backendPostprocess']:
                    if configEntry not in backend_output_postprocess:
                        backend_output_postprocess[configEntry] = {}

                    backend_output_postprocess[configEntry][key] = getConfig('Output')[key]['backendPostprocess'][configEntry]
            except ConfigError as err:
                logger.debug("ConfigError: %s" % err)
                pass

        return backend_output_postprocess

    def postprocessoutput(self, outputfiles, outputdir):

        if len(outputfiles) == 0:
            return

        for outputfile in outputfiles:
            backendClass = getName(self.backend)
            outputfileClass = getName(outputfile)

            # on Batch backends these files can be compressed only on the
            # client
            if backendClass == 'LSF':
                if outputfile.compressed and (outputfile.namePattern == 'stdout' or outputfile.namePattern == 'stderr'):
                    for currentFile in glob.glob(os.path.join(outputdir, outputfile.namePattern)):
                        os.system("gzip %s" % currentFile)


            backend_output_postprocess = self.getBackendOutputPostprocessDict()
            if backendClass in backend_output_postprocess:
                if outputfileClass in backend_output_postprocess[backendClass]:

                    if not self.subjobs:
                        logger.debug("Job %s Setting Location of %s: %s" % (self.getFQID('.'), getName(outputfile), outputfile.namePattern))
                        try:
                            outputfile.setLocation()
                        except Exception as err:
                            logger.error("Error: %s" % err)

                    if backend_output_postprocess[backendClass][outputfileClass] == 'client':
                        try:
                            logger.debug("Job %s Putting File %s: %s" % (self.getFQID('.'), getName(outputfile), outputfile.namePattern))
                            outputfile.put()
                            logger.debug("Cleaning up after put")
                            outputfile.cleanUpClient()
                        except Exception as err:
                            logger.error("Error Putting or cleaning up file: %s, err::%s" % (outputfile.namePattern, err))

        # leave it for the moment for debugging
        #os.system('rm %s' % postprocessLocationsPath)

    def validateOutputfilesOnSubmit(self):

        for outputfile in self.outputfiles:
            if isType(outputfile, MassStorageFile):
                (validOutputFiles, errorMsg) = outputfile.validate()

                if validOutputFiles is False:
                    return (validOutputFiles, errorMsg)

        return True, ''

    def outputFilesFailures(self):

        postprocessFailure = False

        # check if any output was matched - be careful about master jobs
        if getConfig('Output')['FailJobIfNoOutputMatched'] and not self.subjobs:
            for outputfile in self.outputfiles:
                if not outputfile.hasMatchedFiles():
                    logger.warning("Job: %s OutputFile failed to match file type %s: %s" % (self.getFQID('.'), getName(outputfile), outputfile.namePattern))
                    postprocessFailure = True

        # check for failure reasons
        for outputfile in self.outputfiles:
            if hasattr(outputfile, 'failureReason') and outputfile.failureReason != '':
                logger.warning("Job %s OutputFile failed for file: %s" % (self.getFQID('.'), outputfile.namePattern))
                postprocessFailure = True
            else:
                for subfile in outputfile.subfiles:
                    if hasattr(subfile, 'failureReason') and subfile.failureReason != '':
                        logger.warning("Job%s OutputFile failed due to reason: %s" % (self.getFQID('.'), outputfile.namePattern))
                        postprocessFailure = True

        return postprocessFailure

    def getSubJobStatuses(self):
        """
        This returns a set of all of the different subjob statuses whilst respecting lazy loading
        """

        if isinstance(self.subjobs, SubJobJsonList):
            stats = set(self.subjobs.getAllSJStatus())
        else:
            stats = set(sj.status for sj in self.subjobs)

        return stats

    def returnSubjobStatuses(self):
        stats = []
        if isinstance(self.subjobs, SubJobJsonList):
            stats = self.subjobs.getAllSJStatus()
        else:
            stats = [sj.status for sj in self.subjobs]

        return "%s/%s/%s/%s" % (stats.count('running'), stats.count('failed') + stats.count('killed'), stats.count('completing'), stats.count('completed'))

    def updateMasterJobStatus(self):
        """
        Update master job status based on the status of subjobs.
        This is an auxiliary method for implementing bulk subjob monitoring.
        """
        stats = self.getSubJobStatuses()

        # ignore non-split jobs
        if not stats and self.master is not None:
            logger.warning('ignoring master job status updated for job %s (NOT MASTER)', self.getFQID('.'))
            return

        new_stat = None

        for s in ['submitting', 'submitted', 'running', 'completing', 'failed', 'killed', 'completed']:
            if s in stats:
                new_stat = s
                break

        if new_stat == self.status:
            return

        if not new_stat:
            logger.critical('undefined state for job %s, status=%s', self.id, stats)
        self.updateStatus(new_stat)

    def getMonitoringService(self):
        return getMonitoringObject(self)

    def monitorPrepare_hook(self, subjobconfig):
        """Let monitoring services work with the subjobconfig after it's prepared"""
        self.getMonitoringService().prepare(subjobconfig=subjobconfig)

    def monitorSubmitting_hook(self):
        """Let monitoring services perform actions at job submission"""
        self.getMonitoringService().submitting()

    def monitorSubmitted_hook(self):
        """Send monitoring information (e.g. Dashboard) at the time of job submission"""
        self.getMonitoringService().submit()

    def runPostProcessors(self):
        logger.info("Job %s Manually Running PostProcessors" % self.getFQID('.'))
        try:
            self.application.postprocess()
        except Exception as x:
            logger.error("Job %s Application postprocess failed" % self.getFQID('.'))
            logger.error("\n%s" % x)
        try:
            self.postprocessoutput(self.outputfiles, self.outputdir)
        except Exception as x:
            logger.error("Job %s postprocessoutput failed" % self.getFQID('.'))
            logger.error("\n%s" % x)

        logger.debug("Job %s Finished" % self.getFQID('.'))

    def postprocess_hook(self):
        if self.master:
            logger.debug("Job %s Running PostProcessor hook" % self.getFQID('.'))
        else:
            logger.info("Job %s Running PostProcessor hook" % self.getFQID('.'))
        self.application.postprocess()
        self.getMonitoringService().complete()
        self.postprocessoutput(self.outputfiles, self.outputdir)

    def postprocess_hook_failed(self):
        if self.master:
            logger.debug("Job %s PostProcessor Failed" % self.getFQID('.'))
        else:
            logger.info("Job %s PostProcessor Failed" % self.getFQID('.'))
        self.application.postprocess_failed()
        self.getMonitoringService().fail()

    def monitorFailed_hook(self):
        self.getMonitoringService().fail()

    def monitorKilled_hook(self):
        self.getMonitoringService().kill()

    def monitorRollbackToNew_hook(self):
        self.getMonitoringService().rollback()

    def _auto__init__(self, registry=None, unprepare=None):

        logger.debug("Intercepting the _auto__init__ function")

        if registry is None:
            registry = getRegistry(self.default_registry)

        if unprepare is True:
            logger.debug("Calling unprepare() from Job.py")
            self.application.unprepare()

        # increment the shareref counter if the job we're copying is prepared.
        # ALEX added try/if for loading of named job templates
        # temporary fix but looks like prep registry hasn't been loaded at the time
        # Dont think it should matter as templates tend not to be prepared
        # try:
        # if hasattr(getRegistry("prep"), 'getShareRef'):
        #shareref = GPIProxyObjectFactory(getRegistry("prep").getShareRef())
        # except: pass


        cfg = GangaCore.Utility.Config.getConfig('Configuration')
        if cfg['autoGenerateJobWorkspace']:
            self._init_workspace()

        super(Job, self)._auto__init__()

        # register the job (it will also commit it)
        # job gets its id now
        registry._add(self)

    def _init_workspace(self):
        logger.debug("Job %s Calling _init_workspace", self.getFQID('.'))
        self.getDebugWorkspace(create=True)

    def getWorkspace(self, what, create=True):
        Workspace = getattr(GangaCore.Core.FileWorkspace, what)
        w = Workspace()
        w.jobid = self.getFQID(os.sep)
        if create and w.jobid is not None:
            w.create(w.jobid)
        return w

    def createPackedInputSandbox(self, files, master=False):
        """ Create a packed input sandbox which contains files (a list of File or FileBuffer objects).
        'master' flag is used to make a difference between the master and shared input sandbox which is important
        if the job is not split (subjob and masterjob are the same object)
        """

        name = '_input_sandbox_' + self.getFQID('_') + '%s.tgz'

        if master:
            if self.master is not None:
                name = '_input_sandbox_' + self.master.getFQID('_') + '%s.tgz'
            name = name % "_master"
        else:
            name = name % ""

        newFiles = []
        for _f in files:
            if hasattr(_f, 'name') and not _f.name.startswith('.nfs'):
                newFiles.append(_f)
        files = newFiles

        if not files:
            return []

        #logger.debug( "\n" )
        logger.debug("Creating Packed InputSandbox %s" % name)
        logger.debug("With:")
        for f in files:
            if hasattr(f, 'name'):
                logger.debug("\t" + f.name)
            else:
                logger.debug("\t" + f)
        #logger.debug( "\n" )

        # if the the master job of this subjob exists and the master sandbox is requested
        # the master sandbox has already been created so just look for it
        # else if it has not been prepared we need to construct it as usual

        if master:
            logger.debug("Returning Master InputSandbox")
            if self.application.is_prepared is True:
                logger.debug("Master Application is Prepared!")
                return [self.getInputWorkspace().getPath(name)]
            else:
                logger.debug("Master Application is NOT Prepared!")
                if self.master is None:
                    return Sandbox.createPackedInputSandbox(files, self.getInputWorkspace(), name)
                else:
                    return Sandbox.createPackedInputSandbox(files, self.master.getInputWorkspace(), name)

        logger.debug("Returning new InputSandbox")
        return Sandbox.createPackedInputSandbox(files, self.getInputWorkspace(), name)

    def createInputSandbox(self, files, master=False):
        """ Create an unpacked input sandbox which contains files (a list of File or FileBuffer objects).
        'master' flag is not used in this case, and it provided only for uniformity with createPackedInputSandbox() method
        """

        logger.debug("Creating InputSandbox")
        files = [f for f in files if hasattr(f, 'name') and not f.name.startswith('.nfs')]

        if self.master is not None and master:
            return Sandbox.createInputSandbox(files, self.master.getInputWorkspace())
        else:
            return Sandbox.createInputSandbox(files, self.getInputWorkspace())

    def getStringFQID(self):
        return self.getFQID('.')

    def getStringInputDir(self):
        # return self.getInputWorkspace(create=self.status !=
        # 'removed').getPath()
        cfg = GangaCore.Utility.Config.getConfig('Configuration')
        if cfg['autoGenerateJobWorkspace']:
            ## This needs to use the NodeAttribute to AVOID causing loading of a Job during initialization!
            return self.getInputWorkspace(create=self.status != 'removed').getPath()
        else:
            return self.getInputWorkspace(create=False).getPath()

    def getStringOutputDir(self):
        # return self.getOutputWorkspace(create=self.status !=
        # 'removed').getPath()
        cfg = GangaCore.Utility.Config.getConfig('Configuration')
        if cfg['autoGenerateJobWorkspace']:
            ## This needs to use the NodeAttribute to AVOID causing loading of a Job during initialization!
            return self.getOutputWorkspace(create=self.status != 'removed').getPath()
        else:
            return self.getOutputWorkspace(create=False).getPath()

    def getFQID(self, sep=None):
        """Return a fully qualified job id (within registry): a list of ids [masterjob_id,subjob_id,...]
        If optional sep is specified FQID string is returned, ids are separated by sep.
        For example: getFQID('.') will return 'masterjob_id.subjob_id....'
        """
        ## This prevents exceptions during initialization
        if hasattr(self, 'id'):
            fqid = [self.id]
        else:
            return None

        if self.master is not None:
            cur = self.master  # FIXME: or use master attribute?
        else:
            cur = None

        while cur is not None:
            fqid.append(cur.id)
            if cur.master is not None:
                cur = cur.master
            else:
                cur = None
        fqid.reverse()

        if sep:
            return sep.join([str(id) for id in fqid])
        return fqid

    def getInputWorkspace(self, create=True):
        return self.getWorkspace('InputWorkspace', create=create)

    def getOutputWorkspace(self, create=True):
        return self.getWorkspace('OutputWorkspace', create=create)

    def getDebugWorkspace(self, create=True):
        return self.getWorkspace('DebugWorkspace', create=create)

    def peek(self, filename="", command=""):
        """
        Allow viewing of job output (and input) files

        Arguments other than self:
        filename : name of file to be viewed
                   => For backends where this is enabled, the filename
                      for a job in the "running" state is relative to
                      the job's work directory unless the filename begins
                      with "../".  In all other cases, the filename is
                      relative to the job's output directory
        command  : command to be used for viewing the file
                   => If no command is given, then the command defined in
                      the [File_Associations] section of the Ganga
                      configuration file(s) is used

        Example usage:

           # examine contents of output/work directory
           peek()

           # examine contents of output directory,
           # even in case of job in "running" state
           peek( "../output" )

           # examine contents of input directory
           peek( "../input" )

           # View ROOT histograms, running root.exe in a new terminal window
           peek( "histograms.root", "root.exe &&" )

           # View contents of file in output/work directory, using
           # command defined in configuration file
           peek( "output.txt" )

           # View ROOT histograms in ouput/work directory,
           # running root.exe in a new terminal window
           peek( "histograms.root", "root.exe &&" )

        Return value: None
        """

        pathStart = filename.split(os.sep)[0]
        if(self.status in ['running', 'submitted']) and (pathStart != ".."):
            subjob_num = len(self.subjobs)
            if subjob_num == 0:
                self.backend.peek(filename=filename, command=command)
            elif subjob_num > 0:
                for sj in self.subjobs:
                    logger.info("\n  subjob ID: %s" % (sj.getFQID('.')))
                    sj.backend.peek(filename=filename, command=command)
        else:
            topdir = os.path.dirname(self.inputdir.rstrip(os.sep))
            path = os.path.join(topdir, "output", filename).rstrip(os.sep)
            self.viewFile(path=path, command=command)
        return None

    def viewFile(self, path="", command=""):
        """
        Allow file viewing

        Arguments other than self:
        path    : path to file to be viewed
        command  : command to be used for viewing the file
                   => If no command is given, then the command defined in
                      the [File_Associations] section of the Ganga
                      configuration file(s) is used

        This is intended as a helper function for the peek() method.

        Return value: None
        """

        config = getConfig("File_Associations")

        if not os.path.exists(path):
            if len(glob.glob(path)) == 1:
                path = glob.glob(path)[0]

        if os.path.exists(path):
            if os.path.islink(path):
                path = os.readlink(path)
            if not command:
                if os.path.isdir(path):
                    command = config["listing_command"]
                else:
                    suffix = os.path.splitext(path)[1].lstrip(".")
                    try:
                        command = config[suffix]
                    except ConfigError as err:
                        logger.debug("Config Err: %s" % err)
                        command = config["fallback_command"]

            mode = os.P_WAIT

            try:
                tmpList = command.split("&&")
                termCommand = tmpList[1]
                if not termCommand:
                    termCommand = config["newterm_command"]
                exeopt = config["newterm_exeopt"]
                exeCommand = " ".join([tmpList[0], path])
                argList = [termCommand, exeopt, exeCommand]
                mode = os.P_NOWAIT
            except IndexError as err:
                logger.debug("Index Err: %s" % err)
                tmpList = command.split("&")
                if (len(tmpList) > 1):
                    mode = os.P_NOWAIT
                    command = tmpList[0]
                argList = command.split()
                argList.append(path)

            cmd = argList[0]
            os.spawnvp(mode, cmd, argList)
        else:
            logger.warning("File/directory '%s' not found" % path)

        return None

    def prepare(self, force=False):
        """A method to put a job's application into a prepared state. Returns
        True on success.

        The benefits of preparing an application are twofold:

        1) The application can be copied from a previously executed job and
           run again over a different input dataset.
        2) Sharing applications (and their associated files) between jobs will
           optimise disk usage of the Ganga client.

        See help(j.application.prepare) for application-specific comments.

        Prepared applications are always associated with a Shared Directory object
        which contains their required files. Details for all Shared Directories in use
        can been seen by calling 'shareref'. See help(shareref) for further details.

        """
        if not hasattr(self.application, 'is_prepared'):
            logger.warning("Non-preparable application %s cannot be prepared" % getName(self.application))
            return

        if (self.application.is_prepared is not None) and (force is False):
            msg = "The application associated with job %s has already been prepared. To force the operation, call prepare(force=True)" % self.id
            raise JobError(msg)
        if (self.application.is_prepared is None):
            add_to_inputsandbox = addProxy(self.application).prepare()
            if isType(add_to_inputsandbox, (list, tuple, GangaList)):
                self.inputsandbox.extend(add_to_inputsandbox)
        elif (self.application.is_prepared is not None) and (force is True):
            self.application.unprepare(force=True)
            addProxy(self.application).prepare(force=True)


    def unprepare(self, force=False):
        """Revert the application associated with a job to the unprepared state
        Returns True on success.
        """
        if not hasattr(self.application, 'is_prepared'):
            logger.warning("Non-preparable application %s cannot be unprepared" % getName(self.application))
            return

        if not self._readonly():
            logger.debug("Running unprepare() within Job.py")
            self.application.unprepare()
        else:
            logger.error("Cannot unprepare a job in the %s state" % self.status)

    def _getMasterAppConfig(self):

        appmasterconfig = None
        if self.master is None:
            #   I am the master Job
            appmasterconfig = self._storedAppMasterConfig
            if appmasterconfig is None:
                # I am going to generate the appmasterconfig now
                logger.debug("Job %s Calling application.master_configure" % self.getFQID('.'))
                appmasterconfig = self.application.master_configure()[1]
                self._storedAppMasterConfig = appmasterconfig
        else:
            # I am a sub-job, lets ask the master job what to do
            appmasterconfig = self.master._getMasterAppConfig()

        return appmasterconfig

    def _getAppSubConfig(self, subjobs=None):

        if subjobs is None:
            subjobs = GangaList()

        appsubconfig = []
        if self.master is None:
            #   I am the master Job
            appsubconfig = self._storedAppSubConfig
            if appsubconfig is None or len(appsubconfig) == 0:
                appmasterconfig = self._getMasterAppConfig()
                logger.debug("Job %s Calling application.configure %s times" % (self.getFQID('.'), len(self.subjobs)))
                appsubconfig = [j.application.configure(appmasterconfig)[1] for j in subjobs]

        else:
            #   I am a sub-job, lets just generate our own config
            appsubconfig = self._storedAppSubConfig
            if appsubconfig is None or len(appsubconfig) == 0:
                appmasterconfig = self._getMasterAppConfig()
                logger.debug("Job %s Calling application.configure 1 times" % self.getFQID('.'))
                appsubconfig = [self.application.configure(appmasterconfig)[1]]

        self._storedAppSubConfig = appsubconfig

        return appsubconfig

    def _getJobMasterConfig(self):

        jobmasterconfig = None
        if self.master is None:
            #   I am the master Job
            #   I have saved the config previously as a transient
            jobmasterconfig = self._storedJobMasterConfig
            if jobmasterconfig is None:
                #   I am going to generate the config now
                appmasterconfig = self._getMasterAppConfig()
                logger.debug("appConf: %s" % appmasterconfig)
                rtHandler = self._getRuntimeHandler()
                logger.debug("Job %s Calling rtHandler.master_prepare for RTH: %s" % (self.getFQID('.'), getName(rtHandler)))
                jobmasterconfig = rtHandler.master_prepare(self.application, appmasterconfig)
                self._storedJobMasterConfig = jobmasterconfig
        else:
            #   I am a sub-job, lets ask the master job what to do
            jobmasterconfig = self.master._getJobMasterConfig()

        logger.debug("JobMasterConfig: %s" % jobmasterconfig)

        return jobmasterconfig

    @staticmethod
    def _prepare_sj( rtHandler, i, app, sub_c, app_master_c, job_master_c, finished):
        if app.is_prepared in [None, False]:
            app.prepare()
        finished[i] = rtHandler.prepare(app, sub_c, app_master_c, job_master_c)
        return

    def _getJobSubConfig(self, subjobs):

        jobsubconfig = None
        if self.master is None:
            #   I am the master Job
            jobsubconfig = self._storedJobSubConfig
            if jobsubconfig is None:
                rtHandler = self._getRuntimeHandler()
                appmasterconfig = self._getMasterAppConfig()
                jobmasterconfig = self._getJobMasterConfig()
                appsubconfig = self._getAppSubConfig(subjobs)
                logger.debug("Job %s Calling rtHandler.prepare %s times" % (self.getFQID('.'), len(self.subjobs)))
                logger.info("Preparing subjobs")

                #Make an empty list
                jobsubconfig = [None]*len(subjobs)

                if self.parallel_submit is False:
                    jobsubconfig = [rtHandler.prepare(sub_job.application, sub_conf, appmasterconfig, jobmasterconfig) for (sub_job, sub_conf) in zip(subjobs, appsubconfig)]
                else:

                    finished = {}

                    from GangaCore.Core.GangaThread.WorkerThreads import getQueues
                    index = 0
                    for sub_j, sub_conf in zip(subjobs, appsubconfig):
                        getQueues()._monitoring_threadpool.add_function(self._prepare_sj, (rtHandler, index, sub_j.application, sub_conf, appmasterconfig, jobmasterconfig, finished))
                        index += 1

                    while len(finished) != len(subjobs):
                        time.sleep(0.25)

                    for index in finished.keys():
                        jobsubconfig[index] = finished[index]

        else:
            #   I am a sub-job, lets calculate my config
            rtHandler = self._getRuntimeHandler()
            appmasterconfig = self._getMasterAppConfig()
            jobmasterconfig = self._getJobMasterConfig()
            appsubconfig = self._getAppSubConfig(self)
            logger.debug("Job %s Calling rtHandler.prepare once for self" % self.getFQID('.'))
            jobsubconfig = [rtHandler.prepare(self.application, appsubconfig[0], appmasterconfig, jobmasterconfig)]

        self._storedJobSubConfig = jobsubconfig

        logger.debug("jobsubconfig: %s" % jobsubconfig)

        return jobsubconfig

    def _getRuntimeHandler(self):

        rtHandler = None
        if self.master is None:
            #   I am the master Job
            rtHandler = self._storedRTHandler
            if rtHandler is None:
                # select the runtime handler
                try:
                    logger.debug("Job %s Calling allHandlers.get" % self.getFQID('.'))
                    rtHandler = allHandlers.get(getName(self.application), getName(self.backend))()
                except KeyError as x:
                    msg = 'runtime handler not found for application=%s and backend=%s' % (getName(self.application), getName(self.backend))
                    logger.error("Available: %s" % list(allHandlers.handlers.keys()))
                    logger.error("Wanted: %s" % getName(self.backend))
                    logger.error("Available: %s" % allHandlers.handlers[getName(self.backend)])
                    logger.error("Wanted: %s" % getName(self.application))
                    logger.error(msg)
                    raise JobError(msg)
                self._storedRTHandler = rtHandler

        else:
            rtHandler = self.master._getRuntimeHandler()

        return rtHandler

    def _selfAppPrepare(self, prepare):

        def delay_check(somepath):
            for i in range(100):
                if os.path.exists(somepath):
                    return True
                else:
                    time.sleep(0.1)
            return False

        if hasattr(self.application, 'is_prepared'):
            logger.debug("Calling Job.prepare()")
            if (self.application.is_prepared is None) or (prepare is True):
                logger.debug("Job %s Calling self.prepare(force=%s)" % (self.getFQID('.'), prepare))
                self.prepare(force=True)
            elif self.application.is_prepared is True:
                msg = "Job %s's application has is_prepared=True. This prevents any automatic (internal) call to the application's prepare() method." % self.getFQID('.')
                logger.info(msg)
            else:
                msg = "Job %s's application has already been prepared." % self.getFQID('.')
                logger.info(msg)

            if self.application.is_prepared is not True and self.application.is_prepared is not None:
                shared_path = GangaCore.GPIDev.Lib.File.getSharedPath()
                delay_result = delay_check(os.path.join(shared_path, self.application.is_prepared.name))
                if delay_result is not True:
                    logger.warning("prepared directory is :%s \t,\t but expected something else" % self.application.is_prepared)
                    logger.warning("tested: %s" % os.path.join(shared_path, self.application.is_prepared.name))
                    logger.warning("shared_path: %s" % shared_path)
                    logger.warning("result: %s" % delay_result)
                    msg = "Cannot find shared directory for prepared application; reverting job to new and unprepared"
                    self.unprepare()
                    raise JobError(msg)
        else:
            logger.debug("Not calling prepare")

        if hasattr(self.application, 'is_prepared'):
            logger.debug("App preparedness: %s" % self.application.is_prepared)

        return

    def _unsetSubmitTransients(self):
        self._storedRTHandler = None
        self._storedJobSubConfig = None
        self._storedAppSubConfig = None
        self._storedJobMasterConfig = None
        self._storedAppMasterConfig = None

    def _doSplitting(self):
        # Temporary polution of Atlas stuff to (almost) transparently switch
        # from Panda to Jedi
        rjobs = None

        if getName(self.backend) == "Jedi" and self.splitter:
            logger.error("You should not use a splitter with the Jedi backend. The splitter will be ignored.")
            self.splitter = None
            rjobs = [self]
        elif self.splitter and not self.master is not None:

            fqid = self.getFQID('.')

            # App Configuration
            logger.debug("App Configuration, Job %s:" % fqid)

            # The App is configured first as information in the App may be
            # needed by the Job Splitter
            appmasterconfig = self._getMasterAppConfig()

            logger.info("Splitting Job: %s" % fqid)

            subjobs = self.splitter.validatedSplit(self)
            if subjobs:
                if not isType(self.subjobs, (list, GangaList)):
                    self.subjobs = GangaList()
                # print "*"*80
                # subjobs[0].printTree(sys.stdout)

                # EBKE changes
                i = 0
                # bug fix for #53939 -> first set id of the subjob and then append to self.subjobs
                #self.subjobs = subjobs
                # for j in self.subjobs:
                for sj in subjobs:
                    sj.info.uuid = str(uuid.uuid4())
                    sj.status = 'new'
                    #j.splitter = None
                    sj.time.timenow('new')
                    sj.id = i
                    i += 1
                    self.subjobs.append(sj)

                cfg = GangaCore.Utility.Config.getConfig('Configuration')
                for j in self.subjobs:
                    if cfg['autoGenerateJobWorkspace']:
                        j._init_workspace()

                rjobs = self.subjobs
                logger.info('submitting %s subjobs', len(rjobs))
            else:
                rjobs = [self]
        else:
            rjobs = [self]

        return rjobs

    def submit(self, keep_going=None, keep_on_fail=None, prepare=False):
        """Submits a job. Return true on success.

        First  the  application   is  configured  which  may  generate
        additional  input files,  preprocess  executable scripts  etc.
        Then  backend handler is  used to  submit the  configured job.
        The job is automatically checkpointed to persistent storage.

        The default values of keep_going and keep_on_fail are controlled by [GPI_Semantics] configuration options.

        When the submission fails the job status is automatically
        reverted to new and all files in the input directory are
        deleted (keep_on_fail=False is the default behaviour unless modified in configuration).
        If keep_on_fail=True then the job status
        is moved to the failed status and input directory is left intact.
        This is helpful for debugging anf implements the request #43143.

        For split jobs: consult https://twiki.cern.ch/twiki/bin/view/ArdaGrid/GangaSplitters#Subjob_submission
        """
        self._getRegistry()._flush([self])
        logger.debug("Submitting Job %s" % self.getFQID('.'))

        gpiconfig = getConfig('GPI_Semantics')

        if keep_going is None:
            keep_going = gpiconfig['job_submit_keep_going']

        if keep_on_fail is None:
            keep_on_fail = gpiconfig['job_submit_keep_on_fail']

        # make sure nobody writes to the cache during this operation
        # job._registry.cache_writers_mutex.lock()

        supports_keep_going = 'keep_going' in inspect.getfullargspec(self.backend.master_submit)[0]

        if keep_going and not supports_keep_going:
            msg = 'job.submit(keep_going=True) is not supported by %s backend' % getName(self.backend)
            logger.error(msg)
            raise JobError(msg)

        # can only submit jobs in a 'new' state
        if self.status != 'new':
            msg = "cannot submit job %s which is in '%s' state" % (self.getFQID('.'), self.status)
            logger.error(msg)
            raise JobError(msg)

        from GangaCore.GPIDev.Lib.Registry.JobRegistry import JobRegistrySliceProxy

        try:
            assert(self.subjobs in [[], GangaList()] or ((isType(self.subjobs, JobRegistrySliceProxy) or isType(self.subjobs, SubJobJsonList)) and len(self.subjobs) == 0) )
        except AssertionError:
            raise JobManagerError("Number of subjobs in the job is inconsistent so not submitting the job")

        # no longer needed with prepared state
        # if self.master is not None:
        #    msg = "Cannot submit subjobs directly."
        #    logger.error(msg)
        #    raise JobError(msg)

        rtHandler = self._getRuntimeHandler()

        try:

            logger.info("submitting job %s", self.getFQID('.'))
            # prevent other sessions from submitting this job concurrently.
            self.updateStatus('submitting')

            self.getDebugWorkspace(create=False).remove(preserve_top=True)

            # Calls the self.prepare method ALWAY
            logger.debug("Preparing Application")
            #if hasattr(self.application, 'is_prepared'):
            #    logger.debug("Calling self.prepare()")
            #    self.prepare()
            self._selfAppPrepare(prepare)

            # Splitting
            logger.debug("Checking Job: %s for splitting" % self.getFQID('.'))
            # split into subjobs
            rjobs = self._doSplitting()

            # Some old jobs may still contain None assigned to the self.subjobs so be careful when checking length
            if self.splitter is not None and not self.subjobs:
                raise SplitterError("Splitter '%s' failed to produce any subjobs from splitting. Aborting submit" % (getName(self.splitter),))

            #
            logger.debug("Now have %s subjobs" % len(self.subjobs))
            logger.debug("Also have %s rjobs" % len(rjobs))

            # Output Files
            # validate the output files
            for this_job in rjobs:
                (validOutputFiles, errorMsg) = this_job.validateOutputfilesOnSubmit()
                if not validOutputFiles:
                    raise JobError(errorMsg)

            # configure the application of each subjob
            appsubconfig = self._getAppSubConfig(rjobs)
            if appsubconfig is not None:
                logger.debug("# appsubconfig: %s" % len(appsubconfig))

            # Job Configuration
            logger.debug("Job Configuration, Job %s:" % self.getFQID('.'))

            # prepare the master job with the correct runtime handler
            # Calls rtHandler.master_prepare if it hasn't already been called by the master job or by self
            # Only stored as transient if the master_prepare successfully
            # completes
            jobmasterconfig = self._getJobMasterConfig()
            logger.debug("Preparing with: %s" % getName(rtHandler))

            # prepare the subjobs with the runtime handler
            # Calls the rtHandler.prepare if it hasn't already been called by the master job or by self
            # Only stored as a transient if the prepare successfully completes
            jobsubconfig = self._getJobSubConfig(rjobs)
            logger.debug("# jobsubconfig: %s" % len(jobsubconfig))

            # Submission
            logger.debug("Submitting to a backend, Job %s:" % self.getFQID('.'))

            # notify monitoring-services
            self.monitorPrepare_hook(jobsubconfig)

            # submit the job
            # master_submit has been written as the interface which ganga
            # should call, not submit directly

            if supports_keep_going:
                if 'parallel_submit' in inspect.getfullargspec(self.backend.master_submit)[0]:
                    r = self.backend.master_submit( rjobs, jobsubconfig, jobmasterconfig, keep_going, self.parallel_submit)
                else:
                    r = self.backend.master_submit( rjobs, jobsubconfig, jobmasterconfig, keep_going)
            else:
                r = self.backend.master_submit( rjobs, jobsubconfig, jobmasterconfig)

            if not r:
                raise JobManagerError('error during submit')

            # This appears to be done by the backend now in a way that handles sub-jobs,
            # in the case of a master job however we need to still perform this
            if len(rjobs) != 1:
                self.info.increment()
            if self.master is None:
                self.updateStatus('submitted')
            # make sure that the status change goes to the repository, NOTE:
            # this commit is redundant if updateStatus() is used on the line
            # above
            self._getRegistry()._flush([self])

            return 1

        except IncompleteJobSubmissionError as x:
            logger.warning('Not all subjobs have been sucessfully submitted: %s', x)
            self.updateStatus('failed')
            raise x
        except Exception as err:
            if isType(err, GangaException):
                log_user_exception(logger, debug=True)
                logger.error("%s" % err)
            else:
                log_user_exception(logger, debug=False)

            if keep_on_fail:
                self.updateStatus('failed')

            else:
                # revert to the new status
                logger.error('%s ... reverting job %s to the new status', err, self.getFQID('.'))
                self.updateStatus('new')
            raise JobError("Error: %s" % err).with_traceback(sys.exc_info()[2])

    def rollbackToNewState(self):
        """
        Rollback the job to the "new" state if submitting of job failed:
            - cleanup the input and output workspace preserving the top dir(bug ##19434)
            - do not remove debug directory
            - cleanup subjobs
        This method is used as a hook for submitting->new transition
        @see updateJobStatus()
        """

        # notify monitoring-services
        self.monitorRollbackToNew_hook()

        self.getInputWorkspace().remove(preserve_top=True)
        self.getOutputWorkspace().remove(preserve_top=True)
        # notify subjobs
        for sj in self.subjobs:
            sj.application.transition_update("removed")
        # delete subjobs
        self.subjobs = GangaList()

    def remove(self, force=False):
        """Remove the job.

        If job  has been submitted try  to kill it  first. Then remove
        the   file   workspace   associated   with   the   job.

        If force=True then remove job without killing it.
        """

        this_job_status = lazyLoadJobStatus(self)
        this_job_id = lazyLoadJobFQID(self)

        template = this_job_status == 'template'

        if template:
            logger.info('removing template %s', this_job_id)
        else:
            logger.info('removing job %s', this_job_id)

        if this_job_status == 'removed':
            msg = 'job %s already removed' % this_job_id
            logger.error(msg)
            raise JobError(msg)

        if this_job_status == 'completing':
            msg = 'job %s is completing (may be downloading output), do force_status("failed") and then remove() again' % self.getFQID('.')
            logger.error(msg)
            raise JobError(msg)

        if self.master is not None:
            msg = 'cannot remove subjob %s' % self.getFQID('.')
            logger.info(msg)
            raise JobError(msg)

        if getConfig('Output')['AutoRemoveFilesWithJob']:
            logger.info('Removing all output data of types %s' % getConfig('Output')['AutoRemoveFileTypes'])
            def removeFiles(this_file):
                if getName(this_file) in getConfig('Output')['AutoRemoveFileTypes'] and hasattr(this_file, '_auto_remove'):
                    this_file._auto_remove()

            def collectFiles(this_job):
                collectedFiles = []
                for _f in this_job.outputfiles:
                    if _f.containsWildcards() and hasattr(_f, 'subfiles') and _f.subfiles:
                        collectedFiles.extend(_f.subfiles)
                    else:
                        collectedFiles.append(_f)
                return collectedFiles

            _filesToRemove = []
            for sj in self.subjobs:
                _filesToRemove.extend(collectFiles(sj))
            _filesToRemove.extend(collectFiles(self))

            list(map(removeFiles, _filesToRemove))

        if this_job_status in ['submitted', 'running']:
            try:
                if not force:
                    self._kill(transition_update=False)
            except GangaException as x:
                log_user_exception(logger, debug=True)
            except Exception as x:
                log_user_exception(logger)
                logger.warning('unhandled exception in j.kill(), job id=%s', self.id)

        # incomplete or unknown jobs may not have valid application or backend
        # objects
        if this_job_status not in ['incomplete', 'unknown']:
            # tell the backend that the job was removed
            # this is used by Remote backend to remove the jobs remotely
            # bug #44256: Job in state "incomplete" is impossible to remove

            backend_obj = lazyLoadJobBackend(self)
            application_obj = lazyLoadJobApplication(self)

            if backend_obj is not None:
                if hasattr(backend_obj, 'remove'):
                    self.backend.remove()
            else:
                if hasattr(self.backend, 'remove'):
                    self.backend.remove()

            if application_obj is not None:
                if hasattr(application_obj, 'transition_update'):
                    self.application.transition_update('removed')
                    for sj in self.subjobs:
                        sj.application.transition_update('removed')
            else:
                self.application.transition_update('removed')
                for sj in self.subjobs:
                    sj.application.transition_update('removed')

        if not template:
            # remove the corresponding workspace files

            try:

                if len(self.subjobs) > 0:
                    for sj in self.subjobs:
                        def doit_sj(f):
                            try:
                                f()
                            except OSError as err:
                                logger.warning('cannot remove file workspace associated with the sub-job %s : %s', self.getFQID('.'), err)

                        wsp_input = sj.getInputWorkspace(create=False)
                        doit_sj(wsp_input.remove)
                        wsp_output = sj.getOutputWorkspace(create=False)
                        doit_sj(wsp_output.remove)
                        wsp_debug = sj.getDebugWorkspace(create=False)
                        doit_sj(wsp_debug.remove)
            except KeyError as err:
                logger.debug("KeyError, likely job hasn't been loaded.")
                logger.debug("In that case try and skip")
                pass

            def doit(f):
                try:
                    f()
                except OSError as err:
                    logger.warning('cannot remove file workspace associated with the job %s : %s', self.id, err)

            wsp_input = self.getInputWorkspace(create=False)
            wsp_input.jobid = this_job_id
            doit(wsp_input.remove)
            wsp_output = self.getOutputWorkspace(create=False)
            wsp_output.jobid = this_job_id
            doit(wsp_output.remove)
            wsp_debug = self.getDebugWorkspace(create=False)
            wsp_debug.remove(preserve_top=False)

            wsp = self.getInputWorkspace(create=False)
            wsp.subpath = ''
            wsp.jobid = this_job_id
            doit(wsp.remove)

            try:

                # If the job is associated with a shared directory resource (e.g. has a prepared() application)
                # decrement the reference counter.
                if hasattr(self.application, 'is_prepared') and self.application.__getattribute__('is_prepared'):
                    if self.application.is_prepared is not True:
                        self.application.decrementShareCounter(self.application.is_prepared)
            except KeyError as err:
                logger.debug("KeyError, likely job hasn't been loaded.")
                logger.debug("In that case try and skip")
                pass

        if self._registry:
            try:
                self._registry._remove(self, auto_removed=1)
            except GangaException as err:
                logger.warning("Error trying to fully remove Job #'%s':: %s" % (self.getFQID('.'), err))

        self.status = 'removed'

        try:
            self._releaseSessionLockAndFlush()
        except Exception as err:
            logger.debug("Remove Err: %s" % err)
            pass

    allowed_force_states = {'completed': ['completing', 'failed'],
                            'failed': ["submitting", "completing", "completed", "submitted", "running", "killed"]}

    def force_status(self, status, force=False):
        """ Force job to enter the "failed" or "completed" state. This may be
        used for marking jobs "bad" jobs or jobs which are stuck in one of the
        internal ganga states (e.g. completing).

        To see the list of allowed states do: job.force_status(None)
        """

        if status is None:
            logger.info("The following states may be forced")
            revstates = {}
            for s1 in Job.allowed_force_states:
                for s2 in Job.allowed_force_states[s1]:
                    revstates.setdefault(s2, {})
                    revstates[s2][s1] = 1

            for s in revstates:
                logger.info("%s => %s" % (s, list(revstates[s].keys())))
            return

        if self.status == status:
            return

        if status not in Job.allowed_force_states:
            raise JobError('force_status("%s") not allowed. Job may be forced to %s states only.' % (
                status, list(Job.allowed_force_states.keys())))

        if self.status not in Job.allowed_force_states[status]:
            raise JobError('Only a job in one of %s may be forced into "%s" (job %s)' % (Job.allowed_force_states[status], status, self.getFQID('.')))

        if not force:
            if self.status in ['submitted', 'running']:
                try:
                    self._kill(transition_update=False)
                except JobError as x:
                    x.what += "Use force_status('%s',force=True) to ignore kill errors." % status
                    raise x
        try:
            logger.info('Forcing job %s to status "%s"', self.getFQID('.'), status)
            self.updateStatus(status, ignore_failures=True)
        except JobStatusError as x:
            logger.error(x)
            raise x

    def kill(self):
        """Kill the job. Raise JobError exception on error.
        """
        self._kill(transition_update=True)

    def _kill(self, transition_update):
        """Private helper. Kill the job. Raise JobError exception on error.
        """
        try:
            # make sure nobody writes to the cache during this operation
            # job._registry.cache_writers_mutex.lock()

            fqid = self.getFQID('.')
            logger.info('killing job %s', fqid)
            if self.status not in ['submitted', 'running']:
                if self.status in ['completed', 'failed']:
                    logger.warning("Job %s has already reached it's final state: %s and cannot be killed" % (self.getFQID('.'), self.status))
                    return True
                else:
                    msg = "cannot kill job which is in '%s' state. " % self.status
                    logger.error(msg)
                    raise JobError(msg)
            try:
                if self.backend.master_kill():
                    ############
                    # added as part of typestamp prototype by Justin
                    if not self._getParent():
                        for jobs in self.getJobObject().subjobs:
                            # added this 10/8/2009 - now only kills subjobs
                            # which aren't finished.
                            if jobs.status not in ['failed', 'killed', 'completed']:
                                jobs.updateStatus('killed', transition_update=transition_update)
                    self.updateStatus('killed', transition_update=transition_update)
                    #
                    ############

                    return True
                else:
                    msg = "backend.master_kill() returned False"
                    raise JobError(msg)
            except GangaException as x:
                msg = "failed to kill job %s: %s" % (self.getFQID('.'), x)
                logger.error(msg)
                raise JobError(msg)
        finally:
            pass  # job._registry.cache_writers_mutex.release()

    def resubmit(self, backend=None):
        """Resubmit a failed or completed job.  A backend object may
        be specified to change some submission parameters (which
        parameters may be effectively changed depends on a
        particular backend implementation).

        Example:
         b = j.backend.copy()
         b.CE = 'some CE'
         j.resubmit(backend=b)

        Note: it is not possible to change the type of the backend in this way.

        """
        return self._resubmit(backend=backend)

    def auto_resubmit(self):
        """ Private method used for auto resubmit functionality by the monitoring loop.
        """
        return self._resubmit(auto_resubmit=True)

    def _resubmit(self, backend=None, auto_resubmit=False):
        """ Internal implementation of resubmit which handles the publically accessible resubmit() method proper as well
        as the auto_resubmit use case used in the monitoring loop.
        """
        # there are possible two race condition which must be handled somehow:
        #  - a simple job is monitorable and at the same time it is 'resubmitted' - potentially the monitoring may update the status back!
        #  - same for the master job...

        fqid = self.getFQID('.')
        logger.info('resubmitting job %s', fqid)

        if backend and auto_resubmit:
            msg = "job %s: cannot change backend when auto_resubmit=True. This is most likely an internal implementation problem." % self.getFQID('.')
            logger.error(msg)
            raise JobError(msg)

        if len(self.subjobs) != 0:
            these_jobs = self.subjobs
        else:
            these_jobs = [self]

        for this_job in these_jobs:
            (validOutputFiles, errorMsg) = this_job.validateOutputfilesOnSubmit()
            if not validOutputFiles:
                raise JobError(errorMsg)

        if self.status in ['new']:
            msg = "cannot resubmit a new job %s, please use submit()" % (self.getFQID('.'))
            logger.error(msg)
            raise JobError(msg)

        # the status check is disabled when auto_resubmit
        if self.status not in ['completed', 'failed', 'killed'] and not auto_resubmit:
            msg = "cannot resubmit job %s which is in '%s' state" % (self.getFQID('.'), self.status)
            logger.error(msg)
            raise JobError(msg)

        if backend is not None:
            backend = backend

        # do not allow to change the backend type
        if backend and not isType(self.backend, type(backend)):
            msg = "cannot resubmit job %s: change of the backend type is not allowed" % self.getFQID('.')
            logger.error(msg)
            raise JobError(msg)

        # if the backend argument is identical (no attributes changed) then it is equivalent to None
        # the good side effect is that in this case we don't require any backend resubmit method to support
        # the extra backend argument
        if backend == self.backend:
            backend = None

        # check if the backend supports extra 'backend' argument for
        # master_resubmit()
        supports_master_resubmit = len(inspect.getfullargspec(self.backend.master_resubmit)[0]) > 1

        if not supports_master_resubmit and backend:
            raise JobError('%s backend does not support changing of backend parameters at resubmission (optional backend argument is not supported)' % getName(self.backend))

        def check_changability(obj1, obj2):
            # check if the only allowed attributes have been modified
            for name, item in obj1._schema.allItems():
                v1 = getattr(obj1, name)
                v2 = getattr(obj2, name)
                if not item['changable_at_resubmit'] and item['copyable']:
                    if v1 != v2:
                        raise JobError('%s.%s attribute cannot be changed at resubmit' % (getName(obj1), name))
                if item.isA(ComponentItem):
                    check_changability(v1, v2)

        if backend:
            check_changability(self.backend, backend)

        oldstatus = self.status

        try:
            config_resubOFS = config['resubmitOnlyFailedSubjobs']
            if config_resubOFS is True:
                rjobs = [s for s in self.subjobs if s.status in ['failed']]
            else:
                rjobs = self.subjobs

            if not rjobs and not self.subjobs:
                rjobs = [self]
            elif auto_resubmit:  # get only the failed jobs for auto resubmit
                rjobs = [s for s in rjobs
                         if s.status == 'failed' and s.info.submit_counter <= getConfig("PollThread")['MaxNumResubmits']]

            if rjobs:
                for sjs in rjobs:
                    sjs.info.increment()
                    # bugfix: #31690: Empty the outputdir of the subjob just
                    # before resubmitting it
                    sjs.getOutputWorkspace().remove(preserve_top=True)
            else:
                logger.debug('There is nothing to do for resubmit of Job: %s' % self.getFQID('.'))
                logger.debug('It\'s assumed all subjobs here have been completed, continuing silently')
                self.updateStatus(oldstatus)
                return

            self.updateStatus('submitting')

            self.getDebugWorkspace().remove(preserve_top=True)

            try:
                if auto_resubmit:
                    result = self.backend.master_auto_resubmit(rjobs)
                else:
                    if backend is None:
                        result = self.backend.master_resubmit(rjobs)
                    else:
                        result = self.backend.master_resubmit(
                            rjobs, backend=backend)

                if not result:
                    raise JobManagerError('error during submit')
            except IncompleteJobSubmissionError as x:
                logger.warning('Not all subjobs of job %s have been sucessfully re-submitted: %s', self.getFQID('.'), x)

            # fix for bug 77962 plus for making auto_resubmit test work
            if auto_resubmit:
                self.info.increment()

            if self.subjobs:
                for sjs in self.subjobs:
                    sjs.time.timenow('resubmitted')
            else:
                self.time.timenow('resubmitted')

            # FIXME: if job is not split, then default implementation of
            # backend.master_submit already have set status to "submitted"
            self.updateStatus('submitted')

        except GangaException as x:
            logger.error("failed to resubmit job, %s" % x)
            logger.warning('reverting job %s to the %s status', fqid, oldstatus)
            self.status = oldstatus
            raise

    def auto_kill(self):
        self.kill()

    def _repr(self):
        if self.id is None:
            id = "None"
        else:
            id = self.getFQID('.')
        return "%s#%s" % (getName(self), id)

    def _subjobs_proxy(self):

        from GangaCore.GPIDev.Lib.Registry.JobRegistry import JobRegistrySlice, _wrap

        subjob_slice = stripProxy(self._stored_subjobs_proxy)
        if not isType(self._stored_subjobs_proxy, JobRegistrySlice):
            subjob_slice = JobRegistrySlice('jobs(%s).subjobs' % self.id)
            self._stored_subjobs_proxy = _wrap(subjob_slice)

        if len(self._stored_subjobs_proxy) != len(self.subjobs):

            if isType(self.subjobs, SubJobJsonList):
                subjob_slice.objects = self.subjobs
                #self._stored_subjobs_proxy = _wrap(self._stored_subjobs_proxy)
            elif isType(self.subjobs, (list, GangaList)):
                subjob_slice = stripProxy(self._stored_subjobs_proxy)
                #First clear the dictionary
                if subjob_slice.objects:
                    del subjob_slice.objects[:]
                #Not put the objects back in
                for sj in self.subjobs:
                    subjob_slice.objects[sj.id] = sj
                #self._stored_subjobs_proxy = _wrap(self._stored_subjobs_proxy)
            else:
                raise GangaException("This should never arise, cannot understand subjob list")

        return self._stored_subjobs_proxy

    def _subjobs_summary_print(self, value, verbosity_level, interactive=False):
        rslice = self._subjobs_proxy()
        return rslice._display(1)

    def __setattr__(self, attr, value):

        if attr == 'outputfiles':

            if value != []:
                if self.outputdata is not None:
                    logger.error('job.outputdata is set, you can\'t set job.outputfiles')
                    return
                elif self.outputsandbox != []:
                    logger.error('job.outputsandbox is set, you can\'t set job.outputfiles')
                    return

            # reduce duplicate values here
            uniqueValues = GangaList()
            for val in value:
                if val not in uniqueValues:
                    uniqueValues.append(val)

            super(Job, self).__setattr__(attr, uniqueValues)

        elif attr == 'inputfiles':

            super(Job, self).__setattr__(attr, value)

        elif attr == 'outputsandbox':

            if value != []:

                if getConfig('Output')['ForbidLegacyOutput']:
                    logger.error('Use of job.outputsandbox is forbidden, please use job.outputfiles')
                    return

                if self.outputfiles:
                    logger.error('job.outputfiles is set, you can\'t set job.outputsandbox')
                    return

            super(Job, self).__setattr__(attr, value)

        elif attr == 'inputsandbox':

            # print "Setting inputsandbox to be: %s" %  value

            if value != []:

                if getConfig('Output')['ForbidLegacyInput']:
                    logger.error('Use of job.inputsandbox is forbidden, please use job.inputfiles')
                    raise GangaException('Use of job.inputsandbox is forbidden, please use job.inputfiles')

            super(Job, self).__setattr__(attr, value)

        elif attr == 'outputdata':

            if value is not None:

                if getConfig('Output')['ForbidLegacyOutput']:
                    logger.error('Use of job.outputdata is forbidden, please use job.outputfiles')
                    return

                if self.outputfiles:
                    logger.error('job.outputfiles is set, you can\'t set job.outputdata')
                    return
            super(Job, self).__setattr__(attr, value)

        elif attr == 'comment':

            super(Job, self).__setattr__(attr, value)

        elif attr == 'backend':

            # Temporary polution of Atlas stuff to (almost) transparently
            # switch from Panda to Jedi
            configPanda = None
            if value is not None and getName(value) == "Panda":
                configPanda = GangaCore.Utility.Config.getConfig('Panda')

            if configPanda and not configPanda['AllowDirectSubmission']:
                logger.error("Direct Panda submission now deprecated - Please switch to Jedi() backend and remove any splitter.")
                from GangaPanda.Lib.Jedi import Jedi

                new_value = Jedi()

                # copy over attributes where possible
                for attr in ['site', 'extOutFile', 'libds', 'accessmode', 'forcestaged', 'individualOutDS', 'bexec', 'nobuild']:
                    setattr(new_value, attr, copy.deepcopy(getattr(value, attr)))

                for attr in ['long', 'cloud', 'anyCloud', 'memory', 'cputime', 'corCheck', 'notSkipMissing', 'excluded_sites',
                             'excluded_clouds', 'express', 'enableJEM', 'configJEM', 'enableMerge', 'configMerge', 'usecommainputtxt',
                             'rootver', 'overwriteQueuedata', 'overwriteQueuedataConfig']:
                    setattr(new_value.requirements, attr, copy.deepcopy(getattr(value.requirements, attr)))

                super(Job, self).__setattr__('backend', new_value)
            else:
                new_value = stripProxy(runtimeEvalString(self, attr, value))
                super(Job, self).__setattr__('backend', new_value)
        elif attr.startswith('_'):
            # If it's an internal attribute then just pass it on
            super(Job, self).__setattr__(attr, value)
        else:
            new_value = stripProxy(runtimeEvalString(self, attr, value))
            super(Job, self).__setattr__(attr, new_value)

    def splitterCopy(self, other_job, _ignore_atts=None):
        """
        A method for copying the job object. This is a copy of the generic GangaObject method with
        some checks removed for maximum speed. This should therefore be used with great care!
        """

        if _ignore_atts is None:
            _ignore_atts = []
        _srcobj = other_job

        for name, item in self._schema.allItems():
            if name in _ignore_atts:
                continue

            copy_obj = copy.deepcopy(getattr(_srcobj, name))
            setattr(self, name, copy_obj)

        ## Fix some objects losing parent knowledge
        src_dict = other_job.__dict__
        for key, val in src_dict.items():
            this_attr = getattr(other_job, key)


class JobTemplate(Job):

    """A placeholder for Job configuration parameters.

    JobTemplates are normal Job objects but they are never submitted. They have their own JobRegistry, so they do not get mixed up with
    normal jobs. They have always a "template" status.

    Create a job with an existing job template t:

         j = Job(t)

    Save a job j as a template t:

         t = JobTemplate(j)

    You may save commonly used job parameters in a template and create new jobs easier and faster.
    """
    _category = 'jobs'
    _name = 'JobTemplate'

    _schema = Job._schema.inherit_copy()
    _schema.datadict["status"] = SimpleItem('template', protected=1, checkset='_checkset_status',
                                            doc='current state of the job, one of "new", "submitted", "running", "completed", "killed", "unknown", "incomplete"')

    default_registry = 'templates'

    def __init__(self):
        super(JobTemplate, self).__init__()
        self.status = "template"

    def _readonly(self):
        return 0

    # FIXME: for the moment you have to explicitly define all methods if you
    # want to export them...
    def remove(self, force=False):
        """See Job for documentation. The force optional argument has no effect (it is provided for the compatibility with Job interface)"""
        return super(JobTemplate, self).remove()

    def submit(self):
        """ Templates may not be submitted, return false."""
        return super(JobTemplate, self).submit()

    def kill(self):
        """ Templates may not be killed, return false."""
        return super(JobTemplate, self).kill()


#
#
# $Log: Job.py,v $
# Revision 1.10  2009/02/24 14:59:34  moscicki
# when removing jobs which are in the "incomplete" or "unknown" status, do not trigger callbacks on application and backend -> they may be missing!
#
# Revision 1.12.2.5  2009/07/14 15:09:37  ebke
# Missed fix
#
# Revision 1.12.2.4  2009/07/13 22:10:52  ebke
# Update for the new GangaRepository:
# * Moved dict interface from Repository to Registry
# * Clearly specified Exceptions to be raised by Repository
# * proper exception handling in Registry
# * moved _writable to _getWriteAccess, introduce _getReadAccess
# * clarified locking, logic in Registry, less in Repository
# * index reading support in XML (no writing, though..)
# * general index reading on registry.keys()
#
# Revision 1.12.2.3  2009/07/10 13:30:06  ebke
# Fixed _commit not commiting the root object
#
# Revision 1.12.2.2  2009/07/10 11:30:34  ebke
# Remove reference to _data in status in preparation for lazy loading
#
# Revision 1.12.2.1  2009/07/08 11:18:21  ebke
# Initial commit of all - mostly small - modifications due to the new GangaRepository.
# No interface visible to the user is changed
#
# Revision 1.12  2009/05/20 12:35:40  moscicki
# debug directory (https://savannah.cern.ch/bugs/?50305)
#
# Revision 1.11  2009/05/20 09:23:46  moscicki
# debug directory (https://savannah.cern.ch/bugs/?50305)
#
# Revision 1.10  2009/02/24 14:59:34  moscicki
# when removing jobs which are in the "incomplete" or "unknown" status, do not trigger callbacks on application and backend -> they may be missing!
#
# Revision 1.9  2009/02/02 12:54:55  moscicki
# bugfix: bug #45679: j.application.transition_update("removed") is not called on j.remove()
#
# Revision 1.8  2008/11/21 13:45:58  moscicki
# #bug #44256: Job in state "incomplete" is impossible to remove
#
# Revision 1.7  2008/11/07 12:39:53  moscicki
# added j.submit(keep_on_fail=False) option (request #43143)
#
# Revision 1.6  2008/10/02 10:31:05  moscicki
# bugfix #41372: added backend.remove() method to support job removal on the Remote backend
#
# Revision 1.5  2008/09/09 14:51:14  moscicki
# bug #40696: Exception raised during resubmit() should be propagated to caller
#
# Revision 1.4  2008/09/09 14:37:16  moscicki
# bugfix #40220: Ensure that default values satisfy the declared types in the schema
#
# factored out type checking into schema module, fixed a number of wrongly declared schema items in the core
#
# Revision 1.3  2008/08/18 13:18:58  moscicki
# added force_status() method to replace job.fail(), force_job_failed() and
# force_job_completed()
#
# Revision 1.2  2008/08/04 14:28:20  moscicki
# bugfix: #39655: Problem with slice operations on templates
#
# REMOVED TABS
#
# Revision 1.1  2008/07/17 16:40:54  moscicki
# migration of 5.0.2 to HEAD
#
# the doc and release/tools have been taken from HEAD
#
# Revision 1.62.4.17  2008/04/21 08:46:51  wreece
# Imports missing symbol. test Ganga/test/Bugs/Savannah28511 now passes
#
# Revision 1.62.4.16  2008/04/18 13:42:02  moscicki
# remove obsolete printout
#
# Revision 1.62.4.15  2008/04/18 07:06:24  moscicki
# bugfix 13404  (reintroduced in 5)
#
# Revision 1.62.4.14  2008/04/02 11:29:35  moscicki
# inputdir and outputdir are not stored persistently anymore but are calculated wrt to the current workspace configuration
#
# this makes it easier to relocate local repository and, in the future, to implement local workspace cache for remote repository/workspace
#
# Revision 1.62.4.13  2008/03/17 19:38:40  roma
# bug fix #28511
#
# Revision 1.62.4.12  2008/03/06 14:10:35  moscicki
# added warning if fail() fails
#
# Revision 1.62.4.11  2008/03/04 10:23:43  amuraru
# fixed rollbackToNewStatu
#
# Revision 1.62.4.10  2008/03/03 14:57:06  amuraru
# fixed the state transition when merger fails
#
# Revision 1.62.4.9  2008/02/29 10:27:21  moscicki
# fixes in Job._kill() method
#
# added fail() and remove() method in GPI slices (not all keywords implemented yet)
#
# Revision 1.62.4.8  2008/02/28 15:48:11  moscicki
# cannot submit subjobs directly
#
# Revision 1.62.4.7  2008/02/28 13:07:37  moscicki
# added fail() and improved behaviour of kill()
# improved logging messages
# removed race condition in status update hook
#
# Revision 1.62.4.6  2007/12/19 16:27:17  moscicki
# remove(): ignore kill failures
# fixed messaging on kill
#
# Revision 1.62.4.5  2007/12/18 09:06:42  moscicki
# integrated typesystem from Alvin
#
# Revision 1.62.4.4  2007/12/10 17:29:01  amuraru
# merged changes from Ganga 4.4.4
#
# Revision 1.62.4.3  2007/11/13 18:37:26  wreece
# Merges head change in Job with branch. Fixes warnings in Mergers. Merges MergerTests with head. Adds new test to GangaList. Fixes config problems in Root.
#
# Revision 1.62.4.2  2007/11/08 11:56:44  moscicki
# pretty print for subjobs added
#
# Revision 1.62.4.1  2007/11/07 17:02:12  moscicki
# merged against Ganga-4-4-0-dev-branch-kuba-slices with a lot of manual merging
#
# Revision 1.65  2007/12/04 14:11:02  moscicki
# added submitted->submitting transition to fix problems with master job status in case of subjob resubmission
#
# Revision 1.64  2007/10/19 15:24:40  amuraru
# allow *->submitting transition in order to support resubmission (hurng-chun)
#
# Revision 1.63  2007/10/09 13:05:17  moscicki
# JobInfo object from Vladimir
# Savannah #30045 bugfix from Will (merger recursive updateStatus() call)
#
# Revision 1.62  2007/09/12 16:40:46  amuraru
# use the internal logger when in log_user_exception
#
# Revision 1.61  2007/07/27 15:13:38  moscicki
# merged the monitoring services branch from kuba
#
# Revision 1.60  2007/07/27 13:52:00  moscicki
# merger updates from Will (from GangaMergers-1-0 branch)
#
# Revision 1.59  2007/07/10 13:08:30  moscicki
# docstring updates (ganga devdays)
#
# Revision 1.58.2.1  2007/05/14 13:32:11  wreece
# Adds the merger related code on a seperate branch. All tests currently
# run successfully.
#
# Revision 1.58  2007/05/11 13:26:05  moscicki
# fix in the state transition to support:
#
# temporary functions to help getting jobs out of completing and submitting states:
# force_job_completed(j): may be applied to completing jobs
# force_job_failed(j): may be applied to submitting or completing jobs
#
# Revision 1.57.4.2  2007/06/18 14:35:20  moscicki
# mergefrom_HEAD_18Jun07
#
# Revision 1.57.4.1  2007/06/18 10:16:34  moscicki
# slices prototype
#
# Revision 1.58  2007/05/11 13:26:05  moscicki
# fix in the state transition to support:
#
# temporary functions to help getting jobs out of completing and submitting states:
# force_job_completed(j): may be applied to completing jobs
# force_job_failed(j): may be applied to submitting or completing jobs
#
# Revision 1.57  2007/04/20 17:29:34  moscicki
# re-enabled the removal of subjobs table in the repository on job submission failure (revert to new status)
#
# Revision 1.56  2007/03/29 16:59:20  moscicki
# exception handling fixed
#
# Revision 1.55  2007/03/26 16:14:36  moscicki
#  - changed formatting of exception messages
#  - fix removing the subjobs and reseting the counter when the split job submission fails (Ganga/test/GPI/CrashMultipleSubmitSubjobs.gpi) - TO BE CHECKED!
#
# Revision 1.54  2007/02/28 18:16:56  moscicki
# support for generic: self.application.postprocess()
#
# removed JobManager from resubmit() and kill()
#
# Revision 1.53  2007/02/22 13:46:10  moscicki
# simplification of the internal code: removal of JobManager and ApplicationManager
#
# bugfix 23737
#
# Revision 1.52  2007/01/25 16:18:21  moscicki
# mergefrom_Ganga-4-2-2-bugfix-branch_25Jan07 (GangaBase-4-14)
#
# Revision 1.51  2006/10/26 16:27:24  moscicki
# explicit subjob support (Alexander Soroko)
#
# Revision 1.50.2.3  2006/12/14 18:21:16  kuba
# monitoring hook for job.submit()
#
# Revision 1.50.2.2  2006/11/24 14:31:39  amuraru
# implementation of peek() function
#
# Revision 1.50.2.1  2006/11/02 09:27:10  amuraru
# Fixed [bug #21225]
#
# Revision 1.50  2006/10/22 22:31:54  adim
# allow manual subjob submmission (relaxed the checks in Job.submit() changing the assertion with a warning)
#
# Revision 1.49  2006/10/19 12:34:18  adim
# *** empty log message ***
#
# Revision 1.48  2006/10/19 12:33:35  adim
# *** empty log message ***
#
# Revision 1.47  2006/10/19 12:05:32  adim
# allow manual subjob submmission (relaxed the checks in Job.submit() changing the assertion with a warning)
#
# Revision 1.46  2006/10/03 10:41:27  moscicki
# log user exceptions in job state transitions
#
# Revision 1.45  2006/10/02 14:48:49  moscicki
# make a difference between master and sub packed input sandbox in case there is not splitting (they were overriding each other)
#
# Revision 1.44  2006/09/19 09:40:33  adim
# Bug fix #17080
#
# Revision 1.43  2006/09/08 13:03:08  adim
# Fixed Bug#19434
# Added a rollback hook for the submitting->new transition (activated when
# submission fails) which cleans up the Input and Output workspaces.
#
# Revision 1.42  2006/08/29 12:54:02  moscicki
# trivial fix
#
# Revision 1.41  2006/08/29 12:03:26  moscicki
# - createInputSandbox()
# - fixes in resubmit()
#
# Revision 1.40  2006/08/24 16:58:26  moscicki
# added createPackedInputSandbox()
#
# Revision 1.39  2006/08/11 13:35:10  moscicki
# preliminary resubmit implementation
#
# Revision 1.38  2006/08/02 08:28:29  moscicki
# id of subjobs starts with 0 not 1
#
# Revision 1.37  2006/08/01 09:28:57  moscicki
# updated state list
#
# Revision 1.36  2006/07/31 12:15:43  moscicki
# updateMasterJobStatus() helper method for bulk subjob monitoring
# more transitions from submitted added
#
# Revision 1.35  2006/07/28 15:01:32  moscicki
# small bugfix
#
# Revision 1.34  2006/07/28 12:52:37  moscicki
# default self transitions enabled (s->s)
# improved FQID (removed broken caching)
# use FQID for logging messages
# comments
#
# Revision 1.33  2006/07/27 20:13:46  moscicki
#  - JobStatusError
#  - added simple job state machine
#  - status has "checkset" metaproperty
#  - updateStatus()
#  - postprocessing_hook()
#  - getInputWorkspace(), getOutputWorkspace()
#  - getFQID()
#  - changed subjob ids (short numbers)
#  - fixed commit (suboptimal)
#  - changes to exception handling
#
# Revision 1.32  2006/07/10 13:24:41  moscicki
# changes from Johannes: outputdata handling
#
# exception fixes...
#
# Revision 1.31  2006/06/13 12:34:29  moscicki
#   _category = "mergers" # plural -> following other category names
#
#  Job.merge(self, sum_outputdir = None , subjobs = None, **options)
#   -> see the docstring for more details (logfile is passed in options)
#
# Revision 1.30  2006/06/13 08:50:04  moscicki
# Added merger
#
# Revision 1.29  2006/06/09 14:31:51  moscicki
# exception fix
#
# Revision 1.28  2006/02/13 15:19:14  moscicki
# support for two-phase confguration (...,master config, splitting, sub config,...)
#
# Revision 1.27  2006/02/10 14:23:13  moscicki
# fixed: bug #14524 overview: jobs[ id ].remove() doesn't delete top level job directory
#
# Revision 1.26  2005/12/08 12:01:03  moscicki
# _init_workspace() method (this is a temporary name)
# inputdir/outputdir of subjobs now point to the real directories (TODO: which are still not in a correct place in the filesystem)
#
# Revision 1.25  2005/12/02 15:30:35  moscicki
# schema changes: master, subjobs, splitter properties
# splitting support
# customizable _repr() method
#
# Revision 1.24  2005/11/14 10:34:16  moscicki
# added running state, GUI prefs
#
#
# Revision 1.23  2005/10/21 13:17:56  moscicki
# bufix #12475 (killing job in a running state)
#
# Revision 1.22.2.1  2005/11/04 11:40:12  ctan
# *** empty log message ***
#
# Revision 1.22  2005/09/23 09:30:17  moscicki
# minor
#
# Revision 1.21  2005/09/19 10:57:31  asaroka
# Restriction on job name format is removed as redundant.
#
# Revision 1.20  2005/08/29 10:01:36  moscicki
# added docs
#
# Revision 1.19  2005/08/26 09:55:49  moscicki
# outputsandbox property, many comments added
#
# Revision 1.18  2005/08/24 15:33:50  moscicki
# added docstrings
#
# Revision 1.17  2005/08/23 17:09:27  moscicki
# minor changes
#
#
# nga.GPIDev.Lib.File.FileUtils<|MERGE_RESOLUTION|>--- conflicted
+++ resolved
@@ -35,15 +35,9 @@
 
 
 if config["repositorytype"] == "Database":
-<<<<<<< HEAD
-    from GangaCore.Core.GangaRepository.SubJobJSONList import SubJobJsonList as SubJobXMLList
-else:
-    from GangaCore.Core.GangaRepository.SubJobXMLList import SubJobXMLList
-=======
     from GangaCore.Core.GangaRepository.SubJobJsonList import SubJobJsonList as SubJobJsonList
 else:
     from GangaCore.Core.GangaRepository.SubJobJsonList import SubJobJsonList
->>>>>>> 01368aa5
 
 def lazyLoadJobFQID(this_job):
     return lazyLoadJobObject(this_job, 'fqid')
