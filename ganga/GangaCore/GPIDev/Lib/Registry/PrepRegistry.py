import os
import shutil
import time
import copy
from GangaCore.GPIDev.Base import GangaObject
from GangaCore.GPIDev.Base.Objects import synchronised
from GangaCore.GPIDev.Schema import Schema, SimpleItem, Version
from GangaCore.GPIDev.Base.Proxy import stripProxy, getName
from GangaCore.GPIDev.Lib.File import getSharedPath
from GangaCore.Utility.Config import getConfig
from GangaCore.Utility.logging import getLogger

logger = getLogger()

<<<<<<< HEAD
if getConfig("Configuration")["repositorytype"] == "Database":
    from GangaCore.Core.GangaRepository.DatabaseRegistry import Registry
else:
    from GangaCore.Core.GangaRepository.Registry import Registry
=======
from GangaCore.Core.GangaRepository.DatabaseRegistry import Registry
>>>>>>> 01368aa5

class PrepRegistry(Registry):

    def __init__(self, name, doc):

        super(PrepRegistry, self).__init__(name, doc)

    def startup(self):
        self._needs_metadata = True
        super(PrepRegistry, self).startup()
        this_ShareRef = ShareRef()
        if len(self.metadata.ids()) == 0:
            self.metadata._add(this_ShareRef)
        self.shareref = self.metadata[self.metadata.ids()[-1]]

    def getShareRef(self):
        return self.shareref

    def getSlice(self):
        pass

    def getProxy(self):
        pass

    def shutdown(self, kill):
        """
        This allows us to clean up after the ShareDir on shutdown
        """
        if self.shareref:
            self.shareref.cleanUpOrphans()
        super(PrepRegistry, self).shutdown(kill=kill)

class ShareRef(GangaObject):

    """The shareref table (shared directory reference counter table) provides a mechanism
    for storing metadata associated with Shared Directories (see help(ShareDir)), which 
    may be referenced by other Ganga objects, such as prepared applications.
    When a Shared Directory is associated with a persisted Ganga object (e.g. Job, Box) its 
    reference counter is incremented by 1. Shared Directories with a reference counter of 0 will
    be removed (i.e. the directory deleted) the next time Ganga exits.
    """
    _schema = Schema(Version(1, 2), {'name': SimpleItem({}, protected=1, copyable=1, hidden=1)})

    _category = 'sharerefs'
    _name = 'ShareRef'
    _exportmethods = ['increase', 'decrease', 'counterVal', 'ls', 'printtree', 'rebuild', 'lookup', 'registerForRemoval']

    #_parent = None
    default_registry = 'prep'

    def __init__(self):
        super(ShareRef, self).__init__()
        self.name = {}
        self.removal_list = []

    def __setattr__(self, attr, value):
        actual_value = value
        if attr == "name":
            if not actual_value:
                actual_value = {}
        super(ShareRef, self).__setattr__(attr, actual_value)

    def __getName(self):
        if not hasattr(self, 'name') or self.name is None:
            self.name = {}
        return self.name

    @synchronised
    def registerForRemoval(self, shareddir):
        """
        This registers a given directory for removal on the shutdown of Ganga
        Args:
            shareddir (str): This is the directory which we intend to remove recursively when ganga shuts down
        """
        if shareddir not in self.removal_list:
            self.removal_list.append(shareddir)

    @synchronised
    def cleanUpOrphans(self, orphans=None):
        """
        This cleans up the orphan share dir objects on shutdown
        Args:
            orphans (list): An optional list of the orphans to remove from the list
        """

        if orphans:
            to_remove = orphans
        else:
            to_remove = self.removal_list

        for shareddir in to_remove:
            if os.path.exists(os.path.join(getSharedPath(), shareddir)):
                try:
                    shutil.rmtree(os.path.join(getSharedPath(), shareddir))
                except:
                    logger.error("Failed to remove Orphaned Shared Dir: %s" % shareddir)

        for shareddir in to_remove:
            if shareddir in self.removal_list:
                self.removal_list.remove(shareddir)

    @synchronised
    def counterVal(self, shareddir):
        """Return the current counter value for the named shareddir"""
        from GangaCore.GPIDev.Lib.File import getSharedPath
        shareddir = os.path.join(getSharedPath(), os.path.basename(shareddir.name))
        basedir = os.path.basename(shareddir.name)
        return self.__getName()[basedir]

    @synchronised
    def increase(self, shareddir, force=False):
        """Increase the reference counter for a given shared directory by 1. If the directory
        doesn't currently have a reference counter, one is initialised with a value of 1.
        The shareddir must exist for a reference counter to be initialised (unless Force=True).
        Sharedir should be given relative to the user's shared directory repository, which can
        be discovered by calling 'shareref'.
        Args:
            shareddir (ShareDir): This is the shareddir which we're registering
            force (bool): Ignore whether the directory exists on disk or not
        """
        logger.debug("running increase() in prepregistry")
        self._getSessionLock()


        from GangaCore.GPIDev.Lib.File import getSharedPath
        shareddirname = os.path.join(getSharedPath(), os.path.basename(shareddir.name))
        basedir = os.path.basename(shareddirname)
        if os.path.isdir(shareddirname) and force is False:
            if basedir not in self.__getName():
                logger.debug('%s is not stored in the shareref metadata object...adding.' % basedir)
                self.__getName()[basedir] = 1
            else:
                self.__getName()[basedir] += 1
        elif not os.path.isdir(shareddirname) and force == True and basedir != '':
            if basedir not in self.__getName():
                logger.debug('%s is not stored in the shareref metadata object...adding.' % basedir)
                self.__getName()[basedir] = 1
            else:
                self.__getName()[basedir] += 1
        else:
            logger.error('Directory %s does not exist' % shareddirname)

        self._setDirty()
        self._releaseSessionLockAndFlush()

    @synchronised
    def decrease(self, shareddir, remove=0):
        """Reduce the reference counter for a given shared directory by 1. If the current value
        of the counter is 0, the shared object will be removed from the metadata, and the files within
        the shared object directory deleted when Ganga exits. If the optional remove parameter is specified
        the shared directory is removed from the table.
        Args:
            shareddir (ShareDir): This is the shared directory object to reduce the counter for
            remove (int): Effectively used as a bool. Should the directory be removed when the count reaches 0
        """
        self._getSessionLock()

        from GangaCore.GPIDev.Lib.File import getSharedPath
        shareddirname = os.path.join(getSharedPath(), os.path.basename(shareddir.name))
        basedir = os.path.basename(shareddirname)
        # if remove==1, we force the shareref counter to 0
        try:
            if self.__getName()[basedir] > 0:
                if remove == 1:
                    self.__getName()[basedir] = 0
                else:
                    self.__getName()[basedir] -= 1

                if self.__getName()[basedir] == 0:
#                    shutil.rmtree(shareddir, ignore_errors=True)
                    shareddir.remove()
                    logger.info("Removed: %s" % shareddir.name)
        # if we try to decrease a shareref that doesn't exist, we just set the
        # corresponding shareref to 0
        except KeyError as err:
            logger.debug("KeyError: %s" % err)
            self.__getName()[basedir] = 0
            self.cleanUpOrphans([basedir,])

        self._setDirty()
        self._releaseSessionLockAndFlush()

    def lookup(self, sharedir, unprepare=False):
        """
        Report Job, Box and Task repository items which reference a given ShareDir object. 
        The optional parameter 'unprepare=True' can be set to call the unprepare method 
        on the returned objects.
        """
        from GangaCore.Core.GangaRepository import getRegistryProxy
        objectlist = []
        for thing in getRegistryProxy('jobs').select():
            objectlist.append({thing: 'job'})
        for thing in getRegistryProxy('box').select():
            objectlist.append({thing: 'box'})
        for thing in getRegistryProxy('tasks').select():
            objectlist.append({thing: 'task'})

        run_unp = None
        master_index = 0
        for item in objectlist:
            try:
                list(item.keys())[0].is_prepared.name
                if list(item.keys())[0].is_prepared.name == sharedir:
                    logger.info('ShareDir %s is referenced by item #%s in %s repository' % (sharedir, stripProxy(list(item.keys())[0])._registry_id, list(item.values())[0]))
                    run_unp = list(item.keys())[0]
                    master_index += 1

            except AttributeError as err:
                logger.debug("Err: %s" % err)
                try:
                    list(item.keys())[0].application.is_prepared.name
                    if list(item.keys())[0].application.is_prepared.name == sharedir:
                        logger.info('ShareDir %s is referenced by item #%s in %s repository' % (sharedir, stripProxy(list(item.keys())[0])._registry_id, list(item.values())[0]))
                        run_unp = list(item.keys())[0].application
                        master_index += 1
                except AttributeError as err2:
                    logger.debug("Err2: %s" % err2)
                    try:
                        list(item.keys())[0].analysis.application.is_prepared.name
                        if list(item.keys())[0].analysis.application.is_prepared.name == sharedir:
                            logger.info('ShareDir %s is referenced by item #%s in %s repository' % (sharedir, stripProxy(list(item.keys())[0])._registry_id, list(item.values())[0]))
                            run_unp = list(item.keys())[0].analysis.application
                            master_index += 1
                    except AttributeError as err3:
                        logger.debug("Err3: %s" % err3)
                        pass

            if run_unp is not None and unprepare is True:
                logger.info('Unpreparing %s repository object #%s associated with ShareDir %s' % (list(item.values())[0],  stripProxy(list(item.keys())[0])._registry_id, sharedir))
#                stripProxy(item.keys()[0]).unprepare()
                run_unp.unprepare()
                run_unp = None

        if unprepare is not True:
            logger.info('%s item(s) found referencing ShareDir %s', master_index, sharedir)

    @staticmethod
    def to_relative(this_object):
        from GangaCore.GPIDev.Lib.File import getSharedPath
        logger.info('Absolute ShareDir().name attribute found in Job #%s', this_object.id)
        logger.info('Converting to relative path and moving associated directory if it exists.')
        try:
            shutil.move(this_object.is_prepared.name, os.path.join(getSharedPath(), os.path.basename(this_object.is_prepared.name)))
        except OSError as err:
            GangaCore.Utility.logging.log_unknown_exception()
            logger.warn('Unable to move directory %s to %s', this_object.is_prepared.name, os.path.join(getSharedPath(), os.path.basename(this_object.is_prepared.name)))

        try:
            stripProxy(this_object).is_prepared.name = os.path.basename(this_object.is_prepared.name)
        except Exception as err:
            logger.debug("rebuild Error: %s" % err)
            GangaCore.Utility.logging.log_unknown_exception()
            logger.warn("Unable to convert object's is_prepared.name attribute to a relative path")

    def helper(self, this_object, unp=True, numsubjobs=0):
        from GangaCore.GPIDev.Lib.File import getSharedPath
        shareddir = os.path.join(getSharedPath(), os.path.basename(this_object))
        logger.debug('Adding %s to the shareref table.' % shareddir)
        if os.path.basename(this_object) in self.__getName():
            self.__getName()[os.path.basename(this_object)] += 1
        else:
            self.__getName()[os.path.basename(this_object)] = 1
        if numsubjobs > 0:
            self.__getName()[os.path.basename(this_object)] += numsubjobs
        if not os.path.isdir(shareddir) and os.path.basename(this_object) not in lookup_input:
           logger.info('Shared directory %s not found on disk.' % shareddir)
           if unp == True:
               lookup_input.append(os.path.basename(this_object))

    def rebuild(self, unprepare=True, rmdir=False):
        """Rebuild the shareref table. 
        Clears the shareref table and then rebuilds it by iterating over all Ganga Objects 
        in the Job, Box and Task repositories. If an object has a ShareDir associated with it, 
        that ShareDir is added into the shareref table (the reference counter being incremented 
        accordingly). If called with the optional parameter 'unprepare=False', objects whose
        ShareDirs are not present on disk will not be unprepared. Note that the default behaviour
        is unprepare=True, i.e. the job/application would be unprepared.
        After all Job/Box/Task objects have been checked, the inverse operation is performed, 
        i.e., for each directory in the ShareDir repository, a check is done to ensure there 
        is a matching entry in the shareref table. If not, and the optional parameter 
        'rmdir=True' is set, then the (orphaned) ShareDir will removed from the filesystem. 
        Otherwise, it will be added to the shareref table with a reference count of zero; 
        this results in the directory being deleted upon Ganga exit.
        """
        self._getSessionLock()
        # clear the shareref table
        self.name = {}
        lookup_input = []

        from GangaCore.GPIDev.Lib.File import getSharedPath
        from GangaCore.Core.GangaRepository import getRegistryProxy

        objectlist = []
        for thing in getRegistryProxy('jobs').select():
            objectlist.append({thing: 'job'})
        for thing in getRegistryProxy('box').select():
            objectlist.append({thing: 'box'})
        for thing in getRegistryProxy('tasks').select():
            objectlist.append({thing: 'task'})

        for item in objectlist:
            shortname = None
            try:
                shortname = list(item.keys())[0].is_prepared.name
            except AttributeError as err:
                logger.debug("Err: %s" % err)
                try:
                    shortname = list(item.keys())[0].application.is_prepared.name
                except AttributeError as err2:
                    logger.debug("Err2: %s" % err2)
                    try:
                        shortname = list(item.keys())[0].analysis.application.is_prepared.name
                    except AttributeError as err3:
                        logger.debug("Err3: %s" % err3)
                        pass
            try:
                if shortname is not None and shortname is not True:
                    if os.path.basename(shortname) != shortname:
                        self.to_relative(list(item.keys())[0].is_prepared)
                    try:
                        numsubjobs = len(list(item.keys())[0].subjobs.ids())
                    except Exception as err:
                        logger.debug("Path Error: %s" % err)
                        GangaCore.Utility.logging.log_unknown_exception()
                        numsubjobs = 0
                    self.helper(shortname, unp=unprepare, numsubjobs=numsubjobs)
            except Exception as err:
                logger.debug("-Error: %s" % err)
                GangaCore.Utility.logging.log_unknown_exception()
                pass

        # here we iterate over the lookup_input list and unprepare as
        # necessary.
        for item in lookup_input:
            logger.info('Unpreparing objects referencing ShareDir %s' % item)
            self.lookup(sharedir=item, unprepare=True)

        # check to see that all sharedirs have an entry in the shareref. Otherwise, set their ref counter to 0
        # so the user is made aware of them at shutdown
        for this_dir in os.listdir(getSharedPath()):
            if this_dir not in list(self.__getName().keys()) and rmdir is False:
                logger.debug("%s isn't referenced by a GangaObject in the Job or Box repository." % this_dir)
                self.__getName()[this_dir] = 0
            elif this_dir not in self.__getName() and rmdir is True:
                logger.debug("%s isn't referenced by a GangaObject in the Job or Box repository. Removing directory." % this_dir)
                shutil.rmtree(os.path.join(getSharedPath(), this_dir))

        self._setDirty()
        self._releaseSessionLockAndFlush()


    @staticmethod
    def yes_no(question, default='none', shareddir=''):
        """Check whether the user wants to delete sharedirs which are no longer referenced by any Ganga object"""
        valid = {"yes": "yes", "y": "yes", "no": "no",
                     "n": "no", "none": "none", "all": "all"}
        if default == 'none':
            prompt = '(Yes/No/All/[NONE])'
        elif default == 'yes':
            prompt = '([YES]/No/All/None)'
        elif default == 'no':
            prompt = '(Yes/[NO]/All/None)'
        else:
            raise ValueError("Invalid default answer: '%s'" % default)
        while True:
            logger.info('%s no longer being referenced by any objects. Delete directory?' % shareddir)
            logger.info(question + prompt)
            answer = input().lower()
            if answer == '':
                return default
            elif answer in valid:
                return valid[answer]
            else:
                logger.warn("Please respond with 'Yes/y', 'No/n', 'All' or 'None'")

    def closedown(self):
        """Cleans up the Shared Directory registry upon shutdown of the registry, ie. when exiting a Ganga session."""

        #stripProxy(self)._getRegistry()._hasStarted = True
        from GangaCore.GPIDev.Lib.File import getSharedPath

        delete_share_config = getConfig('Configuration')['deleteUnusedShareDir']
        if delete_share_config == 'ask':
            ask_delete = 'Ask'
            default = 'none'
        elif delete_share_config == 'never':
            ask_delete = 'none'
        elif delete_share_config == 'always':
            ask_delete = 'all'
        else:
            ask_delete = 'Ask'
            default = 'none'

        # list of keys to be removed from the shareref table
        cleanup_list = []

        try:
            ## FIXME. this triggers maximum recusion depth bug on shutdown in some situations! rcurrie
            all_dirs = copy.deepcopy(list(self.__getName().keys()))
        except:
            all_dirs = {}
        for shareddir in all_dirs:
            full_shareddir_path = os.path.join(getSharedPath(), shareddir)
            # for each sharedir in the shareref table that also exists in the
            # filesystem
            if self.__getName()[shareddir] == 0 and os.path.isdir(full_shareddir_path):
                if ask_delete == 'Ask':
                    ask_delete = self.yes_no('', default=default, shareddir=shareddir)
                if ask_delete == 'yes':
                    shutil.rmtree(full_shareddir_path)
                    if shareddir not in cleanup_list:
                        cleanup_list.append(shareddir)
                    ask_delete = 'Ask'
                    default = 'yes'
                    logger.debug('Deleting Sharedir %s because it is not referenced by a persisted Ganga object', shareddir)

                if ask_delete == 'no':
                    ask_delete = 'Ask'
                    default = 'no'
                    logger.debug('Keeping ShareDir %s even though it is not referenced by a persisted Ganga object', shareddir)

                if ask_delete == 'all':
                    shutil.rmtree(full_shareddir_path)
                    if shareddir not in cleanup_list:
                        cleanup_list.append(shareddir)
                    logger.debug('Deleting Sharedir %s because it is not referenced by a persisted Ganga object', shareddir)

                if ask_delete == 'none':
                    default = 'none'
                    logger.debug('Keeping ShareDir %s even though it is not referenced by a persisted Ganga object', shareddir)

            ## DISABLED BY RCURRIE
            # if the sharedir in the table doesn't exist on the filesytem, and the reference counter is > 0,
            # we need to unprepare any associated jobs
            #logger.debug("Examining: %s" % full_shareddir_path)
            #logger.debug("shareddir: %s" % shareddir)
            #logger.debug("cleanup_list: %s" % cleanup_list)
            if not os.path.isdir(full_shareddir_path) and shareddir not in cleanup_list:
            #    logger.info('%s not found on disk. Removing entry from shareref table and unpreparing any associated Ganga objects.' % shareddir)
            #    self.lookup(sharedir=shareddir, unprepare=True)
                cleanup_list.append(shareddir)
            ## DISABLED BY RCURRIE

        self._getSessionLock()
        for element in cleanup_list:
            del self.name[element]
        allnames = copy.deepcopy(self.__getName())
        for element in allnames:
            del self.name[element]
        self._setDirty()
        #self._releaseWriteAccess()

        #stripProxy(self)._getRegistry()._hasStarted = False

    def ls(self, shareddir, print_files=True):
        """
        Print the contents of the given shared directory, which can be specified as relative to the shared
        directories repository, or absolute.
        """
        shareddir_root = shareddir
        full_shareddir_path = os.path.join(getSharedPath(), os.path.basename(shareddir))

        if os.path.isdir(full_shareddir_path):
            cmd = "find '%s'" % (full_shareddir_path)
            files = os.popen(cmd).read().strip().split('\n')
            padding = '|  '
            for file in files:
                level = file.count(os.sep)
                level = level - 6
                pieces = file.split(os.sep)
                symbol = {0: '', 1: '/'}[os.path.isdir(file)]
                if not print_files and symbol != '/':
                    continue
                logger.info(padding * level + pieces[-1] + symbol)

    def _display(self, interactive=0):
        """Prints content of the shareref metadata in a well formatted way.
        """

        if len(self.__getName()) > 0:
            from GangaCore.GPIDev.Lib.File import getSharedPath
            fstring = " %48s | %20s |  %15s"
            disp_string = fstring % (
                "Shared directory", "Date created", "Reference count\n")
#           print fstring % (" ", " "," ")
            disp_string += fstring % ("------------------------------------------------",
                                      "--------------------", "---------------\n")
            zero_ref = False
            unsorted = []
            all_elements = copy.deepcopy(self.__getName())
            for element in all_elements:
                full_shareddir_path = os.path.join(getSharedPath(), os.path.basename(element))
                if os.path.isdir(full_shareddir_path):
                    unsorted.append(shareref_data(os.path.basename(element), int(
                        os.path.getctime(full_shareddir_path)), self.__getName()[element]))
                else:
                    unsorted.append(shareref_data(os.path.basename(element), "Directory not found", self.__getName()[element]))
            decorated = sorted((name.date, i, name) for i, name in enumerate(unsorted))
            sorted_refs = [name for date, i, name in decorated]
            for line in sorted_refs:
                if isinstance(line.date, int):
                    tmp_string = fstring % (os.path.basename(line.name),
                                            time.strftime(
                                                "%d %b %Y %H:%M:%S", time.localtime(line.date)),
                                            line.counter)
                else:
                    tmp_string = fstring % (os.path.basename(line.name),
                                            line.date,
                                            line.counter)

                if (line.counter == 0) or (isinstance(line.date, str)):
                    from GangaCore.Utility.ColourText import ANSIMarkup, NoMarkup, Foreground, Background, Effects
                    fg = Foreground()
                    fg = Background()
                    fx = Effects()
                    if interactive:
                        m = ANSIMarkup()
                    else:
                        m = NoMarkup()
                    disp_string += fg.red + tmp_string + fx.normal + '\n'
                    #disp_string += m(tmp_string,code=fg.red)
                    if (line.counter == 0):
                        zero_ref = True
                else:
                    disp_string += tmp_string + '\n'

            disp_string += "\nThe shared directory repository is rooted at " + \
                getSharedPath() + "\n"
            if zero_ref:
                disp_string += "\nShared directories with a zero reference count will be removed when Ganga exits.\n"
        else:
            disp_string = "No objects stored in the shared directory."

        return disp_string

    def _repr_pretty_(self, p, cycle):
        if cycle:
            p.text('prep registry...')
            return
        p.text(self._display(interactive=True))

    # rcurrie Adding this due to strange bug but assuming it should be false
    # due to setRegistry(None)
    def _registry_locked(self):
        return False

    def _proxy_display(self, interactive=1):
        return self._display(interactive=interactive)


class shareref_data(object):

    def __init__(self, name, date, counter):
        self.name = name
        self.date = date
        self.counter = counter

    def __repr__(self):
        return repr((self.name, self.date, self.counter))


class _proxy_display(object):

    def __get__(self, obj, cls):
        if obj is None:
            return stripProxy(cls)._proxy_display
        return stripProxy(obj)._proxy_display

ShareRef.__str__ = ShareRef._display
<|MERGE_RESOLUTION|>--- conflicted
+++ resolved
@@ -12,14 +12,7 @@
 
 logger = getLogger()
 
-<<<<<<< HEAD
-if getConfig("Configuration")["repositorytype"] == "Database":
-    from GangaCore.Core.GangaRepository.DatabaseRegistry import Registry
-else:
-    from GangaCore.Core.GangaRepository.Registry import Registry
-=======
 from GangaCore.Core.GangaRepository.DatabaseRegistry import Registry
->>>>>>> 01368aa5
 
 class PrepRegistry(Registry):
 
