

import datetime
import os
import re
import subprocess
from getpass import getpass
from glob import glob

import GangaCore.Utility.logging
from GangaCore.Utility.Shell import Shell

from GangaCore.GPIDev.Adapters.ICredentialInfo import ICredentialInfo, cache, retry_command
from GangaCore.GPIDev.Adapters.ICredentialRequirement import ICredentialRequirement
from GangaCore.Core.exceptions import CredentialRenewalError

logger = GangaCore.Utility.logging.getLogger()


class AfsTokenInfo(ICredentialInfo):
    """
    A wrapper around an AFS token

    For now it is very CERN-specific (or at least only follows the CERN use-case)
    """

    should_warn = False

    info_pattern = re.compile(
        r"^User's \(AFS ID \d*\) (rxkad )?tokens for ((?P<id>\w*@)?\S*) \[Expires (?P<expires>.*)\]$", re.MULTILINE)

    __slots__ = ('shell', 'cache', 'initial_requirements')

    def __init__(self, requirements, check_file=False, create=False):
        """
        Args:
            requirements (ICredentialRequirement): An object specifying the requirements
            check_file (bool): Raise an exception if the file does not exist
            create (bool): Create the credential file
        """
        self.shell = Shell()

        super(AfsTokenInfo, self).__init__(requirements, check_file, create)

    @retry_command
    def create(self):
        """
        Creates a new AFS token

        Raises:
            CredentialRenewalError: If the renewal process returns a non-zero value
        """

        command = 'kinit && aklog'

        process = subprocess.Popen(command, shell=True, stdin=subprocess.PIPE,
                                   stdout=subprocess.PIPE, stderr=subprocess.PIPE)
        stdoutdata, stderrdata = process.communicate(getpass('Kerberos password: ').encode())

        if process.returncode == 0:
            logger.info('AFS token %s created. Valid for %s', self.location, self.time_left())
        else:
            raise CredentialRenewalError(stderrdata)

    def renew(self):
        """
        Renews the AFS token

        Raises:
            CredentialRenewalError: If the renewal process returns a non-zero value
        """
        status, output, message = self.shell.cmd1('kinit -R')

        if status != 0:
            logger.debug('kinit -R failed, creating as new')
            self.create()

    def destroy(self):
        """
        This removes the kerberos token from disk
        """
        self.shell.cmd1('unlog')

        if self.location:
            os.remove(self.location)

    @property
    @cache
    def info(self):
        """
        This returns a summary of the token infor on disk
        """
        status, output, message = self.shell.cmd1('tokens')
        return output

    @cache
    def expiry_time(self):
        """
        This calculates the number of seconds left for the kerberos token on disk
        """
        info = self.info
        matches = re.finditer(AfsTokenInfo.info_pattern, info)

        if not matches:
            return datetime.timedelta()

        all_tokens = [match.group('expires') for match in matches]

        if len(all_tokens) > 1:
            if AfsTokenInfo.should_warn:
                logger.warning("Found multiple AFS tokens, taking soonest expiring one for safety")
                logger.warning("Tokens found for: %s".format(" ".join([match.group('id') for match in matches])))
                AfsTokenInfo.should_warn = False

        soonest = None

        for expires in all_tokens:
            now = datetime.datetime.now()
            # Add the current year as the token info doesn't include it but we need to know if it is a leap year
            expires = '%s %s' % (expires, now.year)
            expires = datetime.datetime.strptime(expires, '%b %d %H:%M %Y')

            # If the expiration date is in the past then assume it should be in the future
            if expires < now:
                expires = expires.replace(year=now.year + 1)

            if not soonest or expires < soonest:
                soonest = expires

        return soonest

    def exists(self):
<<<<<<< HEAD
        # type: () -> bool
=======
         # type: () -> bool
>>>>>>> ff88b435
        """
        Does the credential exist
        """
        info = self.info
        matches = re.finditer(AfsTokenInfo.info_pattern, info)
        if not matches:
            return False
        all_tokens = [_m for _m in matches]
        if len(all_tokens) > 0:
            return True
        else:
            return False

    def default_location(self):
        """
        This returns the default location of a kerberos token on disk as determined from the uid
        """
        krb_env_var = os.getenv('KRB5CCNAME', '')
        if krb_env_var.startswith('FILE:'):
            krb_env_var = krb_env_var[5:]

        # If file already exists
        if os.path.exists(krb_env_var):
            return krb_env_var

        # Lets try to find it if we can't get it from the env
        default_name_prefix = '/tmp/krb5cc_{uid}'.format(uid=os.getuid())
        matches = glob(default_name_prefix + '*')  # Check for partial matches on disk
        if len(matches) == 1:  # If one then use it
            filename_guess = matches[0]
        else:  # Otherwise use the default
            filename_guess = default_name_prefix
        return filename_guess


class AfsToken(ICredentialRequirement):
    """
    An object specifying the requirements of an AFS token
    """
    _schema = ICredentialRequirement._schema.inherit_copy()

    _category = 'CredentialRequirement'

    info_class = AfsTokenInfo

    def encoded(self):
        """
        Ther kerberos token doesn't encode any additional information into the token location
        """
        return ''<|MERGE_RESOLUTION|>--- conflicted
+++ resolved
@@ -130,11 +130,7 @@
         return soonest
 
     def exists(self):
-<<<<<<< HEAD
         # type: () -> bool
-=======
-         # type: () -> bool
->>>>>>> ff88b435
         """
         Does the credential exist
         """
