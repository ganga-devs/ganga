# System Imports
import os
import inspect
import getpass
import subprocess
from GangaCore.Utility.ColourText import ANSIMarkup, overview_colours

# Global Variable to enable Job Sharing mechanism required in GANGA SWAN INTEGRATION.
# If environment variable GANGA_SWAN_INTEGRATION is present enable this mechanism.
GANGA_SWAN_INTEGRATION = "GANGA_SWAN_INTEGRATION" in os.environ

# Global Functions


def getLCGRootPath():
    lcg_release_areas = {
        'afs': '/afs/cern.ch/sw/lcg/releases/LCG_79',
        'cvmfs': '/cvmfs/lhcb.cern.ch/lib/lcg/releases/LCG_79',
    }

    # CAUTION This could be sensitive to mixed AFS/CVMFS running but I doubt this setup is common or likely
    myCurrentPath = os.path.abspath(inspect.getfile(inspect.currentframe()))

    if myCurrentPath[:4].upper() == '/AFS':
        return lcg_release_areas['afs']
    elif myCurrentPath[:6].upper() == '/CVMFS':
        return lcg_release_areas['cvmfs']
    else:
        return ''


# ------------------------------------------------
# store Ganga version based on new git tag for this file
_gangaVersion = '8.6.0'
_development = True

# store a path to Ganga libraries
_gangaPythonPath = os.path.dirname(os.path.dirname(__file__))


# grab the hostname
try:
    from GangaCore.Utility.util import hostname

    hostname = hostname()
except Exception:  # fixme: use OSError instead?
    hostname = 'localhost'


# ------------------------------------------------
# Setup all configs for this module
from GangaCore.Utility.Config import makeConfig, getConfig, expandvars


# ------------------------------------------------
# Logging
log_config = makeConfig(
    "Logging",
    """control the messages printed by Ganga
The settings are applied hierarchically to the loggers. Ganga is the name of the top-level logger which
applies by default to all GangaCore.* packages unless overriden in sub-packages.
You may define new loggers in this section.
The log level may be one of: CRITICAL ERROR WARNING INFO DEBUG
""",
    is_open=True,
)

# FIXME: Ganga WARNING should be turned into INFO level when the messages
# are reviewed in all the code
log_config.addOption('Ganga', "INFO", "top-level logger")
log_config.addOption('GangaCore.Runtime.bootstrap', "INFO", 'FIXME')
log_config.addOption(
    'GangaCore.GPIDev', "INFO", "logger of GangaCore.GPIDev.* packages"
)
log_config.addOption(
    'GangaCore.Utility.logging',
    "WARNING",
    "logger of the Ganga logging package itself (use with care!)",
)
log_config.addOption(
    '_format', "NORMAL", "format of logging messages: TERSE,NORMAL,VERBOSE,DEBUG"
)
log_config.addOption(
    '_colour', True, "enable ASCII colour formatting of messages e.g. errors in red"
)
log_config.addOption('_logfile', "~/.ganga.log", "location of the logfile")
log_config.addOption(
    '_logfile_size',
    100000,
    "the size of the logfile (in bytes), the rotating log will never exceed this file size",
)  # 100 K
log_config.addOption(
    '_interactive_cache',
    True,
    'if True then the cache used for interactive sessions, False disables caching',
)
log_config.addOption(
    '_customFormat',
    "",
    "custom formatting string for Ganga logging\n e.g. '%(name)-35s: %(levelname)-8s %(message)s'",
)

# ------------------------------------------------
# System
# the system variables (such as VERSION) are put to DEFAULTS section of the config module
# so you can refer to them in the config file
# additionally they will be visible in the (write protected) [System]
# config module - write protection is done in bootstrap at present though this should be changed
import GangaCore.Utility.files

config_path = GangaCore.Utility.files.expandfilename(
    os.path.normpath(
        os.path.join(
            os.path.dirname(os.path.abspath(inspect.getfile(inspect.currentframe()))),
            '..',
        )
    )
)
sys_config = makeConfig(
    'System', "parameters of this ganga session (read-only)", cfile=False
)
sys_config.addOption('GANGA_VERSION', _gangaVersion, '')
<<<<<<< HEAD
sys_config.addOption('GANGA_PYTHONPATH', _gangaPythonPath, 'location of the ganga core packages')
sys_config.addOption('GANGA_CONFIG_PATH', config_path + '/',
                     ("site/group specific configuration files as specified "
                      "by --config-path or GANGA_CONFIG_PATH variable"))
sys_config.addOption('GANGA_CONFIG_FILE', os.path.expanduser('~/.gangarc'), 'current user config file used')
sys_config.addOption('GANGA_HOSTNAME', hostname, 'local hostname where ganga is running')
=======
sys_config.addOption(
    'GANGA_PYTHONPATH', _gangaPythonPath, 'location of the ganga core packages'
)
sys_config.addOption(
    'GANGA_CONFIG_PATH',
    config_path + '/',
    'site/group specific configuration files as specified by --config-path or GANGA_CONFIG_PATH variable',
)
sys_config.addOption(
    'GANGA_CONFIG_FILE',
    os.path.expanduser('~/.gangarc'),
    'current user config file used',
)
sys_config.addOption(
    'GANGA_HOSTNAME', hostname, 'local hostname where ganga is running'
)
>>>>>>> a1205004

# ------------------------------------------------
# Configuration
# the SCRIPTS_PATH must be initialized before the config files are loaded
# for the path to be correctly prepended
conf_config = makeConfig(
    "Configuration", "global configuration parameters.\nthis is a catch all section."
)
conf_config.addOption(
    'SCRIPTS_PATH',
    'Ganga/scripts',
    """the search path to scripts directory.
When running a script from the system shell (e.g. ganga script) this path is used to search for script""",
)

conf_config.addOption('LOAD_PATH', '', "the search path for the load() function")
conf_config.addOption(
    'RUNTIME_PATH',
    '',
    """path to runtime plugin packages where custom handlers may be added.
Normally you should not worry about it.
If an element of the path is just a name (like in the example below)
then the plugins will be loaded using current python path. This means that
some packages such as GangaTest may be taken from the release area.""",
    examples="""RUNTIME_PATH = GangaGUI
RUNTIME_PATH = /my/SpecialExtensions:GangaTest""",
)

conf_config.addOption(
    'TextShell',
    'IPython',
    """ The type of the interactive shell: IPython (cooler) or Console (limited)""",
)
conf_config.addOption('StartupGPI', '', 'block of GPI commands executed at startup')
<<<<<<< HEAD
conf_config.addOption('ReleaseNotes', True,
                      'Flag to print out the relevent subsection of release notes for each experiment at start up')
conf_config.addOption('used_versions_path', '~/.cache/Ganga/',
                      'Path to the directory to store the file listing the used ganga versions')
conf_config.addOption('gangadir', expandvars(None, '~/gangadir'),
                      ('Location of local job repositories and workspaces. '
                       'Default is ~/gangadir but in somecases (such as LSF CNAF) this needs to be modified to point '
                       'to the shared file system directory.'), filter=GangaCore.Utility.Config.expandvars)
conf_config.addOption('repositorytype', 'LocalXML', 'Type of the repository.', examples='LocalXML, Database')
conf_config.addOption('lockingStrategy', 'UNIX',
                      'Type of locking strategy which can be used. UNIX or FIXED . default = UNIX')
conf_config.addOption('workspacetype', 'LocalFilesystem',
                      ('Type of workspace. Workspace is a place where input and output sandbox of jobs are stored. '
                       'Currently the only supported type is LocalFilesystem.'))
conf_config.addOption('user', getpass.getuser(),
                      ('User name. The same person may have different roles (user names) and still use the same '
                       'gangadir. Unless explicitly set this option defaults to the real user name.'))
conf_config.addOption('resubmitOnlyFailedSubjobs', True,
                      ('If TRUE (default), calling job.resubmit() will only resubmit FAILED subjobs. '
                       'Note that the auto_resubmit mechanism will only ever resubmit FAILED subjobs.'))
conf_config.addOption('SMTPHost', 'localhost',
                      'The SMTP server for notification emails to be sent, default is localhost')
conf_config.addOption('deleteUnusedShareDir', 'always',
                      ('If set to ask the user is presented with a prompt asking whether Shared directories not '
                       'associated with a persisted Ganga object should be deleted upon Ganga exit. '
                       'If set to never, shared directories will not be deleted upon exit, even if they are not '
                       'associated with a persisted Ganga object. If set to always (the default), then shared '
                       'directories will always be deleted if not associated with a persisted Ganga object.'))

conf_config.addOption('autoGenerateJobWorkspace', False, 'Autogenerate workspace dirs for new jobs')

conf_config.addOption('NoAfsToken', False,
                      'Do not require an AFS token when running on an AFS filesystem. Not recommended!')
=======
conf_config.addOption(
    'ReleaseNotes',
    True,
    'Flag to print out the relevent subsection of release notes for each experiment at start up',
)
conf_config.addOption(
    'used_versions_path',
    '~/.cache/Ganga/',
    'Path to the directory to store the file listing the used ganga versions',
)
conf_config.addOption(
    'gangadir',
    expandvars(None, '~/gangadir'),
    (
        'Location of local job repositories and workspaces. '
        'Default is ~/gangadir but in somecases (such as LSF CNAF) this needs to be modified to point '
        'to the shared file system directory.'
    ),
    filter=GangaCore.Utility.Config.expandvars,
)
conf_config.addOption(
    'repositorytype',
    'LocalXML',
    'Type of the repository.',
    examples='LocalXML, Database',
)
conf_config.addOption(
    'lockingStrategy',
    'UNIX',
    'Type of locking strategy which can be used. UNIX or FIXED . default = UNIX',
)
conf_config.addOption(
    'workspacetype',
    'LocalFilesystem',
    (
        'Type of workspace. Workspace is a place where input and output sandbox of jobs are stored. '
        'Currently the only supported type is LocalFilesystem.'
    ),
)
conf_config.addOption(
    'user',
    getpass.getuser(),
    (
        'User name. The same person may have different roles (user names) and still use the same gangadir. '
        'Unless explicitly set this option defaults to the real user name.'
    ),
)
conf_config.addOption(
    'resubmitOnlyFailedSubjobs',
    True,
    (
        'If TRUE (default), calling job.resubmit() will only resubmit FAILED subjobs. '
        'Note that the auto_resubmit mechanism will only ever resubmit FAILED subjobs.'
    ),
)
conf_config.addOption(
    'SMTPHost',
    'localhost',
    'The SMTP server for notification emails to be sent, default is localhost',
)
conf_config.addOption(
    'deleteUnusedShareDir',
    'always',
    (
        'If set to ask the user is presented with a prompt asking whether Shared directories not '
        'associated with a persisted Ganga object should be deleted upon Ganga exit. '
        'If set to never, shared directories will not be deleted upon exit, even if they are not '
        'associated with a persisted Ganga object. If set to always (the default), '
        'then shared directories will always be deleted if not associated with a persisted Ganga object.'
    ),
)

conf_config.addOption(
    'autoGenerateJobWorkspace', False, 'Autogenerate workspace dirs for new jobs'
)

conf_config.addOption(
    'NoAfsToken',
    False,
    'Do not require an AFS token when running on an AFS filesystem. Not recommended!',
)
>>>>>>> a1205004

conf_config.addOption('Profile_Memory', False, 'Run memory profiler on Ganga Objects')
conf_config.addOption('Profile_CPU', False, 'Run cpu profiler on Ganga Objects')
conf_config.addOption(
    'Count_Calls', False, 'Run function call counters on Ganga Objects'
)
conf_config.addOption(
    'UDockerlocation',
    '~',
    'Directory where udocker will be installed for local jobs if used for virtualization',
)

# add named template options
conf_config.addOption(
    'namedTemplates_ext',
    'tpl',
    (
        'The default file extension for the named template system. '
        'If a package sets up their own by calling "establishNamedTemplates" from '
        'python/Ganga/GPIDev/Lib/Job/NamedJobTemplate.py in their ini file then they can override '
        'this without needing the config option'
    ),
)
conf_config.addOption(
    'namedTemplates_pickle',
    False,
    (
        'Determines if named template system stores templates in pickle file format (True) '
        'or in the Ganga streamed object format (False). '
        'By default streamed object format which is human readable is used. '
        'If a package sets up their own by calling "establishNamedTemplates" '
        'from python/Ganga/GPIDev/Lib/Job/NamedJobTemplate.py in their ini file then they can override '
        'this without needing the config option'
    ),
)

# add server options
conf_config.addOption('ServerPort', 434343, 'Port for the Ganga server to listen on')
conf_config.addOption(
    'ServerTimeout', 60, 'Timeout in minutes for auto-server shutdown'
)
conf_config.addOption(
    'ServerUserScript',
    "",
    (
        "Full path to user script to call periodically. "
        "The script will be executed as if called within Ganga by 'execfile'."
    ),
)
conf_config.addOption(
    'ServerUserScriptWaitTime',
    300,
    "Time in seconds between executions of the user script",
)

conf_config.addOption(
    'confirm_exit',
    True,
    'Ask the user on exit if we should exit, (this is passed along to IPython)',
)
conf_config.addOption('force_start', False, 'Ignore disk checking on startup')

conf_config.addOption(
    'DiskIOTimeout',
    45,
    'Time in seconds before a ganga session (lock file) is treated as a zombie and removed',
)

# runtime warnings issued by the interpreter may be suppresed
conf_config.addOption(
    'IgnoreRuntimeWarnings',
    False,
    "runtime warnings issued by the interpreter may be suppresed",
)

conf_config.addOption('Batch', 'LSF', 'default batch system')

conf_config.addOption(
    'AutoStartReg',
    True,
    (
        'AutoStart the registries, '
        'needed to access any jobs in registry therefore needs to be True for 99.999% of use cases'
    ),
)
# ------------------------------------------------
# IPython
ipython_config = makeConfig('TextShell_IPython', '''IPython shell configuration''')
ipython_config.addOption(
    'colourscheme',
    'LightBG',
    'Colour scheme to be used by iPython. Options are LightBG, Linux, Neutral, NoColor',
)

# ------------------------------------------------
# Shell
makeConfig("Shell", "configuration parameters for internal Shell utility.")

# ------------------------------------------------
# Queues
queues_config = makeConfig("Queues", "configuration section for the queues")
queues_config.addOption(
    'Timeout', None, 'default timeout for queue generated processes'
)
queues_config.addOption(
    'ShutDownTimeout',
    0.1,
    'timeout before looping again over queue to give shutdown a chance',
)
queues_config.addOption(
    'NumWorkerThreads', 5, 'default number of worker threads in the queues system'
)

# ------------------------------------------------
# Plugins
default_plugins_cfg = makeConfig(
    'Plugins',
    '''General control of plugin mechanism.
Set the default plugin in a given category.
For example:
default_applications = DaVinci
default_backends = Dirac
''',
)

# ------------------------------------------------
# GPI Semantics
<<<<<<< HEAD
gpi_config = makeConfig('GPI_Semantics',
                        ('Customization of GPI behaviour. These options may affect the semantics of the Ganga GPI'
                         ' interface (what may result in a different behaviour of scripts and commands).'))
gpi_config.addOption('job_submit_keep_going', False,
                     'Keep on submitting as many subjobs as possible. Option to j.submit(), see Job class for details')
gpi_config.addOption('job_submit_keep_on_fail', False,
                     ('Do not revert job to new status even if submission failed. Option to j.submit(), '
                      'see Job class for details'))

# ------------------------------------------------
# PollThread
poll_config = makeConfig('PollThread', 'background job status monitoring and output retrieval')
poll_config.addOption('repeat_messages', False,
                      'if 0 then log only once the errors for a given backend and do not repeat them anymore')
poll_config.addOption('autostart', True, ('enable monitoring automatically at startup, in script mode'
                                          ' monitoring disabled by default, in interactive mode it is enabled'),
                      type=type(True))  # enable monitoring on startup
poll_config.addOption('autostart_monThreads', True, 'enable populating of the monitoring worker threads')
poll_config.addOption('enable_multiThreadMon', True, 'enable multiple threads to be used for running monitoring tasks')
poll_config.addOption('base_poll_rate', 2, 'internal supervising thread', hidden=1)
poll_config.addOption('MaxNumResubmits', 5, 'Maximum number of automatic job resubmits to do before giving')
poll_config.addOption('MaxFracForResubmit', 0.25,
                      'Maximum fraction of failed jobs before stopping automatic resubmission')
poll_config.addOption('autoKillThreshold', 20,
                      'Maximum number of failed subjobs before a job is automatically killed by the monitoring.')
poll_config.addOption('update_thread_pool_size', 5,
                      ('Size of the thread pool. Each threads monitors a specific backaend at a given time. '
                       'Minimum value is one, preferably set to the number_of_backends + 1'))
poll_config.addOption('default_backend_poll_rate', 15,
                      'Default rate for polling job status. This is the default value for all backends.')
=======
gpi_config = makeConfig(
    'GPI_Semantics',
    (
        'Customization of GPI behaviour. These options may affect the semantics of the Ganga GPI interface '
        '(what may result in a different behaviour of scripts and commands).'
    ),
)
gpi_config.addOption(
    'job_submit_keep_going',
    False,
    'Keep on submitting as many subjobs as possible. Option to j.submit(), see Job class for details',
)
gpi_config.addOption(
    'job_submit_keep_on_fail',
    False,
    (
        'Do not revert job to new status even if submission failed. Option to j.submit(), '
        'see Job class for details'
    ),
)

# ------------------------------------------------
# PollThread
poll_config = makeConfig(
    'PollThread', 'background job status monitoring and output retrieval'
)
poll_config.addOption(
    'repeat_messages',
    False,
    'if 0 then log only once the errors for a given backend and do not repeat them anymore',
)
poll_config.addOption(
    'autostart',
    True,
    (
        'enable monitoring automatically at startup, '
        'in script mode monitoring disabled by default, in interactive mode it is enabled'
    ),
    type=type(True),
)  # enable monitoring on startup
poll_config.addOption(
    'autostart_monThreads', True, 'enable populating of the monitoring worker threads'
)
poll_config.addOption(
    'enable_multiThreadMon',
    True,
    'enable multiple threads to be used for running monitoring tasks',
)
poll_config.addOption('base_poll_rate', 2, 'internal supervising thread', hidden=1)
poll_config.addOption(
    'MaxNumResubmits',
    5,
    'Maximum number of automatic job resubmits to do before giving',
)
poll_config.addOption(
    'MaxFracForResubmit',
    0.25,
    'Maximum fraction of failed jobs before stopping automatic resubmission',
)
poll_config.addOption(
    'autoKillThreshold',
    20,
    'Maximum number of failed subjobs before a job is automatically killed by the monitoring.',
)
poll_config.addOption(
    'update_thread_pool_size',
    5,
    (
        'Size of the thread pool. Each threads monitors a specific backaend at a given time. '
        'Minimum value is one, preferably set to the number_of_backends + 1'
    ),
)
poll_config.addOption(
    'default_backend_poll_rate',
    30,
    'Default rate for polling job status in the thread pool. This is the default value for all backends.',
)
>>>>>>> a1205004
poll_config.addOption('Local', 10, 'Poll rate for Local backend.')
poll_config.addOption('Condor', 30, 'Poll rate for Condor backend.')
poll_config.addOption('gLite', 30, 'Poll rate for gLite backend.')
poll_config.addOption('LSF', 20, 'Poll rate for LSF backend.')
poll_config.addOption('PBS', 20, 'Poll rate for PBS backend.')
poll_config.addOption('Dirac', 50, 'Poll rate for Dirac backend.')
poll_config.addOption('Panda', 50, 'Poll rate for Panda backend.')

# Note: the rate of this callback is actually
# MAX(base_poll_rate,callbacks_poll_rate)
<<<<<<< HEAD
poll_config.addOption('creds_poll_rate', 30, "The frequency in seconds for credentials checker")
poll_config.addOption('diskspace_poll_rate', 30, "The frequency in seconds for free disk checker")
poll_config.addOption('DiskSpaceChecker', "",
                      ("disk space checking callback. This function should return False when no disk "
                       "space is available, True otherwise"))
poll_config.addOption('max_shutdown_retries', 5, 'OBSOLETE: this option has no effect anymore')
poll_config.addOption('numParallelJobs', 25, 'Number of Jobs to update the status for in parallel')

poll_config.addOption('forced_shutdown_policy', 'session_type',
                      ('If there are remaining background activities at exit such as monitoring, '
                       'output download Ganga will attempt to wait for the activities to complete. '
                       'You may select if a user is prompted to answer if he wants to force shutdown ("interactive") '
                       'or if the system waits on a timeout without questions ("timeout"). The default is '
                       '"session_type" which will do interactive shutdown for CLI and timeout for scripts.'))
poll_config.addOption('forced_shutdown_timeout', 60,
                      "Timeout in seconds for forced Ganga shutdown in batch mode.")
poll_config.addOption('forced_shutdown_prompt_time', 10,
                      "User will get the prompt every N seconds, as specified by this parameter.")
poll_config.addOption('forced_shutdown_first_prompt_time', 5,
                      ("User will get the FIRST prompt after N seconds, as specified by this parameter. "
                       "This parameter also defines the time that Ganga will wait before shutting down, "
                       "if there are only non-critical threads alive, in both interactive and batch mode."))
=======
poll_config.addOption(
    'creds_poll_rate', 30, "The frequency in seconds for credentials checker"
)
poll_config.addOption(
    'diskspace_poll_rate', 30, "The frequency in seconds for free disk checker"
)
poll_config.addOption(
    'DiskSpaceChecker',
    "",
    (
        "disk space checking callback. This function should return False when no disk space is available, "
        "True otherwise"
    ),
)
poll_config.addOption(
    'max_shutdown_retries', 5, 'OBSOLETE: this option has no effect anymore'
)
poll_config.addOption(
    'numParallelJobs', 25, 'Number of Jobs to update the status for in parallel'
)

poll_config.addOption(
    'forced_shutdown_policy',
    'session_type',
    (
        'If there are remaining background activities at exit such as monitoring, '
        'output download Ganga will attempt to wait for the activities to complete. '
        'You may select if a user is prompted to answer if he wants to force shutdown ("interactive") '
        'or if the system waits on a timeout without questions ("timeout"). '
        'The default is "session_type" which will do interactive shutdown for CLI and timeout for scripts.'
    ),
)
poll_config.addOption(
    'forced_shutdown_timeout',
    60,
    "Timeout in seconds for forced Ganga shutdown in batch mode.",
)
poll_config.addOption(
    'forced_shutdown_prompt_time',
    10,
    "User will get the prompt every N seconds, as specified by this parameter.",
)
poll_config.addOption(
    'forced_shutdown_first_prompt_time',
    5,
    (
        "User will get the FIRST prompt after N seconds, as specified by this parameter. "
        "This parameter also defines the time that Ganga will wait before shutting down, "
        "if there are only non-critical threads alive, in both interactive and batch mode."
    ),
)
>>>>>>> a1205004

import sys

poll_config.addOption(
    'HeartBeatTimeOut',
    sys.maxsize,
    (
        'Time before the user gets the warning that a thread has locked up due to failing '
        'to update the heartbeat attribute'
    ),
)

poll_config.addOption(
    'autoCheckCredentials', True, 'Check credentials using the monitoring loop'
)

# ------------------------------------------------
# Feedback
feedback_config = makeConfig(
    'Feedback',
    'Settings for the Feedback plugin. Cannot be changed during the interactive Ganga session.',
)
feedback_config.addOption(
    'uploadServer',
    'http://gangamon.cern.ch/django/errorreports',
    'The server to connect to',
)
# feedback_config.addOption('uploadServer', 'http://ec2-52-14-218-28.us-east-2.compute.amazonaws.com/server/',
#                            'The server to connect to')

# ------------------------------------------------
# Associations
assoc_config = makeConfig(
    "File_Associations",
    (
        'Default associations between file types and file-viewing commands. '
        'The name identifies the extension and the value the commands. New extensions can be added. '
        'A single & after the command indicates that the process will be started in the background. '
        'A && after the command indicates that a new terminal will be opened and the '
        'command executed in that terminal.'
    ),
    is_open=True,
)

assoc_config.addOption(
    "newterm_command",
    "xterm",
    'Command for opening a new terminal (xterm, gnome-terminal, ...',
)
assoc_config.addOption(
    "newterm_exeopt",
    "-e",
    'Option to give to a new terminal to tell it to execute a command.',
)
assoc_config.addOption(
    "listing_command", "ls -ltr", 'Command for listing the content of a directory'
)
assoc_config.addOption(
    'fallback_command',
    'less',
    'Default command to use if there is no association with the file type',
)
assoc_config.addOption('htm', 'firefox &', 'Command for viewing html files.')
assoc_config.addOption('html', 'firefox &', 'Command for viewing html files.')
assoc_config.addOption('root', 'root.exe &&', 'Command for opening ROOT files.')
assoc_config.addOption('tar', 'file-roller &', 'Command for opening tar files.')
assoc_config.addOption('tgz', 'file-roller &', 'Command for opening tar files.')

# ------------------------------------------------
# Root
root_config = makeConfig('ROOT', "Options for Root backend")
<<<<<<< HEAD
# Not needed when we can't do option substitution internally but support it at the .gangarc level!! 27-09-2015 rcurrie
# config.addOption('lcgpath', getLCGRootPath(),
#                    'Path of the LCG release that the ROOT project and it\'s externals are taken from')
=======
>>>>>>> a1205004
root_config.addOption('arch', 'x86_64-slc6-gcc48-opt', 'Architecture of ROOT')
root_config.addOption(
    'location',
    '%s/ROOT/6.04.02/x86_64-slc6-gcc48-opt' % getLCGRootPath(),
    'Location of ROOT',
)
root_config.addOption(
    'path', '', 'Set to a specific ROOT version. Will override other options.'
)
root_config.addOption(
    'pythonhome',
    '%s/Python/2.7.9.p1/x86_64-slc6-gcc48-opt' % getLCGRootPath(),
    'Location of the python used for execution of PyROOT script',
)
root_config.addOption(
    'pythonversion',
    '2.7.9.p1',
    "Version number of python used for execution python ROOT script",
)
root_config.addOption('version', '6.04.02', 'Version of ROOT')

# ------------------------------------------------
# Local
local_config = makeConfig(
    'Local', 'parameters of the local backend (jobs in the background on localhost)'
)
local_config.addOption(
    'remove_workdir',
    True,
    'remove automatically the local working directory when the job completed',
)
local_config.addOption(
    'location',
    None,
    'The location where the workdir will be created. If None it defaults to the value of $TMPDIR',
)

# ------------------------------------------------
<<<<<<< HEAD
# LCG
lcg_config = makeConfig('LCG', 'LCG/gLite/EGEE configuration parameters')
# gproxy_config = getConfig('GridProxy_Properties')

lcg_config.addOption('GLITE_SETUP', '/afs/cern.ch/sw/ganga/install/config/grid_env_auto.sh',
                     'sets the LCG-UI environment setup script for the GLITE middleware',
                     filter=GangaCore.Utility.Config.expandvars)

lcg_config.addOption('VirtualOrganisation', '',
                     'sets the name of the grid virtual organisation')

lcg_config.addOption('Config', '',
                     'sets the generic LCG-UI configuration script for the GLITE workload management system',
                     filter=GangaCore.Utility.Config.expandvars)

lcg_config.addOption(
    'AllowedCEs', '', 'sets allowed computing elements by a regular expression')
lcg_config.addOption(
    'ExcludedCEs', '', 'sets excluded computing elements by a regular expression')

lcg_config.addOption(
    'GLITE_WMS_WMPROXY_ENDPOINT', '', 'sets the WMProxy service to be contacted')
lcg_config.addOption('GLITE_ALLOWED_WMS_LIST', [], '')

lcg_config.addOption('MyProxyServer', 'myproxy.cern.ch', 'sets the myproxy server')
lcg_config.addOption('RetryCount', 3, 'sets maximum number of job retry')
lcg_config.addOption(
    'ShallowRetryCount', 10, 'sets maximum number of job shallow retry')

lcg_config.addOption(
    'Rank', '', 'sets the ranking rule for picking up computing element')
lcg_config.addOption('ReplicaCatalog', '', 'sets the replica catalogue server')
lcg_config.addOption('StorageIndex', '', 'sets the storage index')

lcg_config.addOption(
    'DefaultSE', 'srm.cern.ch', 'sets the default storage element')
lcg_config.addOption('DefaultSRMToken', '',
                     'sets the space token for storing temporary files (e.g. oversized input sandbox)')
lcg_config.addOption(
    'DefaultLFC', 'prod-lfc-shared-central.cern.ch', 'sets the file catalogue server')
lcg_config.addOption('BoundSandboxLimit', 10 * 1024 * 1024,
                     ('sets the size limitation of the input sandbox, oversized input sandbox will be pre-uploaded '
                      'to the storage element specified by \'DefaultSE\' in the area specified by \'DefaultSRMToken\''))

lcg_config.addOption('Requirements', 'GangaCore.Lib.LCG.LCGRequirements',
                     'sets the full qualified class name for other specific LCG job requirements')

lcg_config.addOption('SandboxCache', 'GangaCore.Lib.LCG.LCGSandboxCache',
                     'sets the full qualified class name for handling the oversized input sandbox')

lcg_config.addOption('GliteBulkJobSize', 50,
                     'sets the maximum number of nodes (i.e. subjobs) in a gLite bulk job')

lcg_config.addOption('SubmissionThread', 10,
                     'sets the number of concurrent threads for job submission to gLite WMS')

lcg_config.addOption(
    'SubmissionTimeout', 300, 'sets the gLite job submission timeout in seconds')

lcg_config.addOption('StatusPollingTimeout', 300,
                     'sets the gLite job status polling timeout in seconds')

lcg_config.addOption('OutputDownloaderThread', 10,
                     'sets the number of concurrent threads for downloading job\'s output sandbox from gLite WMS')

lcg_config.addOption('SandboxTransferTimeout', 60,
                     'sets the transfer timeout of the oversized input sandbox')

lcg_config.addOption(
    'JobLogHandler', 'WMS', 'sets the way the job\'s stdout/err are being handled.')

lcg_config.addOption('MatchBeforeSubmit', False,
                     ('sets to True will do resource matching before submitting jobs, '
                      'jobs without any matched resources will fail the submission'))

lcg_config.addOption('IgnoreGliteScriptHeader', False,
                     ('sets to True will load script-based glite-wms-* commands forcely with current python, '
                      'a trick for 32/64 bit compatibility issues.'))

# add ARC specific configuration options
# lcg_config.addOption('ArcInputSandboxBaseURI', '', 'sets the baseURI for getting the input sandboxes for the job')
# lcg_config.addOption('ArcOutputSandboxBaseURI', '', 'sets the baseURI for putting the output sandboxes for the job')
lcg_config.addOption('ArcWaitTimeBeforeStartingMonitoring', 240,
                     ('Time (s) to wait after submission before starting to'
                      'monitor ARC jobs to ensure they are in the system'))
lcg_config.addOption('ArcJobListFile', "~/.arc/gangajobs.xml",
                     ('File to store ARC job info in when submitting and monitoring, i.e. argument to "-j" option in '
                      'arcsub. Ganga default is different to ARC default (~/.arc/jobs.xml) to keep them separate.'))
lcg_config.addOption('ArcConfigFile', "",
                     ('Config file for ARC submission. Use to specify CEs, etc. Default is blank which will '
                      'mean no config file is specified and the default (~/arc/client.conf) is used'))
lcg_config.addOption('ArcCopyCommand', 'arcget',
                     'sets the copy command for ARC when dealing with sandboxes')
# lcg_config.addOption('ArcPrologue','','sets the prologue script')
# lcg_config.addOption('ArcEpilogue','','sets the epilogue script')

# add CREAM specific configuration options
lcg_config.addOption('CreamInputSandboxBaseURI', '',
                     'sets the baseURI for getting the input sandboxes for the job')
lcg_config.addOption('CreamOutputSandboxBaseURI', '',
                     'sets the baseURI for putting the output sandboxes for the job')
lcg_config.addOption('CreamCopyCommand', 'gfal-copy-url',
                     'sets the copy command for CREAM when dealing with sandboxes')
# lcg_config.addOption('CreamPrologue','','sets the prologue script')
# lcg_config.addOption('CreamEpilogue','','sets the epilogue script')
=======
# GridShell
gridshell_config = makeConfig('GridShell', 'Gridshell configuration parameters')

gridshell_config.addOption(
    'GLITE_SETUP',
    '/afs/cern.ch/sw/ganga/install/config/grid_env_auto.sh',
    'sets the LCG-UI environment setup script for the GLITE middleware',
    filter=GangaCore.Utility.Config.expandvars,
)
gridshell_config.addOption(
    'VirtualOrganisation', '', 'sets the name of the grid virtual organisation'
)
gridshell_config.addOption(
    'GLITE_WMS_WMPROXY_ENDPOINT', '', 'sets the WMProxy service to be contacted'
)
gridshell_config.addOption('GLITE_ALLOWED_WMS_LIST', [], '')

gridshell_config.addOption(
    'IgnoreGliteScriptHeader',
    False,
    (
        'sets to True will load script-based glite-wms-* commands forcely with current python, '
        'a trick for 32/64 bit compatibility issues.'
    ),
)
>>>>>>> a1205004

# ------------------------------------------------
# GridSimulator
gridsim_config = makeConfig('GridSimulator', 'Grid Simulator configuration parameters')

<<<<<<< HEAD
gridsim_config.addOption('submit_time', 'random.uniform(1,10)',
                         ('python expression which returns the time it takes (in seconds) to complete the Grid.submit()'
                          ' command (also for subjob in bulk emulation)'))
=======
>>>>>>> a1205004
gridsim_config.addOption(
    'submit_time',
    'random.uniform(1,10)',
    (
        'python expression which returns the time it takes (in seconds) to complete the Grid.submit() '
        'command (also for subjob in bulk emulation)'
    ),
)
gridsim_config.addOption(
    'submit_failure_rate', 0.0, 'probability that the Grid.submit() method fails'
)

<<<<<<< HEAD
gridsim_config.addOption('cancel_time', 'random.uniform(1,5)',
                         ('python expression which returns the time it takes (in seconds) to complete the Grid.cancel()'
                          ' command (also for subjob in bulk emulation)'))
=======
>>>>>>> a1205004
gridsim_config.addOption(
    'cancel_time',
    'random.uniform(1,5)',
    (
        'python expression which returns the time it takes (in seconds) to complete the Grid.cancel() '
        'command (also for subjob in bulk emulation)'
    ),
)
gridsim_config.addOption(
    'cancel_failure_rate', 0.0, 'probability that the Grid.cancel() method fails'
)

<<<<<<< HEAD
gridsim_config.addOption('status_time', 'random.uniform(1,5)',
                         ('python expression which returns the time it takes (in seconds) to complete '
                          'the status command (also for subjob in bulk emulation)'))

gridsim_config.addOption('get_output_time', 'random.uniform(1,5)',
                         ('python expression which returns the time it takes (in seconds) to complete the '
                          'get_output command (also for subjob in bulk emulation)'))
=======
gridsim_config.addOption(
    'status_time',
    'random.uniform(1,5)',
    (
        'python expression which returns the time it takes (in seconds) to complete the status command '
        '(also for subjob in bulk emulation)'
    ),
)

gridsim_config.addOption(
    'get_output_time',
    'random.uniform(1,5)',
    (
        'python expression which returns the time it takes (in seconds) to complete the get_output command '
        '(also for subjob in bulk emulation)'
    ),
)
>>>>>>> a1205004

# config.addOption('bulk_submit_time','random.uniform(1,2)',
#                   ('python expression which returns the time it takes (in seconds) '
#        'to complete the submission of a single job within the Grid.native_master_submit() command'))
# config.addOption('bulk_submit_failure_rate',0.0,'probabilty that the Grid.native_master_submit() fails')

# config.addOption('bulk_cancel_time','random.uniform(1,2)',
#                   ('python expression which returns the time it takes (in seconds) '
#        '            to complete the cancellation of a single job within the Grid.native_master_cancel() command'))
# config.addOption('bulk_cancel_failure_rate',0.0,'probabilty that the Grid.native_master_cancel() fails')

gridsim_config.addOption(
    'job_id_resolved_time',
    'random.uniform(1,2)',
    (
        'python expression which returns the time it takes (in seconds) to complete the resolution '
        'of all the id of a subjob (when submitted in bulk) this is the time the NODE_ID becomes '
        'available from the monitoring)'
    ),
)

# config.addOption('job_scheduled_time','random.uniform(10,20)', ('python expression which returns the time the job '
#                                                                 'stays in the scheduled state')
# config.addOption('job_running_time','random.uniform(10,20)', ('python expression which returns the time the job '
#                                                               'stays in the running state')
<<<<<<< HEAD
gridsim_config.addOption('job_finish_time', 'random.uniform(10,20)',
                         'python expression that returns the time when the job enters the Done success or Failed state')
=======
>>>>>>> a1205004
gridsim_config.addOption(
    'job_finish_time',
    'random.uniform(10,20)',
    'python expression which returns the time when the job enters the Done success or Failed state',
)
gridsim_config.addOption(
    'job_failure_rate', 0.0, 'probability of the job to enter the Failed state'
)

# ------------------------------------------------
# Condor
condor_config = makeConfig('Condor', 'Settings for Condor Batch system')

condor_config.addOption(
    'query_global_queues', True, "Query global condor queues, i.e. use '-global' flag"
)
condor_config.addOption(
    'MaxBytes', "1000000", 'Set maximum bytes to display with peek()'
)

# ------------------------------------------------
# LSF
lsf_config = makeConfig('LSF', 'internal LSF command line interface')

# fix bug #21687
lsf_config.addOption('shared_python_executable', False, "Shared PYTHON")

lsf_config.addOption(
    'jobid_name', 'LSB_BATCH_JID', "Name of environment with ID of the job"
)
lsf_config.addOption(
    'queue_name', 'LSB_QUEUE', "Name of environment with queue name of the job"
)
lsf_config.addOption('heartbeat_frequency', '30', "Heartbeat frequency config variable")

lsf_config.addOption(
    'submit_str', 'cd %s; bsub %s %s %s %s', "String used to submit job to queue"
)
lsf_config.addOption(
    'submit_res_pattern',
    '^Job <(?P<id>\\d*)> is submitted to .*queue <(?P<queue>\\S*)>',
    "String pattern for replay from the submit command",
)

lsf_config.addOption(
    'stdoutConfig', '-o %s/stdout', "String pattern for defining the stdout"
)
lsf_config.addOption(
    'stderrConfig', '-e %s/stderr', "String pattern for defining the stderr"
)

lsf_config.addOption('kill_str', 'bkill %s', "String used to kill job")
lsf_config.addOption(
    'kill_res_pattern',
    (
        '(^Job <\\d+> is being terminated)|(Job <\\d+>: Job has already finished)|'
        '(Job <\\d+>: No matching job found)'
    ),
    "String pattern for replay from the kill command",
)

tempstr = '''
'''
lsf_config.addOption(
    'preexecute',
    tempstr,
    "String contains commands executing before submiting job to queue",
)

tempstr = '''
def filefilter(fn):
  # FILTER OUT Batch INTERNAL INPUT/OUTPUT FILES:
  # 10 digits . any number of digits . err or out
  import re
  internals = re.compile(r'\\d{10}\\.\\d+.(out|err)')
  return internals.match(fn) or fn == '.Batch.start'
'''
lsf_config.addOption(
<<<<<<< HEAD
    'timeout', 600, ('Timeout in seconds after which a job is declared killed if it has not touched '
                     'its heartbeat file. Heartbeat is touched every 30s so do not set this below 120 or so.'))
=======
    'postexecute',
    tempstr,
    "String contains commands executing before submiting job to queue",
)
lsf_config.addOption(
    'jobnameopt', 'J', "String contains option name for name of job in batch system"
)
lsf_config.addOption(
    'timeout',
    600,
    (
        'Timeout in seconds after which a job is declared killed if it has not touched its heartbeat file. '
        'Heartbeat is touched every 30s so do not set this below 120 or so.'
    ),
)
>>>>>>> a1205004

# illegal substring substition in job names
lsf_config.addOption(
    'jobnamesubstitution',
    [],
    (
        "A list containing (1) a regular expression used to substitute illegal substrings in a job name, "
        "and (2) the substring to replace such occurences with."
    ),
)


# ------------------------------------------------
# PBS
pbs_config = makeConfig('PBS', 'internal PBS command line interface')

pbs_config.addOption('shared_python_executable', False, "Shared PYTHON")

pbs_config.addOption(
    'jobid_name', 'PBS_JOBID', "Name of environment with ID of the job"
)
pbs_config.addOption(
    'queue_name', 'PBS_QUEUE', "Name of environment with queue name of the job"
)
pbs_config.addOption('heartbeat_frequency', '30', "Heartbeat frequency config variable")

pbs_config.addOption(
    'submit_str', 'cd %s; qsub %s %s %s %s', "String used to submit job to queue"
)
pbs_config.addOption(
    'submit_res_pattern',
    r'^(?P<id>\d*)\.pbs\s*',
    "String pattern for replay from the submit command",
)

pbs_config.addOption(
    'stdoutConfig', '-o %s/stdout', "String pattern for defining the stdout"
)
pbs_config.addOption(
    'stderrConfig', '-e %s/stderr', "String pattern for defining the stderr"
)

pbs_config.addOption('kill_str', 'qdel %s', "String used to kill job")
pbs_config.addOption(
    'kill_res_pattern',
    '(^$)|(qdel: Unknown Job Id)',
    "String pattern for replay from the kill command",
)

tempstr = '''
env = os.environ
jobnumid = env["PBS_JOBID"]
os.system("mkdir /tmp/%s/" %jobnumid)
os.chdir("/tmp/%s/" %jobnumid)
os.environ["PATH"]+=":."
'''
pbs_config.addOption(
    'preexecute',
    tempstr,
    "String contains commands executing before submiting job to queue",
)

tempstr = '''
env = os.environ
jobnumid = env["PBS_JOBID"]
os.chdir("/tmp/")
os.system("rm -rf /tmp/%s/" %jobnumid)
'''
<<<<<<< HEAD
pbs_config.addOption('postexecute', tempstr,
                     "String contains commands executing before submiting job to queue")
pbs_config.addOption('jobnameopt', 'N', "String contains option name for name of job in batch system")
pbs_config.addOption('timeout', 600,
                     ('Timeout in seconds after which a job is declared killed if it has not touched '
                      'its heartbeat file. Heartbeat is touched every 30s so do not set this below 120 or so.'))

# illegal substring substition in job names
pbs_config.addOption('jobnamesubstitution', [
                     '[\\s]', '_'], ("A list containing (1) a regular expression used to substitute illegal substrings "
                                     "in a job name, and (2) the substring to replace such occurences with."))
=======
pbs_config.addOption(
    'postexecute',
    tempstr,
    "String contains commands executing before submiting job to queue",
)
pbs_config.addOption(
    'jobnameopt', 'N', "String contains option name for name of job in batch system"
)
pbs_config.addOption(
    'timeout',
    600,
    (
        'Timeout in seconds after which a job is declared killed if it has not touched its heartbeat file. '
        'Heartbeat is touched every 30s so do not set this below 120 or so.'
    ),
)

# illegal substring substition in job names
pbs_config.addOption(
    'jobnamesubstitution',
    ['[\\s]', '_'],
    (
        "A list containing (1) a regular expression used to substitute illegal substrings in a "
        "job name, and (2) the substring to replace such occurences with."
    ),
)
>>>>>>> a1205004


# ------------------------------------------------
# SGE
sge_config = makeConfig('SGE', 'internal SGE command line interface')

sge_config.addOption('shared_python_executable', False, "Shared PYTHON")

sge_config.addOption('jobid_name', 'JOB_ID', "Name of environment with ID of the job")
sge_config.addOption(
    'queue_name', 'QUEUE', "Name of environment with queue name of the job"
)
sge_config.addOption('heartbeat_frequency', '30', "Heartbeat frequency config variable")

# the -V options means that all environment variables are transferred to
# the batch job (ie the same as the default behaviour on LSF at CERN)
sge_config.addOption(
    'submit_str',
    'cd %s; qsub -cwd -S /usr/bin/python -V %s %s %s %s',
    "String used to submit job to queue",
)
sge_config.addOption(
    'submit_res_pattern',
    'Your job (?P<id>\\d+) (.+)',
    "String pattern for replay from the submit command",
)

sge_config.addOption(
    'stdoutConfig', '-o %s/stdout', "String pattern for defining the stdout"
)
sge_config.addOption(
    'stderrConfig', '-e %s/stderr', "String pattern for defining the stderr"
)

sge_config.addOption('kill_str', 'qdel %s', "String used to kill job")
<<<<<<< HEAD
sge_config.addOption('kill_res_pattern',
                     '(has registered the job +\\d+ +for deletion)|(denied: job +"\\d+" +does not exist)',
                     "String pattern for replay from the kill command")
=======
sge_config.addOption(
    'kill_res_pattern',
    '(has registered the job +\\d+ +for deletion)|(denied: job +"\\d+" +does not exist)',
    "String pattern for replay from the kill command",
)
>>>>>>> a1205004

# From the SGE man page on qsub
#
# ===========================
# Furthermore, Grid Engine sets additional variables into the job's
# environment, as listed below.
#:
#:
# TMPDIR
#   The absolute path to the job's temporary working directory.
# =============================


<<<<<<< HEAD
sge_config.addOption('preexecute', 'os.chdir(os.environ["TMPDIR"])\nos.environ["PATH"]+=":."',
                     "String contains commands executing before submiting job to queue")
sge_config.addOption('postexecute', '', "String contains commands executing before submiting job to queue")
sge_config.addOption('jobnameopt', 'N', "String contains option name for name of job in batch system")
sge_config.addOption('timeout', 600,
                     ('Timeout in seconds after which a job is declared killed if it has not touched its heartbeat '
                         'file. Heartbeat is touched every 30s so do not set this below 120 or so.'))

# illegal substring substition in job names
sge_config.addOption('jobnamesubstitution', ['[\\s:]', '_'],
                     ("A list containing (1) a regular expression used to substitute illegal substrings"
                         "a job name, and (2) the substring to replace such occurences with."))
=======
sge_config.addOption(
    'preexecute',
    'os.chdir(os.environ["TMPDIR"])\nos.environ["PATH"]+=":."',
    "String contains commands executing before submiting job to queue",
)
sge_config.addOption(
    'postexecute',
    '',
    "String contains commands executing before submiting job to queue",
)
sge_config.addOption(
    'jobnameopt', 'N', "String contains option name for name of job in batch system"
)
sge_config.addOption(
    'timeout',
    600,
    (
        'Timeout in seconds after which a job is declared killed if it has not touched its heartbeat file. '
        'Heartbeat is touched every 30s so do not set this below 120 or so.'
    ),
)

# illegal substring substition in job names
sge_config.addOption(
    'jobnamesubstitution',
    ['[\\s:]', '_'],
    (
        "A list containing (1) a regular expression used to substitute illegal substrings in "
        "a job name, and (2) the substring to replace such occurences with."
    ),
)
>>>>>>> a1205004

# ------------------------------------------------
# Slurm
slurm_config = makeConfig('Slurm', 'internal Slurm command line interface')

slurm_config.addOption('shared_python_executable', False, "Shared PYTHON")

slurm_config.addOption(
    'jobid_name', 'SLURM_JOB_ID', "Name of environment with ID of the job"
)
# Note: SLURM queues are called partitions.
slurm_config.addOption(
    'queue_name',
    'SLURM_JOB_PARTITION',
    "Name of environment with partition name of the job",
)
slurm_config.addOption(
    'heartbeat_frequency', '30', "Heartbeat frequency config variable"
)

slurm_config.addOption(
    'submit_str', 'cd %s; sbatch %s %s %s %s', "String used to submit job to partition"
)
slurm_config.addOption(
    'submit_res_pattern',
    '^Submitted batch job (?P<id>\\d+)\\s*',
    "String pattern for replay from the submit command",
)

slurm_config.addOption(
    'stdoutConfig', '-o %s/stdout', "String pattern for defining the stdout"
)
slurm_config.addOption(
    'stderrConfig', '-e %s/stderr', "String pattern for defining the stderr"
)

slurm_config.addOption('kill_str', 'scancel %s', "String used to kill job")
slurm_config.addOption(
    'kill_res_pattern',
    '(^$)|(^scancel: error: .+)',
    "String pattern for replay from the kill command",
)

#  Note: some SLURM systems automatically set the TMPDIR environment
#        variable, which points to the job's temporary directory.
#        Make sure that you remove all created files from there, otherwise
#        SLURM will leave this directory (together with all files).
#  Warning: some SLURM systems set TMPDIR="/tmp" and then the SLURM_TMPDIR
#        environment variable possibly points to the job's temporary directory.
#  Note: some SLURM systems automatically set the SCRATCHDIR environment
#        variable, which points to the job's scratch directory.
#        Make sure that you remove all created files from there, otherwise
#        SLURM will leave this directory (together with all files).
#        Usually TMPDIR="${SCRATCHDIR}/tmp"
#  Note: some SLURM systems can set the LOCALFS and / or the SCRATCH_LOCAL
#        environment variables, which point to the job's temporary directory
#        and which will automatically disappear when the job ends.
#  Note: some SLURM systems can set the MEMFS environment variable, which
#        points to the job's "RAM disk" resident temporary directory
#        and which will automatically disappear when the job ends.
#  Note: some (all?) computer clusters set the SCRATCH environment variable.
#        Usually SCRATCHDIR="${SCRATCH}/slurm_jobdir/${SLURM_JOB_ID}"

tempstr = '''
env = os.environ
jobnumid = env.get("SLURM_JOB_ID") or env.get("SLURM_JOBID") or "pid_"+str(os.getpid())
scratchDir = (env.get("MEMFS") or env.get("LOCALFS") or env.get("SCRATCH_LOCAL") or env.get("SCRATCHDIR")
              or env.get("SLURM_TMPDIR") or env.get("SCRATCH") or env.get("TMPDIR") or "/tmp")
scratchDir = scratchDir+"/workdir"
if not jobnumid in scratchDir: scratchDir = scratchDir+"_"+jobnumid
os.system("mkdir -p "+scratchDir)
os.chdir(scratchDir)
# env["PATH"]+=":."
'''
slurm_config.addOption(
    'preexecute',
    tempstr,
    "String contains the first commands executing right after the job starts",
)

tempstr = '''
env = os.environ
jobnumid = env.get("SLURM_JOB_ID") or env.get("SLURM_JOBID") or "pid_"+str(os.getpid())
scratchDir = (env.get("MEMFS") or env.get("LOCALFS") or env.get("SCRATCH_LOCAL") or env.get("SCRATCHDIR")
              or env.get("SLURM_TMPDIR") or env.get("SCRATCH") or env.get("TMPDIR") or "/tmp")
scratchDir = scratchDir+"/workdir"
if not jobnumid in scratchDir: scratchDir = scratchDir+"_"+jobnumid
os.chdir("/tmp/")
os.system("rm -rf "+scratchDir)
'''
<<<<<<< HEAD
slurm_config.addOption('postexecute', tempstr,
                       "String contains the last commands executing right before the job ends")
slurm_config.addOption('jobnameopt', 'J', "String contains option name for name of job in batch system")
slurm_config.addOption('timeout', 600,
                       ('Timeout in seconds after which a job is declared killed if it has not touched its '
                        'heartbeat file. Heartbeat is touched every 30s so do not set this below 120 or so.'))
=======
slurm_config.addOption(
    'postexecute',
    tempstr,
    "String contains the last commands executing right before the job ends",
)
slurm_config.addOption(
    'jobnameopt', 'J', "String contains option name for name of job in batch system"
)
slurm_config.addOption(
    'timeout',
    600,
    (
        'Timeout in seconds after which a job is declared killed if it has not touched its heartbeat file. '
        'Heartbeat is touched every 30s so do not set this below 120 or so.'
    ),
)
>>>>>>> a1205004

# illegal substring substition in job names
slurm_config.addOption(
    'jobnamesubstitution',
    [],
    (
        "A list containing (1) a regular expression used to substitute illegal substrings in a job name, "
        "and (2) the substring to replace such occurences with."
    ),
)


# ------------------------------------------------
# Mergers
merge_config = makeConfig('Mergers', 'parameters for mergers')
merge_config.addOption(
    'associate',
    {
        'log': 'TextMerger',
        'root': 'RootMerger',
        'text': 'TextMerger',
        'txt': 'TextMerger',
    },
    'Dictionary of file associations',
)
gangadir = getConfig('Configuration')['gangadir']
merge_config.addOption(
    'merge_output_dir',
    gangadir + '/merge_results',
    "location of the merger's outputdir",
)
merge_config.addOption('std_merge', 'TextMerger', 'Standard (default) merger')

# ------------------------------------------------
# Preparable
preparable_config = makeConfig('Preparable', 'Parameters for preparable applications')
preparable_config.addOption(
    'unprepare_on_copy', False, 'Unprepare a prepared application when it is copied'
)

# ------------------------------------------------
# GPIComponentFilters
gpicomp_config = makeConfig(
    'GPIComponentFilters',
    """Customization of GPI component object assignment
for each category there may be multiple filters registered, the one used being defined
in the configuration file in [GPIComponentFilters]
e.g: {'datasets':{'lhcbdatasets':lhcbFilter, 'testdatasets':testFilter}...}
""",
    is_open=False,
)

# ------------------------------------------------
# Output
<<<<<<< HEAD
output_config = makeConfig("Output", "configuration section for postprocessing the output")
output_config.addOption('AutoRemoveFilesWithJob', False,
                        'if True, each outputfile of type in list AutoRemoveFileTypes will be removed when the job is')
output_config.addOption('AutoRemoveFileTypes', ['DiracFile'],
                        ('List of outputfile types that will be auto removed '
                        'when job is removed if AutoRemoveFilesWithJob is True'))

output_config.addOption('PostProcessLocationsFileName', '__postprocesslocations__',
                        'name of the file that will contain the locations of the uploaded from the WN files')

output_config.addOption('FailJobIfNoOutputMatched', True,
                        'if True, a job will be marked failed if output is asked for but not found.')
=======
output_config = makeConfig(
    "Output", "configuration section for postprocessing the output"
)
output_config.addOption(
    'AutoRemoveFilesWithJob',
    False,
    'if True, each outputfile of type in list AutoRemoveFileTypes will be removed when the job is',
)
output_config.addOption(
    'AutoRemoveFileTypes',
    ['DiracFile'],
    'List of outputfile types that will be auto removed when job is removed if AutoRemoveFilesWithJob is True',
)

output_config.addOption(
    'PostProcessLocationsFileName',
    '__postprocesslocations__',
    'name of the file that will contain the locations of the uploaded from the WN files',
)

output_config.addOption(
    'FailJobIfNoOutputMatched',
    True,
    'if True, a job will be marked failed if output is asked for but not found.',
)
>>>>>>> a1205004

output_config.addOption(
    'ForbidLegacyInput',
    True,
    'if True, writing to the job inputsandbox field will be forbidden',
)

docstr_Ext = (
    'fileExtensions:list of output files that will be written to %s, '
    'backendPostprocess:defines where postprocessing should be done (WN/client) on different backends, '
    'uploadOptions:config values needed for the actual %s upload'
)

# LocalFile
LocalPost = {
    'Local': 'client',
    'Interactive': 'client',
    'LSF': 'client',
    'SGE': 'client',
    'Slurm': 'client',
    'PBS': 'client',
    'Condor': 'client',
    'Dirac': 'client',
}
LocalUpOpt = {}
LocalFileExt = docstr_Ext % ('Local', 'Local')
output_config.addOption(
    'LocalFile',
    {
        'fileExtensions': ['*.txt'],
        'backendPostprocess': LocalPost,
        'uploadOptions': LocalUpOpt,
    },
    LocalFileExt,
)

# DiracFile
# TODO MOVE ME TO GANGADIRAC!!!
# Should this be in Core or elsewhere?
diracBackPost = {
    'Dirac': 'submit',
    'LSF': 'WN',
    'PBS': 'WN',
    'SGE': 'WN',
    'Slurm': 'WN',
    'Condor': 'WN',
    'Local': 'WN',
    'Interactive': 'WN',
}
diracFileExts = docstr_Ext % ('DIRAC', 'DIRAC')

output_config.addOption(
    'DiracFile',
    {
        'fileExtensions': ['*.dst'],
        'backendPostprocess': diracBackPost,
        'uploadOptions': {},
        'defaultSite': {'upload': 'CERN-USER', 'download': 'CERN-USER'},
    },
    diracFileExts,
)

# GoogleFile

GoogleFileBackPost = {
    'Dirac': 'client',
    'LSF': 'client',
    'PBS': 'client',
    'SGE': 'client',
    'Slurm': 'client',
    'Condor': 'client',
    'Local': 'client',
    'Interactive': 'client',
}
GoogleFileExts = docstr_Ext % ('GoogleDrive', 'Google')

output_config.addOption(
    'GoogleFile',
    {
        'fileExtensions': [],
        'backendPostprocess': GoogleFileBackPost,
        'uploadOptions': {},
    },
    GoogleFileExts,
)

# MassStorageFile

import pwd
import grp

Conf_config = getConfig('Configuration')
if 'user' in Conf_config:
    user = Conf_config['user']
else:
    # import sys
    # sys.stderr.write('Configure Error: %s' % str(err) )
    import getpass

    user = getpass.getuser()


# FIXME Sometimes the wrong user is set gere for the unittests, I've added this to correct for it - rcurrie
try:
    pwd_nam = pwd.getpwnam(user)
except Exception:
    import getpass

    user = getpass.getuser()
    pwd_nam = pwd.getpwnam(user)

groupid = grp.getgrgid(pwd_nam.pw_gid).gr_name
groupnames = {'z5': 'lhcb', 'zp': 'atlas', 'zh': 'cms', 'vl': 'na62'}
groupname = groupnames.get(groupid, 'undefined')

try:
    import os.path

    massStoragePath = os.path.join(os.environ['EOS_HOME'], 'ganga')
except KeyError:
    massStoragePath = "/eos/%s/user/%s/%s/ganga" % (groupname, user[0], user)

# From:
# http://eos.cern.ch/index.php?option=com_content&view=article&id=87:using-eos-at-cern&catid=31:general&Itemid=41
protoByExperiment = {
    'atlas': 'root://eosatlas.cern.ch',
    'cms': 'root://eocms.cern.ch',
    'lhcb': 'root://eoslhcb.cern.ch',
    'alice': 'root://eosalice.cern.ch',
    # These last 2 are guesses based on the standard
    'na62': 'root://eosna62.cern.ch',
    'undefined': 'root://eos.cern.ch',
}
defaultMassStorageProto = protoByExperiment[groupname]

eosinstalled, prefix = subprocess.getstatusoutput('which eos')
if not eosinstalled == 0:
    prefix = ''
    massStoragePath = ''

massStorageUploadOptions = {
    'mkdir_cmd': prefix + ' mkdir',
    'cp_cmd': prefix + ' cp',
    'ls_cmd': prefix + ' ls',
    'rm_cmd': prefix + ' rm',
    'path': massStoragePath,
}

massStorageFileExt = docstr_Ext % ('Mass Storage', 'EOS')

massStorageBackendPost = {
    'LSF': 'WN',
    'PBS': 'WN',
    'Condor': 'WN',
    'SGE': 'WN',
    'Slurm': 'WN',
    'Local': 'WN',
    'Interactive': 'client',
    'Dirac': 'client',
}

output_config.addOption(
    'MassStorageFile',
    {
        'fileExtensions': [''],
        'backendPostprocess': massStorageBackendPost,
        'uploadOptions': massStorageUploadOptions,
        'defaultProtocol': defaultMassStorageProto,
    },
    massStorageFileExt,
)

sharedFileBackendPost = {
    'LSF': 'WN',
    'Dirac': 'client',
    'PBS': 'WN',
    'SGE': 'WN',
    'Slurm': 'WN',
    'Condor': 'WN',
    'Interactive': 'client',
    'Local': 'WN',
}

output_config.addOption(
    'SharedFile',
    {
        'fileExtensions': [''],
        'backendPostprocess': sharedFileBackendPost,
        'uploadOptions': {
            'path': '~',
            'cp_cmd': 'cp',
            'ls_cmd': 'ls',
            'mkdir_cmd': 'mkdir',
        },
        'defaultProtocol': 'file://',
    },
    docstr_Ext % ('Shared Storage', 'SharedFS'),
)

# ------------------------------------------------
# Display
disp_config = makeConfig(
    'Display',
    'control the printing style of the different registries ("jobs","box","tasks"...)',
)
disp_config.addOption(
    'config_name_colour',
    'fx.bold',
    'colour print of the names of configuration sections and options',
)
disp_config.addOption(
    'config_docstring_colour', 'fg.green', 'colour print of the docstrings and examples'
)
disp_config.addOption(
    'config_value_colour', 'fx.bold', 'colour print of the configuration values'
)
disp_config.addOption(
    'jobs_columns',
    (
        "fqid",
        "status",
        "name",
        "subjobs",
        "application",
        "backend",
        "backend.actualCE",
        "comment",
        "subjob status",
    ),
    'list of job attributes to be printed in separate columns',
)

disp_config.addOption(
    'jobs_columns_width',
    {
        'fqid': 8,
        'status': 10,
        'name': 10,
        'subjobs': 8,
        'application': 15,
        'backend': 15,
        'backend.actualCE': 45,
        'comment': 30,
        'subjob status': 15,
    },
    'width of each column',
)

disp_config.addOption(
    'jobs_columns_functions',
    {
        'subjobs': "lambda j: len(j.subjobs)",
        'application': "lambda j: j.application.__class__.__name__",
        'backend': "lambda j:j.backend.__class__.__name__",
        'comment': "lambda j: j.comment",
        'subjob status': "lambda j: j.returnSubjobStatuses()",
    },
    'optional converter functions',
)

disp_config.addOption(
<<<<<<< HEAD
    'config_value_colour', 'fx.bold', 'colour print of the configuration values')
disp_config.addOption('jobs_columns',
                      ("fqid", "status", "name", "subjobs", "application",
                       "backend", "backend.actualCE", "comment", "subjob status"),
                      'list of job attributes to be printed in separate columns')

disp_config.addOption('jobs_columns_width',
                      {'fqid': 8, 'status': 10, 'name': 10, 'subjobs': 8, 'application':
                       15, 'backend': 15, 'backend.actualCE': 45, 'comment': 30, 'subjob status': 15},
                      'width of each column')

disp_config.addOption('jobs_columns_functions',
                      {'subjobs': "lambda j: len(j.subjobs)",
                       'application': "lambda j: j.application.__class__.__name__",
                       'backend': "lambda j:j.backend.__class__.__name__", 'comment': "lambda j: j.comment",
                       'subjob status': "lambda j: j.returnSubjobStatuses()"},
                      'optional converter functions')

disp_config.addOption('jobs_columns_show_empty', ['fqid'],
                      'apart from columns mentioned here, hide all'
                      'values which evaluate to logical false (so 0,"",[],...)')

disp_config.addOption('jobs_status_colours',
                      {'new': 'fx.normal',
                       'submitted': 'fg.orange',
                       'running': 'fg.green',
                       'completed': 'fg.blue',
                       'failed': 'fg.red',
                       'completed_frozen': 'fg.boldgrey',
                       'failed_frozen': 'fg.boldgrey'
                       },
                      'colours for jobs status')
=======
    'jobs_columns_show_empty',
    ['fqid'],
    'apart from columns mentioned here, hide all values which evaluate to logical false (so 0,"",[],...)',
)

disp_config.addOption(
    'jobs_status_colours',
    {
        'new': 'fx.normal',
        'submitted': 'fg.orange',
        'running': 'fg.green',
        'completed': 'fg.blue',
        'failed': 'fg.red',
        'completed_frozen': 'fg.boldgrey',
        'failed_frozen': 'fg.boldgrey',
    },
    'colours for jobs status',
)
>>>>>>> a1205004

# add display default values for the box
disp_config.addOption(
    'box_columns',
    ("id", "type", "name", "application"),
    'list of job attributes to be printed in separate columns',
)

disp_config.addOption(
    'box_columns_width',
    {'id': 5, 'type': 20, 'name': 40, 'application': 15},
    'width of each column',
)

disp_config.addOption(
    'box_columns_functions',
    {'application': "lambda obj: obj.application._name"},
    'optional converter functions',
)

<<<<<<< HEAD
disp_config.addOption('box_columns_show_empty',
                      ['id'],
                      'apart from columns mentioned here, hide all values'
                      'which evaluate to logical false (so 0,"",[],...)')
=======
disp_config.addOption(
    'box_columns_show_empty',
    ['id'],
    'apart from columns mentioned here, hide all values which evaluate to logical false (so 0,"",[],...)',
)
>>>>>>> a1205004

# display default values for task list
markup = ANSIMarkup()
str_done = markup("done", overview_colours["completed"])
<<<<<<< HEAD
disp_config.addOption('tasks_columns',
                      ("id", "Type", "Name", "State",
                       "Comment", "Jobs", str_done),
                      'list of job attributes to be printed in separate columns')

disp_config.addOption('tasks_columns_width',
                      {"id": 5, "Type": 13, "Name": 22, "State": 9,
                       "Comment": 30, "Jobs": 33, str_done: 5},
                      'width of each column')

disp_config.addOption('tasks_columns_functions',
                      {'Name': "lambda t : t.name",
                       'Type': "lambda task : task._name",
                       'State ': "lambda task : task.status",
                       'Comment ': "lambda task : task.comment",
                       'Jobs': "lambda task : task.n_all()",
                       str_done: "lambda task : task.n_status('completed')",
                       },
                      'optional converter functions')

disp_config.addOption('tasks_columns_show_empty',
                      ['id', 'Jobs', str_done],
                      'apart from columns listed here, hide all values '
                      'which evaluate to logical false (so 0,"",[],...)')
=======
disp_config.addOption(
    'tasks_columns',
    ("id", "Type", "Name", "State", "Comment", "Jobs", str_done),
    'list of job attributes to be printed in separate columns',
)

disp_config.addOption(
    'tasks_columns_width',
    {
        "id": 5,
        "Type": 13,
        "Name": 22,
        "State": 9,
        "Comment": 30,
        "Jobs": 33,
        str_done: 5,
    },
    'width of each column',
)
>>>>>>> a1205004

disp_config.addOption(
    'tasks_columns_functions',
    {
        'Name': "lambda t : t.name",
        'Type': "lambda task : task._name",
        'State ': "lambda task : task.status",
        'Comment ': "lambda task : task.comment",
        'Jobs': "lambda task : task.n_all()",
        str_done: "lambda task : task.n_status('completed')",
    },
    'optional converter functions',
)

disp_config.addOption(
    'tasks_columns_show_empty',
    ['id', 'Jobs', str_done],
    'apart from columns listed here, hide all values which evaluate to logical false (so 0,"",[],...)',
)

disp_config.addOption(
    'tasks_show_help',
    True,
    'change this to False if you do not want to see the help screen if you first type "tasks"',
)

# ------------------------------------------------
# Tasks
tasks_config = makeConfig('Tasks', 'Tasks configuration options')
tasks_config.addOption(
    'TaskLoopFrequency', 60.0, "Frequency of Task Monitoring loop in seconds"
)
tasks_config.addOption(
    'ForceTaskMonitoring',
    False,
    "Monitor tasks even if the monitoring loop isn't enabled",
)
tasks_config.addOption(
    'disableTaskMon', False, "Should I disable the Task Monitoring loop?"
)

# ------------------------------------------------
# MonitoringServices
mon_config = makeConfig(
    'MonitoringServices',
    """External monitoring systems are used
to follow the submission and execution of jobs. Each entry in this section
defines a monitoring plugin used for a particular combination of application
and backend. Asterisks may be used to specify any application or any
backend. The configuration entry syntax:

ApplicationName/BackendName = dot.path.to.monitoring.plugin.class.

Example: DummyMS plugin will be used to track executables run on all backends:

Executable/* = GangaCore.Lib.MonitoringServices.DummyMS.DummyMS

""",
    is_open=True,
)

# ------------------------------------------------
# Registry Dirty Monitoring Services (not related to actual Job Monitoring)
reg_config = makeConfig(
    'Registry', 'This config controls the speed of flushing objects to disk'
)
reg_config.addOption(
    'AutoFlusherWaitTime', 30, 'Time to wait between auto-flusher runs'
)
reg_config.addOption('EnableAutoFlush', True, 'Enable Registry auto-flushing feature')
reg_config.addOption(
    'DisableLoadCheck',
    True,
    'Disable the checking of recent bad jobs in bad state. Mainly used in testing.',
)

cred_config = makeConfig('Credentials', 'This configures the credentials singleton')
cred_config.addOption(
    'CleanDelay',
    1,
    'Seconds between auto-clean of credentials when proxy externally destroyed',
)
cred_config.addOption('AtomicDelay', 1, 'Seconds between checking credential on disk')

# ------------------------------------------------
# Database
db_config = makeConfig("DatabaseConfiguration", "Selection of database for ganga")
# db_config.addOption("container_rc", expandvars(
#     None, '~/gangadir/container.rc'), "The location of container.rc file")
db_config.addOption(
    "controller", "docker", "Database Controller [native, docker, udocker, singularity]"
)
db_config.addOption("baseImage", "mongo", "Docker Image for the database")
# db_config.addOption("containerName", container_name, "the identifier used to tag the docker container")
db_config.addOption("username", "default", "username")
db_config.addOption("password", "default", "password")
db_config.addOption("host", "localhost", "host")
# db_config.addOption("port", port, "port")
# db_config.addOption("dbname", username, "name of database")

# ------------------------------------------------
# CentralDatabase, add option to interpret username
<<<<<<< HEAD
db_config = makeConfig("CentralDatabaseConfiguration", "Selection of central database for ganga")
db_config.addOption("database", "NotImplementedError",
                    "others have not been implemented yet")
db_config.addOption("containerName", "NotImplementedError", "the identifier used to tag the docker container")
=======
db_config = makeConfig(
    "CentralDatabaseConfiguration", "Selection of central database for ganga"
)
db_config.addOption(
    "database", "NotImplementedError", "others have not been implemented yet"
)
db_config.addOption(
    "containerName",
    "NotImplementedError",
    "the identifier used to tag the docker container",
)
>>>>>>> a1205004
db_config.addOption("username", "NotImplementedError", "username")
db_config.addOption("password", "NotImplementedError", "password")
db_config.addOption("host", "NotImplementedError", "host")
db_config.addOption("port", "NotImplementedError", "port")
db_config.addOption("dbname", "NotImplementedError", "name of database")

google_config = makeConfig(
    'Google', 'This controls the OAuth client used for connecting to Google'
)
google_config.addOption(
    "client_id", "", "The client ID of the Oauth client that you have created yourself"
)
google_config.addOption(
    "client_secret",
    "",
    "The client secret of the Oauth client that you have created yourself",
)<|MERGE_RESOLUTION|>--- conflicted
+++ resolved
@@ -120,14 +120,6 @@
     'System', "parameters of this ganga session (read-only)", cfile=False
 )
 sys_config.addOption('GANGA_VERSION', _gangaVersion, '')
-<<<<<<< HEAD
-sys_config.addOption('GANGA_PYTHONPATH', _gangaPythonPath, 'location of the ganga core packages')
-sys_config.addOption('GANGA_CONFIG_PATH', config_path + '/',
-                     ("site/group specific configuration files as specified "
-                      "by --config-path or GANGA_CONFIG_PATH variable"))
-sys_config.addOption('GANGA_CONFIG_FILE', os.path.expanduser('~/.gangarc'), 'current user config file used')
-sys_config.addOption('GANGA_HOSTNAME', hostname, 'local hostname where ganga is running')
-=======
 sys_config.addOption(
     'GANGA_PYTHONPATH', _gangaPythonPath, 'location of the ganga core packages'
 )
@@ -144,7 +136,6 @@
 sys_config.addOption(
     'GANGA_HOSTNAME', hostname, 'local hostname where ganga is running'
 )
->>>>>>> a1205004
 
 # ------------------------------------------------
 # Configuration
@@ -179,41 +170,6 @@
     """ The type of the interactive shell: IPython (cooler) or Console (limited)""",
 )
 conf_config.addOption('StartupGPI', '', 'block of GPI commands executed at startup')
-<<<<<<< HEAD
-conf_config.addOption('ReleaseNotes', True,
-                      'Flag to print out the relevent subsection of release notes for each experiment at start up')
-conf_config.addOption('used_versions_path', '~/.cache/Ganga/',
-                      'Path to the directory to store the file listing the used ganga versions')
-conf_config.addOption('gangadir', expandvars(None, '~/gangadir'),
-                      ('Location of local job repositories and workspaces. '
-                       'Default is ~/gangadir but in somecases (such as LSF CNAF) this needs to be modified to point '
-                       'to the shared file system directory.'), filter=GangaCore.Utility.Config.expandvars)
-conf_config.addOption('repositorytype', 'LocalXML', 'Type of the repository.', examples='LocalXML, Database')
-conf_config.addOption('lockingStrategy', 'UNIX',
-                      'Type of locking strategy which can be used. UNIX or FIXED . default = UNIX')
-conf_config.addOption('workspacetype', 'LocalFilesystem',
-                      ('Type of workspace. Workspace is a place where input and output sandbox of jobs are stored. '
-                       'Currently the only supported type is LocalFilesystem.'))
-conf_config.addOption('user', getpass.getuser(),
-                      ('User name. The same person may have different roles (user names) and still use the same '
-                       'gangadir. Unless explicitly set this option defaults to the real user name.'))
-conf_config.addOption('resubmitOnlyFailedSubjobs', True,
-                      ('If TRUE (default), calling job.resubmit() will only resubmit FAILED subjobs. '
-                       'Note that the auto_resubmit mechanism will only ever resubmit FAILED subjobs.'))
-conf_config.addOption('SMTPHost', 'localhost',
-                      'The SMTP server for notification emails to be sent, default is localhost')
-conf_config.addOption('deleteUnusedShareDir', 'always',
-                      ('If set to ask the user is presented with a prompt asking whether Shared directories not '
-                       'associated with a persisted Ganga object should be deleted upon Ganga exit. '
-                       'If set to never, shared directories will not be deleted upon exit, even if they are not '
-                       'associated with a persisted Ganga object. If set to always (the default), then shared '
-                       'directories will always be deleted if not associated with a persisted Ganga object.'))
-
-conf_config.addOption('autoGenerateJobWorkspace', False, 'Autogenerate workspace dirs for new jobs')
-
-conf_config.addOption('NoAfsToken', False,
-                      'Do not require an AFS token when running on an AFS filesystem. Not recommended!')
-=======
 conf_config.addOption(
     'ReleaseNotes',
     True,
@@ -295,7 +251,6 @@
     False,
     'Do not require an AFS token when running on an AFS filesystem. Not recommended!',
 )
->>>>>>> a1205004
 
 conf_config.addOption('Profile_Memory', False, 'Run memory profiler on Ganga Objects')
 conf_config.addOption('Profile_CPU', False, 'Run cpu profiler on Ganga Objects')
@@ -423,38 +378,6 @@
 
 # ------------------------------------------------
 # GPI Semantics
-<<<<<<< HEAD
-gpi_config = makeConfig('GPI_Semantics',
-                        ('Customization of GPI behaviour. These options may affect the semantics of the Ganga GPI'
-                         ' interface (what may result in a different behaviour of scripts and commands).'))
-gpi_config.addOption('job_submit_keep_going', False,
-                     'Keep on submitting as many subjobs as possible. Option to j.submit(), see Job class for details')
-gpi_config.addOption('job_submit_keep_on_fail', False,
-                     ('Do not revert job to new status even if submission failed. Option to j.submit(), '
-                      'see Job class for details'))
-
-# ------------------------------------------------
-# PollThread
-poll_config = makeConfig('PollThread', 'background job status monitoring and output retrieval')
-poll_config.addOption('repeat_messages', False,
-                      'if 0 then log only once the errors for a given backend and do not repeat them anymore')
-poll_config.addOption('autostart', True, ('enable monitoring automatically at startup, in script mode'
-                                          ' monitoring disabled by default, in interactive mode it is enabled'),
-                      type=type(True))  # enable monitoring on startup
-poll_config.addOption('autostart_monThreads', True, 'enable populating of the monitoring worker threads')
-poll_config.addOption('enable_multiThreadMon', True, 'enable multiple threads to be used for running monitoring tasks')
-poll_config.addOption('base_poll_rate', 2, 'internal supervising thread', hidden=1)
-poll_config.addOption('MaxNumResubmits', 5, 'Maximum number of automatic job resubmits to do before giving')
-poll_config.addOption('MaxFracForResubmit', 0.25,
-                      'Maximum fraction of failed jobs before stopping automatic resubmission')
-poll_config.addOption('autoKillThreshold', 20,
-                      'Maximum number of failed subjobs before a job is automatically killed by the monitoring.')
-poll_config.addOption('update_thread_pool_size', 5,
-                      ('Size of the thread pool. Each threads monitors a specific backaend at a given time. '
-                       'Minimum value is one, preferably set to the number_of_backends + 1'))
-poll_config.addOption('default_backend_poll_rate', 15,
-                      'Default rate for polling job status. This is the default value for all backends.')
-=======
 gpi_config = makeConfig(
     'GPI_Semantics',
     (
@@ -532,7 +455,6 @@
     30,
     'Default rate for polling job status in the thread pool. This is the default value for all backends.',
 )
->>>>>>> a1205004
 poll_config.addOption('Local', 10, 'Poll rate for Local backend.')
 poll_config.addOption('Condor', 30, 'Poll rate for Condor backend.')
 poll_config.addOption('gLite', 30, 'Poll rate for gLite backend.')
@@ -543,30 +465,6 @@
 
 # Note: the rate of this callback is actually
 # MAX(base_poll_rate,callbacks_poll_rate)
-<<<<<<< HEAD
-poll_config.addOption('creds_poll_rate', 30, "The frequency in seconds for credentials checker")
-poll_config.addOption('diskspace_poll_rate', 30, "The frequency in seconds for free disk checker")
-poll_config.addOption('DiskSpaceChecker', "",
-                      ("disk space checking callback. This function should return False when no disk "
-                       "space is available, True otherwise"))
-poll_config.addOption('max_shutdown_retries', 5, 'OBSOLETE: this option has no effect anymore')
-poll_config.addOption('numParallelJobs', 25, 'Number of Jobs to update the status for in parallel')
-
-poll_config.addOption('forced_shutdown_policy', 'session_type',
-                      ('If there are remaining background activities at exit such as monitoring, '
-                       'output download Ganga will attempt to wait for the activities to complete. '
-                       'You may select if a user is prompted to answer if he wants to force shutdown ("interactive") '
-                       'or if the system waits on a timeout without questions ("timeout"). The default is '
-                       '"session_type" which will do interactive shutdown for CLI and timeout for scripts.'))
-poll_config.addOption('forced_shutdown_timeout', 60,
-                      "Timeout in seconds for forced Ganga shutdown in batch mode.")
-poll_config.addOption('forced_shutdown_prompt_time', 10,
-                      "User will get the prompt every N seconds, as specified by this parameter.")
-poll_config.addOption('forced_shutdown_first_prompt_time', 5,
-                      ("User will get the FIRST prompt after N seconds, as specified by this parameter. "
-                       "This parameter also defines the time that Ganga will wait before shutting down, "
-                       "if there are only non-critical threads alive, in both interactive and batch mode."))
-=======
 poll_config.addOption(
     'creds_poll_rate', 30, "The frequency in seconds for credentials checker"
 )
@@ -618,7 +516,6 @@
         "if there are only non-critical threads alive, in both interactive and batch mode."
     ),
 )
->>>>>>> a1205004
 
 import sys
 
@@ -690,12 +587,6 @@
 # ------------------------------------------------
 # Root
 root_config = makeConfig('ROOT', "Options for Root backend")
-<<<<<<< HEAD
-# Not needed when we can't do option substitution internally but support it at the .gangarc level!! 27-09-2015 rcurrie
-# config.addOption('lcgpath', getLCGRootPath(),
-#                    'Path of the LCG release that the ROOT project and it\'s externals are taken from')
-=======
->>>>>>> a1205004
 root_config.addOption('arch', 'x86_64-slc6-gcc48-opt', 'Architecture of ROOT')
 root_config.addOption(
     'location',
@@ -734,113 +625,6 @@
 )
 
 # ------------------------------------------------
-<<<<<<< HEAD
-# LCG
-lcg_config = makeConfig('LCG', 'LCG/gLite/EGEE configuration parameters')
-# gproxy_config = getConfig('GridProxy_Properties')
-
-lcg_config.addOption('GLITE_SETUP', '/afs/cern.ch/sw/ganga/install/config/grid_env_auto.sh',
-                     'sets the LCG-UI environment setup script for the GLITE middleware',
-                     filter=GangaCore.Utility.Config.expandvars)
-
-lcg_config.addOption('VirtualOrganisation', '',
-                     'sets the name of the grid virtual organisation')
-
-lcg_config.addOption('Config', '',
-                     'sets the generic LCG-UI configuration script for the GLITE workload management system',
-                     filter=GangaCore.Utility.Config.expandvars)
-
-lcg_config.addOption(
-    'AllowedCEs', '', 'sets allowed computing elements by a regular expression')
-lcg_config.addOption(
-    'ExcludedCEs', '', 'sets excluded computing elements by a regular expression')
-
-lcg_config.addOption(
-    'GLITE_WMS_WMPROXY_ENDPOINT', '', 'sets the WMProxy service to be contacted')
-lcg_config.addOption('GLITE_ALLOWED_WMS_LIST', [], '')
-
-lcg_config.addOption('MyProxyServer', 'myproxy.cern.ch', 'sets the myproxy server')
-lcg_config.addOption('RetryCount', 3, 'sets maximum number of job retry')
-lcg_config.addOption(
-    'ShallowRetryCount', 10, 'sets maximum number of job shallow retry')
-
-lcg_config.addOption(
-    'Rank', '', 'sets the ranking rule for picking up computing element')
-lcg_config.addOption('ReplicaCatalog', '', 'sets the replica catalogue server')
-lcg_config.addOption('StorageIndex', '', 'sets the storage index')
-
-lcg_config.addOption(
-    'DefaultSE', 'srm.cern.ch', 'sets the default storage element')
-lcg_config.addOption('DefaultSRMToken', '',
-                     'sets the space token for storing temporary files (e.g. oversized input sandbox)')
-lcg_config.addOption(
-    'DefaultLFC', 'prod-lfc-shared-central.cern.ch', 'sets the file catalogue server')
-lcg_config.addOption('BoundSandboxLimit', 10 * 1024 * 1024,
-                     ('sets the size limitation of the input sandbox, oversized input sandbox will be pre-uploaded '
-                      'to the storage element specified by \'DefaultSE\' in the area specified by \'DefaultSRMToken\''))
-
-lcg_config.addOption('Requirements', 'GangaCore.Lib.LCG.LCGRequirements',
-                     'sets the full qualified class name for other specific LCG job requirements')
-
-lcg_config.addOption('SandboxCache', 'GangaCore.Lib.LCG.LCGSandboxCache',
-                     'sets the full qualified class name for handling the oversized input sandbox')
-
-lcg_config.addOption('GliteBulkJobSize', 50,
-                     'sets the maximum number of nodes (i.e. subjobs) in a gLite bulk job')
-
-lcg_config.addOption('SubmissionThread', 10,
-                     'sets the number of concurrent threads for job submission to gLite WMS')
-
-lcg_config.addOption(
-    'SubmissionTimeout', 300, 'sets the gLite job submission timeout in seconds')
-
-lcg_config.addOption('StatusPollingTimeout', 300,
-                     'sets the gLite job status polling timeout in seconds')
-
-lcg_config.addOption('OutputDownloaderThread', 10,
-                     'sets the number of concurrent threads for downloading job\'s output sandbox from gLite WMS')
-
-lcg_config.addOption('SandboxTransferTimeout', 60,
-                     'sets the transfer timeout of the oversized input sandbox')
-
-lcg_config.addOption(
-    'JobLogHandler', 'WMS', 'sets the way the job\'s stdout/err are being handled.')
-
-lcg_config.addOption('MatchBeforeSubmit', False,
-                     ('sets to True will do resource matching before submitting jobs, '
-                      'jobs without any matched resources will fail the submission'))
-
-lcg_config.addOption('IgnoreGliteScriptHeader', False,
-                     ('sets to True will load script-based glite-wms-* commands forcely with current python, '
-                      'a trick for 32/64 bit compatibility issues.'))
-
-# add ARC specific configuration options
-# lcg_config.addOption('ArcInputSandboxBaseURI', '', 'sets the baseURI for getting the input sandboxes for the job')
-# lcg_config.addOption('ArcOutputSandboxBaseURI', '', 'sets the baseURI for putting the output sandboxes for the job')
-lcg_config.addOption('ArcWaitTimeBeforeStartingMonitoring', 240,
-                     ('Time (s) to wait after submission before starting to'
-                      'monitor ARC jobs to ensure they are in the system'))
-lcg_config.addOption('ArcJobListFile', "~/.arc/gangajobs.xml",
-                     ('File to store ARC job info in when submitting and monitoring, i.e. argument to "-j" option in '
-                      'arcsub. Ganga default is different to ARC default (~/.arc/jobs.xml) to keep them separate.'))
-lcg_config.addOption('ArcConfigFile', "",
-                     ('Config file for ARC submission. Use to specify CEs, etc. Default is blank which will '
-                      'mean no config file is specified and the default (~/arc/client.conf) is used'))
-lcg_config.addOption('ArcCopyCommand', 'arcget',
-                     'sets the copy command for ARC when dealing with sandboxes')
-# lcg_config.addOption('ArcPrologue','','sets the prologue script')
-# lcg_config.addOption('ArcEpilogue','','sets the epilogue script')
-
-# add CREAM specific configuration options
-lcg_config.addOption('CreamInputSandboxBaseURI', '',
-                     'sets the baseURI for getting the input sandboxes for the job')
-lcg_config.addOption('CreamOutputSandboxBaseURI', '',
-                     'sets the baseURI for putting the output sandboxes for the job')
-lcg_config.addOption('CreamCopyCommand', 'gfal-copy-url',
-                     'sets the copy command for CREAM when dealing with sandboxes')
-# lcg_config.addOption('CreamPrologue','','sets the prologue script')
-# lcg_config.addOption('CreamEpilogue','','sets the epilogue script')
-=======
 # GridShell
 gridshell_config = makeConfig('GridShell', 'Gridshell configuration parameters')
 
@@ -858,6 +642,7 @@
 )
 gridshell_config.addOption('GLITE_ALLOWED_WMS_LIST', [], '')
 
+
 gridshell_config.addOption(
     'IgnoreGliteScriptHeader',
     False,
@@ -866,18 +651,11 @@
         'a trick for 32/64 bit compatibility issues.'
     ),
 )
->>>>>>> a1205004
 
 # ------------------------------------------------
 # GridSimulator
 gridsim_config = makeConfig('GridSimulator', 'Grid Simulator configuration parameters')
 
-<<<<<<< HEAD
-gridsim_config.addOption('submit_time', 'random.uniform(1,10)',
-                         ('python expression which returns the time it takes (in seconds) to complete the Grid.submit()'
-                          ' command (also for subjob in bulk emulation)'))
-=======
->>>>>>> a1205004
 gridsim_config.addOption(
     'submit_time',
     'random.uniform(1,10)',
@@ -890,12 +668,6 @@
     'submit_failure_rate', 0.0, 'probability that the Grid.submit() method fails'
 )
 
-<<<<<<< HEAD
-gridsim_config.addOption('cancel_time', 'random.uniform(1,5)',
-                         ('python expression which returns the time it takes (in seconds) to complete the Grid.cancel()'
-                          ' command (also for subjob in bulk emulation)'))
-=======
->>>>>>> a1205004
 gridsim_config.addOption(
     'cancel_time',
     'random.uniform(1,5)',
@@ -908,15 +680,6 @@
     'cancel_failure_rate', 0.0, 'probability that the Grid.cancel() method fails'
 )
 
-<<<<<<< HEAD
-gridsim_config.addOption('status_time', 'random.uniform(1,5)',
-                         ('python expression which returns the time it takes (in seconds) to complete '
-                          'the status command (also for subjob in bulk emulation)'))
-
-gridsim_config.addOption('get_output_time', 'random.uniform(1,5)',
-                         ('python expression which returns the time it takes (in seconds) to complete the '
-                          'get_output command (also for subjob in bulk emulation)'))
-=======
 gridsim_config.addOption(
     'status_time',
     'random.uniform(1,5)',
@@ -934,7 +697,6 @@
         '(also for subjob in bulk emulation)'
     ),
 )
->>>>>>> a1205004
 
 # config.addOption('bulk_submit_time','random.uniform(1,2)',
 #                   ('python expression which returns the time it takes (in seconds) '
@@ -960,11 +722,6 @@
 #                                                                 'stays in the scheduled state')
 # config.addOption('job_running_time','random.uniform(10,20)', ('python expression which returns the time the job '
 #                                                               'stays in the running state')
-<<<<<<< HEAD
-gridsim_config.addOption('job_finish_time', 'random.uniform(10,20)',
-                         'python expression that returns the time when the job enters the Done success or Failed state')
-=======
->>>>>>> a1205004
 gridsim_config.addOption(
     'job_finish_time',
     'random.uniform(10,20)',
@@ -1043,10 +800,6 @@
   return internals.match(fn) or fn == '.Batch.start'
 '''
 lsf_config.addOption(
-<<<<<<< HEAD
-    'timeout', 600, ('Timeout in seconds after which a job is declared killed if it has not touched '
-                     'its heartbeat file. Heartbeat is touched every 30s so do not set this below 120 or so.'))
-=======
     'postexecute',
     tempstr,
     "String contains commands executing before submiting job to queue",
@@ -1062,7 +815,6 @@
         'Heartbeat is touched every 30s so do not set this below 120 or so.'
     ),
 )
->>>>>>> a1205004
 
 # illegal substring substition in job names
 lsf_config.addOption(
@@ -1131,19 +883,6 @@
 os.chdir("/tmp/")
 os.system("rm -rf /tmp/%s/" %jobnumid)
 '''
-<<<<<<< HEAD
-pbs_config.addOption('postexecute', tempstr,
-                     "String contains commands executing before submiting job to queue")
-pbs_config.addOption('jobnameopt', 'N', "String contains option name for name of job in batch system")
-pbs_config.addOption('timeout', 600,
-                     ('Timeout in seconds after which a job is declared killed if it has not touched '
-                      'its heartbeat file. Heartbeat is touched every 30s so do not set this below 120 or so.'))
-
-# illegal substring substition in job names
-pbs_config.addOption('jobnamesubstitution', [
-                     '[\\s]', '_'], ("A list containing (1) a regular expression used to substitute illegal substrings "
-                                     "in a job name, and (2) the substring to replace such occurences with."))
-=======
 pbs_config.addOption(
     'postexecute',
     tempstr,
@@ -1170,7 +909,6 @@
         "job name, and (2) the substring to replace such occurences with."
     ),
 )
->>>>>>> a1205004
 
 
 # ------------------------------------------------
@@ -1206,17 +944,12 @@
 )
 
 sge_config.addOption('kill_str', 'qdel %s', "String used to kill job")
-<<<<<<< HEAD
-sge_config.addOption('kill_res_pattern',
-                     '(has registered the job +\\d+ +for deletion)|(denied: job +"\\d+" +does not exist)',
-                     "String pattern for replay from the kill command")
-=======
+
 sge_config.addOption(
     'kill_res_pattern',
     '(has registered the job +\\d+ +for deletion)|(denied: job +"\\d+" +does not exist)',
     "String pattern for replay from the kill command",
 )
->>>>>>> a1205004
 
 # From the SGE man page on qsub
 #
@@ -1230,20 +963,6 @@
 # =============================
 
 
-<<<<<<< HEAD
-sge_config.addOption('preexecute', 'os.chdir(os.environ["TMPDIR"])\nos.environ["PATH"]+=":."',
-                     "String contains commands executing before submiting job to queue")
-sge_config.addOption('postexecute', '', "String contains commands executing before submiting job to queue")
-sge_config.addOption('jobnameopt', 'N', "String contains option name for name of job in batch system")
-sge_config.addOption('timeout', 600,
-                     ('Timeout in seconds after which a job is declared killed if it has not touched its heartbeat '
-                         'file. Heartbeat is touched every 30s so do not set this below 120 or so.'))
-
-# illegal substring substition in job names
-sge_config.addOption('jobnamesubstitution', ['[\\s:]', '_'],
-                     ("A list containing (1) a regular expression used to substitute illegal substrings"
-                         "a job name, and (2) the substring to replace such occurences with."))
-=======
 sge_config.addOption(
     'preexecute',
     'os.chdir(os.environ["TMPDIR"])\nos.environ["PATH"]+=":."',
@@ -1275,7 +994,6 @@
         "a job name, and (2) the substring to replace such occurences with."
     ),
 )
->>>>>>> a1205004
 
 # ------------------------------------------------
 # Slurm
@@ -1366,14 +1084,7 @@
 os.chdir("/tmp/")
 os.system("rm -rf "+scratchDir)
 '''
-<<<<<<< HEAD
-slurm_config.addOption('postexecute', tempstr,
-                       "String contains the last commands executing right before the job ends")
-slurm_config.addOption('jobnameopt', 'J', "String contains option name for name of job in batch system")
-slurm_config.addOption('timeout', 600,
-                       ('Timeout in seconds after which a job is declared killed if it has not touched its '
-                        'heartbeat file. Heartbeat is touched every 30s so do not set this below 120 or so.'))
-=======
+
 slurm_config.addOption(
     'postexecute',
     tempstr,
@@ -1390,7 +1101,6 @@
         'Heartbeat is touched every 30s so do not set this below 120 or so.'
     ),
 )
->>>>>>> a1205004
 
 # illegal substring substition in job names
 slurm_config.addOption(
@@ -1445,20 +1155,7 @@
 
 # ------------------------------------------------
 # Output
-<<<<<<< HEAD
-output_config = makeConfig("Output", "configuration section for postprocessing the output")
-output_config.addOption('AutoRemoveFilesWithJob', False,
-                        'if True, each outputfile of type in list AutoRemoveFileTypes will be removed when the job is')
-output_config.addOption('AutoRemoveFileTypes', ['DiracFile'],
-                        ('List of outputfile types that will be auto removed '
-                        'when job is removed if AutoRemoveFilesWithJob is True'))
-
-output_config.addOption('PostProcessLocationsFileName', '__postprocesslocations__',
-                        'name of the file that will contain the locations of the uploaded from the WN files')
-
-output_config.addOption('FailJobIfNoOutputMatched', True,
-                        'if True, a job will be marked failed if output is asked for but not found.')
-=======
+
 output_config = makeConfig(
     "Output", "configuration section for postprocessing the output"
 )
@@ -1484,7 +1181,6 @@
     True,
     'if True, a job will be marked failed if output is asked for but not found.',
 )
->>>>>>> a1205004
 
 output_config.addOption(
     'ForbidLegacyInput',
@@ -1746,40 +1442,6 @@
 )
 
 disp_config.addOption(
-<<<<<<< HEAD
-    'config_value_colour', 'fx.bold', 'colour print of the configuration values')
-disp_config.addOption('jobs_columns',
-                      ("fqid", "status", "name", "subjobs", "application",
-                       "backend", "backend.actualCE", "comment", "subjob status"),
-                      'list of job attributes to be printed in separate columns')
-
-disp_config.addOption('jobs_columns_width',
-                      {'fqid': 8, 'status': 10, 'name': 10, 'subjobs': 8, 'application':
-                       15, 'backend': 15, 'backend.actualCE': 45, 'comment': 30, 'subjob status': 15},
-                      'width of each column')
-
-disp_config.addOption('jobs_columns_functions',
-                      {'subjobs': "lambda j: len(j.subjobs)",
-                       'application': "lambda j: j.application.__class__.__name__",
-                       'backend': "lambda j:j.backend.__class__.__name__", 'comment': "lambda j: j.comment",
-                       'subjob status': "lambda j: j.returnSubjobStatuses()"},
-                      'optional converter functions')
-
-disp_config.addOption('jobs_columns_show_empty', ['fqid'],
-                      'apart from columns mentioned here, hide all'
-                      'values which evaluate to logical false (so 0,"",[],...)')
-
-disp_config.addOption('jobs_status_colours',
-                      {'new': 'fx.normal',
-                       'submitted': 'fg.orange',
-                       'running': 'fg.green',
-                       'completed': 'fg.blue',
-                       'failed': 'fg.red',
-                       'completed_frozen': 'fg.boldgrey',
-                       'failed_frozen': 'fg.boldgrey'
-                       },
-                      'colours for jobs status')
-=======
     'jobs_columns_show_empty',
     ['fqid'],
     'apart from columns mentioned here, hide all values which evaluate to logical false (so 0,"",[],...)',
@@ -1798,7 +1460,6 @@
     },
     'colours for jobs status',
 )
->>>>>>> a1205004
 
 # add display default values for the box
 disp_config.addOption(
@@ -1819,48 +1480,16 @@
     'optional converter functions',
 )
 
-<<<<<<< HEAD
-disp_config.addOption('box_columns_show_empty',
-                      ['id'],
-                      'apart from columns mentioned here, hide all values'
-                      'which evaluate to logical false (so 0,"",[],...)')
-=======
 disp_config.addOption(
     'box_columns_show_empty',
     ['id'],
     'apart from columns mentioned here, hide all values which evaluate to logical false (so 0,"",[],...)',
 )
->>>>>>> a1205004
 
 # display default values for task list
 markup = ANSIMarkup()
 str_done = markup("done", overview_colours["completed"])
-<<<<<<< HEAD
-disp_config.addOption('tasks_columns',
-                      ("id", "Type", "Name", "State",
-                       "Comment", "Jobs", str_done),
-                      'list of job attributes to be printed in separate columns')
-
-disp_config.addOption('tasks_columns_width',
-                      {"id": 5, "Type": 13, "Name": 22, "State": 9,
-                       "Comment": 30, "Jobs": 33, str_done: 5},
-                      'width of each column')
-
-disp_config.addOption('tasks_columns_functions',
-                      {'Name': "lambda t : t.name",
-                       'Type': "lambda task : task._name",
-                       'State ': "lambda task : task.status",
-                       'Comment ': "lambda task : task.comment",
-                       'Jobs': "lambda task : task.n_all()",
-                       str_done: "lambda task : task.n_status('completed')",
-                       },
-                      'optional converter functions')
-
-disp_config.addOption('tasks_columns_show_empty',
-                      ['id', 'Jobs', str_done],
-                      'apart from columns listed here, hide all values '
-                      'which evaluate to logical false (so 0,"",[],...)')
-=======
+
 disp_config.addOption(
     'tasks_columns',
     ("id", "Type", "Name", "State", "Comment", "Jobs", str_done),
@@ -1880,7 +1509,6 @@
     },
     'width of each column',
 )
->>>>>>> a1205004
 
 disp_config.addOption(
     'tasks_columns_functions',
@@ -1983,12 +1611,6 @@
 
 # ------------------------------------------------
 # CentralDatabase, add option to interpret username
-<<<<<<< HEAD
-db_config = makeConfig("CentralDatabaseConfiguration", "Selection of central database for ganga")
-db_config.addOption("database", "NotImplementedError",
-                    "others have not been implemented yet")
-db_config.addOption("containerName", "NotImplementedError", "the identifier used to tag the docker container")
-=======
 db_config = makeConfig(
     "CentralDatabaseConfiguration", "Selection of central database for ganga"
 )
@@ -2000,7 +1622,6 @@
     "NotImplementedError",
     "the identifier used to tag the docker container",
 )
->>>>>>> a1205004
 db_config.addOption("username", "NotImplementedError", "username")
 db_config.addOption("password", "NotImplementedError", "password")
 db_config.addOption("host", "NotImplementedError", "host")
