--- conflicted
+++ resolved
@@ -698,7 +698,6 @@
     ),
 )
 
-<<<<<<< HEAD
 # config.addOption('bulk_submit_time','random.uniform(1,2)',
 #                   ('python expression which returns the time it takes (in seconds) '
 #        'to complete the submission of a single job within the Grid.native_master_submit() command'))
@@ -709,8 +708,6 @@
 #        '            to complete the cancellation of a single job within the Grid.native_master_cancel() command'))
 # config.addOption('bulk_cancel_failure_rate',0.0,'probabilty that the Grid.native_master_cancel() fails')
 
-=======
->>>>>>> d173def4
 gridsim_config.addOption(
     'job_id_resolved_time',
     'random.uniform(1,2)',
