--- conflicted
+++ resolved
@@ -16,14 +16,9 @@
 from GangaCore.Utility import stacktracer
 from GangaCore.Utility.logging import getLogger, requires_shutdown, final_shutdown
 from GangaCore.Utility.Config import setConfigOption
-<<<<<<< HEAD
-from GangaCore.Core.MonitoringComponent.Local_GangaMC_Service import getStackTrace, _purge_actions_queue, \
-    stop_and_free_thread_pool
-=======
 from GangaCore.Core.MonitoringComponent.Local_GangaMC_Service import (getStackTrace,
                                                                       _purge_actions_queue,
                                                                       stop_and_free_thread_pool)
->>>>>>> d173def4
 from GangaCore.GPIDev.Lib.Tasks import stopTasks
 from GangaCore.GPIDev.Credentials import CredentialStore
 from GangaCore.Core.GangaRepository.SessionLock import removeGlobalSessionFiles, removeGlobalSessionFileHandlers
