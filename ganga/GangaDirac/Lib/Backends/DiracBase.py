# \/\/\/\/\/\/\/\/\/\/\/\/\/\/\/\/\/\/\/\/\/\/\/\/\/\/\/\/\/\/\/\/\/\/\/\/\/\/\#
"""The Ganga backendhandler for the Dirac system."""

import datetime
import fnmatch
import math
# \/\/\/\/\/\/\/\/\/\/\/\/\/\/\/\/\/\/\/\/\/\/\/\/\/\/\/\/\/\/\/\/\/\/\/\/\/\/\#
import os
import re
import shutil
import tempfile
import time
from subprocess import CalledProcessError, check_output
import traceback

from GangaCore.Core.exceptions import (BackendError, GangaDiskSpaceError,
                                       GangaFileError, GangaKeyError,
                                       IncompleteJobSubmissionError)
from GangaCore.GPIDev.Adapters.IBackend import (
    IBackend, group_jobs_by_backend_credential)
from GangaCore.GPIDev.Base.Proxy import getName, isType, stripProxy
from GangaCore.GPIDev.Credentials import credential_store, require_credential
from GangaCore.GPIDev.Lib.Job.Job import Job
from GangaCore.GPIDev.Schema import ComponentItem, Schema, SimpleItem, Version
from GangaCore.Runtime.GPIexport import exportToGPI
from GangaCore.Utility.Config import getConfig
from GangaCore.Utility.logging import getLogger, log_user_exception
from GangaCore.Utility.util import require_disk_space
from GangaDirac.Lib.Backends.DiracUtils import (get_job_ident,
                                                get_parametric_datasets,
                                                getAccessURLs, getReplicas,
                                                outputfiles_foreach,
                                                outputfiles_iterator,
                                                result_ok)
from GangaDirac.Lib.Credentials.DiracProxy import DiracProxy
from GangaDirac.Lib.Files.DiracFile import DiracFile
from GangaDirac.Lib.Server.DiracNewCommands import finished_job, getStateTime, getOutputSandbox
from GangaDirac.Lib.Server.DiracNewCommands import status as dirac_status
from GangaDirac.Lib.Server.DiracProcessManager import AsyncDiracManager
from GangaDirac.Lib.Utilities.DiracUtilities import GangaDiracError, execute


configDirac = getConfig('DIRAC')
default_finaliseOnMaster = configDirac['default_finaliseOnMaster']
default_downloadOutputSandbox = configDirac['default_downloadOutputSandbox']
default_unpackOutputSandbox = configDirac['default_unpackOutputSandbox']
logger = getLogger()
regex = re.compile(r'[*?\[\]]')


class DiracBase(IBackend):

    """The backend that submits jobs to the Grid via DIRAC.

    The backend for jobs to be submitted to the Grid. Jobs are
    submitted through the DIRAC WMS system and then in turn submitted to the
    Grid. A few examples of usage are given below

    # Create Dirac backend object
    b = Dirac()

    # Create and submit job.
    j = Job(application=app,backend=b)
    j.submit()

    # Run an Executable job on the Grid if in LHCb VO

    # Create an Executable application object. See Executable help text for instructions
    # on how to configure this.
    app = Executable()

    # Create and submit job to Dirac using default options
    j = Job(application=app,backend=Dirac())
    j.submit()

    # Using the 'settings' attribute
    j.backend.settings['BannedSites'] = ['LCG.CERN.ch']
    j.resubmit()

    # settings can be set at any time but are only 'respected' during
    # submit and resubmit.

    # Submitting a job for several processors:
    You can request multiple processors with the minProcessors and maxProcessors attributes
    These set the minimum and maximum allowed number of processors for your job
    A job such as:
    j.backend.minProcessors = 2
    j.backend.minProcessors = 3
    would request 2 processors.
    Note that setting minProcessors to be more than 1 greatly reduces the number
    of possible sites that your job can run at as multi core resources are rare.

    """

    dirac_monitoring_is_active = True

    _schema = Schema(Version(3, 2), {
        'id': SimpleItem(defvalue=None, protected=1, copyable=0,
                         typelist=['int', 'type(None)'],
                         doc='The id number assigned to the job by the DIRAC WMS. If seeking help'
                         ' on jobs with the Dirac backend, please always report this id '
                         'number in addition to a full description of your problem. The id '
                         'can also be used to further inspect the job at '
                         'https://lhcbweb.pic.es/DIRAC/info/general/diracOverview'),
        'status': SimpleItem(defvalue=None, protected=1, copyable=0,
                             typelist=['str', 'type(None)'],
                             doc='The detailed status as reported by the DIRAC WMS'),
        'actualCE': SimpleItem(defvalue=None, protected=1, copyable=0,
                               typelist=['str', 'type(None)'],
                               doc='The location where the job ran'),
        'normCPUTime': SimpleItem(defvalue=None, protected=1, copyable=0,
                                  typelist=['str', 'type(None)'],
                                  doc='The normalized CPU time reported by the DIRAC WMS'),
        'statusInfo': SimpleItem(defvalue='', protected=1, copyable=0,
                                 typelist=['str', 'type(None)'],
                                 doc='Minor status information from Dirac'),
        'extraInfo': SimpleItem(defvalue='', protected=1, copyable=0,
                                typelist=['str', 'type(None)'],
                                doc='Application status information from Dirac'),
        'diracOpts': SimpleItem(defvalue='',
                                doc='DIRAC API commands to add the job definition script. Only edit '
                                'if you *really* know what you are doing'),
        'settings': SimpleItem(defvalue={'CPUTime': 1000000},
                               doc='Settings for DIRAC job (e.g. CPUTime, BannedSites, etc.)'),
        'minProcessors': SimpleItem(defvalue=1,
                                    typelist=[int],
                                    doc='Minimum number of processors the job needs'),
        'maxProcessors': SimpleItem(defvalue=1,
                                    typelist=[int],
                                    doc='Maximum number of processors the job needs'),
        'credential_requirements': ComponentItem('CredentialRequirement', defvalue=DiracProxy),
        'blockSubmit': SimpleItem(defvalue=True,
                                  doc='Shall we use the block submission?'),
        'finaliseOnMaster': SimpleItem(defvalue=default_finaliseOnMaster,
                                       doc='Finalise the subjobs all in one go when they are all finished.'),
        'downloadSandbox': SimpleItem(defvalue=default_downloadOutputSandbox,
                                      doc='Do you want to download the output sandbox when the job finalises.'),
        'unpackOutputSandbox': SimpleItem(defvalue=default_unpackOutputSandbox, hidden=True,
                                          doc='Should the output sandbox be unpacked when downloaded.'),

    })
    _exportmethods = ['getOutputData', 'getOutputSandbox', 'removeOutputData',
                      'getOutputDataLFNs', 'getOutputDataAccessURLs', 'peek', 'reset', 'debug', 'finaliseCompletingJobs']
    _packed_input_sandbox = True
    _category = "backends"
    _name = 'DiracBase'
    _hidden = True

    def _setup_subjob_dataset(self, dataset):
        """
        This method is used for constructing datasets on a per subjob basis when submitting parametric jobs
        Args:
            Dataset (Dataset): This is a GangaDataset object, todo check this isn't a list
        """
        return None

    def _setup_bulk_subjobs(self, dirac_ids, dirac_script):
        """
        This is the old bulk submit method which is used to construct the subjobs for a parametric job
        Args:
            dirac_ids (list): This is a list of the Dirac ids which have been created
            dirac_script (str): Name of the dirac script which contains the job jdl
        """
        f = open(dirac_script, 'r')
        parametric_datasets = get_parametric_datasets(f.read().split('\n'))
        f.close()
        if len(parametric_datasets) != len(dirac_ids):
            raise BackendError(
                'Dirac', 'Missmatch between number of datasets defines in dirac API script and those returned by DIRAC')

        master_job = self.getJobObject()
        master_job.subjobs = []
        for i in range(len(dirac_ids)):
            j = Job()
            j.copyFrom(master_job)
            j.splitter = None
            j.backend.id = dirac_ids[i]
            j.id = i
            j.inputdata = self._setup_subjob_dataset(parametric_datasets[i])
            j.status = 'submitted'
            j.time.timenow('submitted')
            master_job.subjobs.append(j)
        return True

    @require_credential
    def _common_submit(self, dirac_script):
        '''Submit the job via the Dirac server.
        Args:
            dirac_script (str): filename of the JDL which is to be submitted to DIRAC
        '''
        j = self.getJobObject()
        self.id = None
        self.actualCE = None
        self.status = None
        self.extraInfo = None
        self.statusInfo = ''
        j.been_queued = False
        dirac_cmd = """exec(open(\'%s\').read())""" % dirac_script

        try:
            result = execute(dirac_cmd, cred_req=self.credential_requirements)
        except GangaDiracError as err:

            err_msg = 'Error submitting job to Dirac: %s' % str(err)
            logger.error(err_msg)
            logger.error("\n\n===\n%s\n===\n" % dirac_script)
            logger.error("\n\n====\n")
            with open(dirac_script, 'r') as file_in:
                logger.error("%s" % file_in.read())
            logger.error("\n====\n")
            raise BackendError('Dirac', err_msg)

        idlist = result
        if isinstance(idlist, list):
            return self._setup_bulk_subjobs(idlist, dirac_script)

        self.id = idlist
        return isinstance(self.id, int)

    def _addition_sandbox_content(self, subjobconfig):
        '''any additional files that should be sent to dirac
        Args:
            subjobcofig (unknown): This is the config for this subjob (I think)'''
        return []

    @require_credential
    def _block_submit(self, myscript, lenSubjobs, keep_going=False):
        '''Submit a block of jobs via the Dirac server in one go.
        Args:
            dirac_script (str): filename of the JDL which is to be submitted to DIRAC
        '''
        j = self.getJobObject()
        self.id = None
        self.actualCE = None
        self.status = None
        self.extraInfo = None
        self.statusInfo = ''
        j.been_queued = False
        dirac_cmd = """exec(open(\'%s\').read())""" % myscript
        submitFailures = {}
        try:
            result = execute(dirac_cmd, cred_req=self.credential_requirements,
                             return_raw_dict=True, new_subprocess=True)
        except GangaDiracError as err:
            err_msg = 'Error submitting job to Dirac: %s' % str(err)
            logger.error(err_msg)
            logger.error("\n\n===\n%s\n===\n" % myscript)
            logger.error("\n\n====\n")
            with open(myscript, 'r') as file_in:
                logger.error("%s" % file_in.read())
            logger.error("\n====\n")
            j.updateStatus('failed')
            raise BackendError('Dirac', err_msg)
            return 0

        # Now put the list of Dirac IDs into the subjobs and get them monitored:
        if len(j.subjobs) > 0:
            for jobNo in result.keys():
                sjNo = jobNo.split('.')[1]
                # If we get an int we have a DIRAC ID so job submitted
                if isinstance(result[jobNo], int):
                    j.subjobs[int(sjNo)].backend.id = result[jobNo]
                    j.subjobs[int(sjNo)].updateStatus('submitted')
                    j.time.timenow('submitted')
                    stripProxy(j.subjobs[int(sjNo)].info).increment()
                # If we get a string we have an error message. Add to the list of failures
                elif isinstance(result[jobNo], str):
                    j.subjobs[int(sjNo)].updateStatus('failed')
                    submitFailures.update({jobNo: result[jobNo]})
                # If we have neither int or str then something disastrous happened
                else:
                    j.subjobs[int(sjNo)].updateStatus('failed')
                    submitFailures.update({jobNo: 'DIRAC error!'})
        else:
            result_id = list(result.keys())[0]
            if isinstance(result[result_id], int):
                j.backend.id = result[result_id]
                j.updateStatus('submitted')
                j.time.timenow('submitted')
                stripProxy(j.info).increment()
            elif isinstance(result[result_id], str):
                j.updateStatus('failed')
                submitFailures.update({result_id: result[result_id]})
            else:
                j.updateStatus('failed')
                submitFailures.update({result_id: 'DIRAC error!'})
        # Check that every subjob got submitted ok
        if len(submitFailures) > 0:
            for sjNo in submitFailures.keys():
                logger.error('Job submission failed for job %s : %s' % (sjNo, submitFailures[sjNo]))
            raise GangaDiracError("Some subjobs failed to submit! Check their status!")
            return 0
        return 1

    def master_submit(self, rjobs, subjobconfigs, masterjobconfig, keep_going=False, parallel_submit=False):
        """  Submit the master job and all of its subjobs. To keep things speedy when talking to DIRAC
        we can submit several subjobs in the same process. Therefore for each subjob we collect the code for
       the dirac-script into one large file that we then execute.
        """
        # If you want to go slowly use the regular master_submit:
        if not self.blockSubmit:
            return IBackend.master_submit(self, rjobs, subjobconfigs, masterjobconfig, keep_going, parallel_submit)

        # Otherwise use the block submit. Much of this is copied from IBackend
        logger.debug("SubJobConfigs: %s" % len(subjobconfigs))
        logger.debug("rjobs: %s" % len(rjobs))

        if rjobs and len(subjobconfigs) != len(rjobs):
            raise BackendError("The number of subjob configurations does not match the number of subjobs!")

        master_input_sandbox = self.master_prepare(masterjobconfig)

        nPerProcess = configDirac['maxSubjobsPerProcess']
        nProcessToUse = math.ceil((len(rjobs) * 1.0) / nPerProcess)

        from GangaCore.Core.GangaThread.WorkerThreads import getQueues

        # Must check for credentials here as we cannot handle missing credentials on Queues by design!
        cred = None
        try:
            cred = credential_store[self.credential_requirements]
        except GangaKeyError:
            credential_store.create(self.credential_requirements)
            cred = credential_store[self.credential_requirements]

        # Check the uploaded proxy has plenty of time left
        uploaded_expiry = datetime.datetime.strptime(cred.uploadedExpiryDate(), '%Y/%m/%d %H:%M')
        remaining = (uploaded_expiry - datetime.datetime.now()).days
        if remaining < 28:
            if remaining < 21:
                raise BackendError('Dirac', 'Uploaded Dirac credential has only %s days remaining (expires on %s).'
                                            'To submit jobs you need a credential with at least 3 weeks of validity.'
                                            'To resolve this get a new grid certificate.'
                                            % (remaining, uploaded_expiry.strftime('%d/%m/%Y')))
            else:
                logger.warning('Uploaded Dirac credential has only %s days remaining (expires on %s).'
                               'To submit jobs you need a credential with at least 3 weeks of validity.'
                               'Get a new grid certificate to be able to keep submitting jobs.'
                               % (remaining, uploaded_expiry.strftime('%d/%m/%Y')))

        tmp_dir = tempfile.mkdtemp()
        # Loop over the processes and create the master script for each one.
        for i in range(0, int(nProcessToUse)):
            nSubjobs = 0
            # The Dirac IDs are stored in a dict so create it at the start of the script
            masterScript = 'resultdict = {}\n'
            for sc, sj in zip(subjobconfigs[i * nPerProcess:(i + 1) * nPerProcess],
                              rjobs[i * nPerProcess:(i + 1) * nPerProcess]):
                # Add in the script for each subjob
                sj.updateStatus('submitting')
                fqid = sj.getFQID('.')
                # Change the output of the job script for our own ends.
                # This is a bit of a hack but it saves having to rewrite every RTHandler
                sjScript = sj.backend._job_script(sc, master_input_sandbox, tmp_dir)
                sjScript = sjScript.replace(
                    "output(result)", "if isinstance(result, dict) and 'Value' in result:\n"
                    "\tresultdict.update({sjNo : result['Value']})\nelse:\n\tresultdict.update({sjNo : result['Message']})")
                if nSubjobs == 0:
                    sjScript = re.sub(r"(dirac = Dirac.*\(\))", r"\1\nsjNo='%s'\n" % fqid, sjScript)
                if nSubjobs != 0:
                    sjScript = sjScript.replace(
                        "from DIRAC.Core.Base.Script import parseCommandLine\nparseCommandLine()\n", "\n")
                    sjScript = re.sub(r"from .*DIRAC\.Interfaces\.API.Dirac.* import Dirac.*", "", sjScript)
                    sjScript = re.sub(r"from .*DIRAC\.Interfaces\.API\..*Job import .*Job", "", sjScript)
                    sjScript = re.sub(r"dirac = Dirac.*\(\)", "", sjScript)
                    masterScript += "\nsjNo=\'%s\'" % fqid
                masterScript += sjScript
                nSubjobs += 1
            # Return the dict of job numbers and Dirac IDs
            masterScript += '\noutput(resultdict)\n'
            dirac_script_filename = os.path.join(
                self.getJobObject().getInputWorkspace().getPath(), 'dirac-script-%s.py') % i
            with open(dirac_script_filename, 'w') as f:
                f.write(masterScript)
            upperlimit = (i + 1) * nPerProcess
            if upperlimit > len(rjobs):
                upperlimit = len(rjobs)

            if (upperlimit - 1) == 0:
                logger.info("Submitting job")
            else:
                logger.info("Submitting subjobs %s to %s" % (i * nPerProcess, upperlimit - 1))
            try:
                # Either do the submission in parallel with threads or sequentially
                if parallel_submit:
                    getQueues()._monitoring_threadpool.add_function(self._block_submit,
                                                                    (dirac_script_filename, nSubjobs, keep_going))
                else:
                    self._block_submit(dirac_script_filename, nSubjobs, keep_going)

                while not self._subjob_status_check(rjobs, nPerProcess, i):
                    time.sleep(1.)
            finally:
                shutil.rmtree(tmp_dir, ignore_errors=True)

            if (upperlimit - 1) == 0:
                logger.info("Submitted job")
            else:
                logger.info("Submitted subjobs %s to %s" % (i * nPerProcess, upperlimit - 1))

        for i in rjobs:
            if i.status in ["new", "failed"]:
                return 0

        return 1

    def _subjob_status_check(self, rjobs, nPerProcess, i):
        has_submitted = True
        for sj in rjobs[i * nPerProcess:(i + 1) * nPerProcess]:
            if sj.status not in ["submitted", "failed", "completed", "running", "completing"]:
                has_submitted = False
                break
        return has_submitted

    def _job_script(self, subjobconfig, master_input_sandbox, tmp_dir):
        """Get the script to submit a single DIRAC job
        Args:
            subjobconfig (unknown):
            master_input_sandbox (list): file names which are in the master sandbox of the master sandbox (if any)
            tmp_dir: (str) This is the temp directory where files will be placed when needed
        """

        j = self.getJobObject()

        sboxname = j.createPackedInputSandbox(subjobconfig.getSandboxFiles())

        input_sandbox = master_input_sandbox[:]
        input_sandbox += sboxname

        input_sandbox += self._addition_sandbox_content(subjobconfig)

        lfns = []

        # Add LFN to the inputfiles section of the file
        if j.master:
            for this_file in j.master.inputfiles:
                if isType(this_file, DiracFile):
                    lfns.append('LFN:' + str(this_file.lfn))
        for this_file in j.inputfiles:
            if isType(this_file, DiracFile):
                lfns.append('LFN:' + str(this_file.lfn))

        # Make sure we only add unique LFN
        input_sandbox += set(lfns)

        # Remove duplicates incase the LFN have also been added by any prior step
        input_sandbox = list(set(input_sandbox))

        logger.debug("dirac_script: %s" % str(subjobconfig.getExeString()))
        logger.debug("sandbox_cont:\n%s" % str(input_sandbox))

        # This is a workaroud for the fact DIRAC doesn't like whitespace in sandbox filenames
        # START_WORKAROUND

        # Loop through all files and if the filename contains a ' ' copy it to a location which doesn't contain one.
        # This does have the limitation that all file basenames must not contain a ' ' character.
        # However we don't make any in Ganga as of 20/09/16
        sandbox_str = '['
        for file_ in input_sandbox:
            if ' ' in str(file_):
                new_name = os.path.join(tmp_dir, os.path.basename(file_))
                shutil.copy(file_, new_name)
                file_ = new_name
            sandbox_str += '\'' + str(file_) + '\', '
        sandbox_str += ']'
        logger.debug("sandbox_str: %s" % sandbox_str)
        # FINISH_WORKAROUND

        dirac_script = subjobconfig.getExeString().replace('##INPUT_SANDBOX##', sandbox_str)

        return dirac_script

    def submit(self, subjobconfig, master_input_sandbox):
        """Submit a DIRAC job
        Args:
            subjobconfig (unknown):
            master_input_sandbox (list): file names which are in the master sandbox of the master sandbox (if any)
        """

        j = self.getJobObject()

        tmp_dir = tempfile.mkdtemp()
        dirac_script = self._job_script(subjobconfig, master_input_sandbox, tmp_dir)

        dirac_script_filename = os.path.join(j.getInputWorkspace().getPath(), 'dirac-script.py')
        with open(dirac_script_filename, 'w') as f:
            f.write(dirac_script)

        try:
            return self._common_submit(dirac_script_filename)
        finally:
            # CLEANUP after workaround
            shutil.rmtree(tmp_dir, ignore_errors=True)

    def master_auto_resubmit(self, rjobs):
        '''Duplicate of the IBackend.master_resubmit but hooked into auto resubmission
        such that the monitoring server is used rather than the user server
        Args:
            rjobs (list): This is a list of jobs which are to be auto-resubmitted'''

        incomplete = 0

        def handleError(x):
            if incomplete:
                raise x
            else:
                return 0
        try:
            for sj in rjobs:
                fqid = sj.getFQID('.')
                logger.info("resubmitting job %s to %s backend", fqid, getName(sj.backend))
                try:
                    b = sj.backend
                    sj.updateStatus('submitting')
                    if self.blockSubmit:
                        result = b._blockResubmit()
                    else:
                        result = b._resubmit()
                    if result:
                        sj.updateStatus('submitted')
                        # sj._commit() # PENDING: TEMPORARY DISABLED
                        incomplete = 1
                    else:
                        return handleError(IncompleteJobSubmissionError(fqid, 'resubmission failed'))
                except Exception as x:
                    log_user_exception(logger, debug=isType(x, GangaDiracError))
                    return handleError(IncompleteJobSubmissionError(fqid, str(x)))
        finally:
            master = self.getJobObject().master
            if master:
                master.updateMasterJobStatus()
        return 1

    def resubmit(self):
        """Resubmit a DIRAC job"""
        if self.blockSubmit:
            return self._blockResubmit()
        else:
            return self._resubmit()

    def _resubmit(self):
        """Resubmit a DIRAC job"""
        j = self.getJobObject()
        parametric = False
        script_path = os.path.join(j.getInputWorkspace().getPath(), 'dirac-script.py')
        # Check old script
        if j.master is None and not os.path.exists(script_path):
            raise BackendError('Dirac', 'No "dirac-script.py" found in j.inputdir')

        if j.master is not None and not os.path.exists(script_path):
            script_path = os.path.join(
                j.master.getInputWorkspace().getPath(), 'dirac-script.py')
            if not os.path.exists(script_path):
                raise BackendError('Dirac', 'No "dirac-script.py" found in j.inputdir or j.master.inputdir')
            parametric = True

        # Read old script
        f = open(script_path, 'r')
        script = f.read()
        f.close()

        # Create new script - ##note instead of using get_parametric_dataset
        # could just use j.inputdata.
        if parametric is True:
            parametric_datasets = get_parametric_datasets(script.split('\n'))
            if j.master:
                if len(parametric_datasets) != len(j.master.subjobs):
                    raise BackendError(
                        'Dirac', 'number of parametric datasets defined in API script doesn\'t match number of master.subjobs')
            if j.inputdata and len(j.inputdata) > 0:
                _input_files = [f for f in j.inputdata if not isType(f, DiracFile)]
            else:
                _input_files = []
            if set(parametric_datasets[j.id]).symmetric_difference(set([f.namePattern for f in _input_files])):
                raise BackendError(
                    'Dirac', 'Mismatch between dirac-script and job attributes.')
            script = script.replace('.setParametricInputData(%s)' % str(parametric_datasets),
                                    '.setInputData(%s)' % str(parametric_datasets[j.id]))
            script = script.replace('%n', str(j.id))  # name

        start_user_settings = '# <-- user settings\n'
        new_script = script[
            :script.find(start_user_settings) + len(start_user_settings)]

        job_ident = get_job_ident(script.split('\n'))
        for key, value in self.settings.items():
            if str(key).startswith('set'):
                _key = key[3:]
            else:
                _key = key
            if isinstance(value, str):
                template = '%s.set%s("%s")\n'
            else:
                template = '%s.set%s(%s)\n'
            new_script += template % (job_ident, str(_key), str(value))
        new_script += script[script.find('# user settings -->'):]

        # Save new script
        new_script_filename = os.path.join(j.getInputWorkspace().getPath(), 'dirac-script.py')
        f = open(new_script_filename, 'w')
        f.write(new_script)
        f.flush()
        f.close()
        return self._common_submit(new_script_filename)

    def _blockResubmit(self):
        """Resubmit a DIRAC job that was submitted with bulk submission.
        This requires writing a new dirac-script for the individual job."""
        j = self.getJobObject()

        if j.master is None:
            scriptDir = j.getInputWorkspace().getPath()
        else:
            scriptDir = j.master.getInputWorkspace().getPath()

        diracScriptFiles = []
        for fileName in os.listdir(scriptDir):
            if fnmatch.fnmatch(fileName, 'dirac-script-*.py'):
                diracScriptFiles.append(fileName)

        # Did we find any of the new style dirac scripts?
        # If not try the old way as the job may have been submitted with an old ganga version.
        if diracScriptFiles == []:
            return self._resubmit()

        new_script_filename = ''

        for diracScript in diracScriptFiles:
            script_path = os.path.join(scriptDir, diracScript)
            # Check old script
            if not os.path.exists(script_path):
                raise BackendError('Dirac', 'No "dirac-script.py" found in j.inputdir')

            # Read old script
            with open(script_path, 'r') as f:
                script = f.read()
            # Is the subjob we want in there?
            if not ("sjNo='%s'" % j.fqid) in script:
                continue

            # First pick out the imports etc at the start
            newScript = re.compile(r'%s.*?%s' % (r'resultdict = {}', r"dirac = Dirac.*?\(\)\n"),
                                   re.S).search(script).group(0)
            newScript += '\n'
            # Now pick out the job part
            start = "sjNo='%s'" % j.fqid
            # Check if the original script included the check for the dirac output
            if "result[\'Message\']" in script:
                newScript += re.compile(r'%s.*?%s' % (start,
                                                      r"resultdict.update\({sjNo : result\['Message'\]}\)"),
                                        re.S).search(script).group(0)
            else:
                newScript += re.compile(r'%s.*?%s' %
                                        (start, r"resultdict.update\({sjNo : result\['Value'\]}\)"),
                                        re.S).search(script).group(0)
            newScript += '\noutput(resultdict)'

            # Modify the new script with the user settings

            start_user_settings = '# <-- user settings\n'
            new_script = newScript[
                :newScript.find(start_user_settings) + len(start_user_settings)]

            job_ident = get_job_ident(newScript.split('\n'))
            for key, value in self.settings.items():
                if str(key).startswith('set'):
                    _key = key[3:]
                else:
                    _key = key
                if isinstance(value, str):
                    template = '%s.set%s("%s")\n'
                else:
                    template = '%s.set%s(%s)\n'
                new_script += template % (job_ident, str(_key), str(value))
            new_script += newScript[newScript.find('# user settings -->'):]

            # Save new script
            new_script_filename = os.path.join(j.getInputWorkspace().getPath(), 'dirac-script.py')
            with open(new_script_filename, 'w') as f:
                f.write(new_script)
            # Break the loop now we have written the new script
            break

        if new_script_filename == '':
            raise BackendError('Dirac', 'Script for job number %s not found. Resubmission failed.' % j.fqid)

        return self._block_submit(new_script_filename, 1)

    def reset(self, doSubjobs=False):
        """Resets the state of a job back to 'submitted' so that the
        monitoring will run on it again.
        Args:
            doSubjobs (bool): Should we rest the subjobs associated with this job or not"""
        j = self.getJobObject()

        disallowed = ['submitting', 'killed']
        if j.status in disallowed:
            logger.warning("Can not reset a job in status '%s'." % j.status)
        else:
            j.getOutputWorkspace().remove(preserve_top=True)
            self.extraInfo = None
            self.statusInfo = ''
            self.status = None
            self.actualCE = None
            j.been_queued = False
            j.updateStatus('submitted')
            if j.subjobs and not doSubjobs:
                logger.info('This job has subjobs, if you would like the backends '
                            'of all the subjobs that are in status=\'completing\' or '
                            'status=\'failed\' also reset then recall reset with the '
                            'arg \'True\' i.e. job(3).backend.reset(True)')
            elif j.subjobs and doSubjobs:
                logger.info('resetting the backends of \'completing\' and \'failed\' subjobs.')
                for sj in j.subjobs:
                    if sj.status == 'completing' or sj.status == 'failed':
                        sj.backend.reset()
            if j.master:
                j.master.updateMasterJobStatus()

    @require_credential
    def kill(self):
        """ Kill a Dirac jobs"""
        if not self.id:
            return None
        dirac_cmd = 'kill(%d)' % self.id
        try:
            execute(dirac_cmd, cred_req=self.credential_requirements)
        except GangaDiracError as err:
            raise BackendError('Dirac', 'Could not kill job: %s' % err)
        return True

    @require_credential
    def master_kill(self):
        """ A method for killing a job and all of its subjobs. Does it en masse
        for maximum speed.
        """
        j = self.getJobObject()
        if len(j.subjobs) == 0:
            return self.kill()
        else:
            kill_list = []
            for sj in j.subjobs:
                if sj.status not in ['completed', 'failed']:
                    kill_list.append(sj.backend.id)
            dirac_cmd = 'kill(%s)' % kill_list
            try:
                result = execute(dirac_cmd, cred_req=self.credential_requirements)
            except GangaDiracError:
                raise BackendError('Dirac', 'Dirac failed to kill job %d.' % j.id)
        if not len(result) == len(kill_list):
            diff = list(set(kill_list) - set(result))
            raise BackendError('Dirac', 'Dirac failed to kill jobs %s' % diff)
        return True

    @require_credential
    def peek(self, filename=None, command=None):
        """Peek at the output of a job (Note: filename/command are ignored).
        Args:
            filename (str): Ignored but is filename of a file in the sandbox
            command (str): Ignored but is a command which could be executed"""
        dirac_cmd = 'peek(%d)' % self.id
        try:
            result = execute(dirac_cmd, cred_req=self.credential_requirements)
            logger.info(result)
        except GangaDiracError:
            logger.error("No peeking available for Dirac job '%i'.", self.id)

    @require_credential
    @require_disk_space
    def getOutputSandbox(self, outputDir=None, unpack=True):
        """Get the outputsandbox for the job object controlling this backend
        Args:
            outputDir (str): This string represents the output dir where the sandbox is to be placed
        """
        j = self.getJobObject()
        if j.subjobs:
            logger.error('Cannot download a sandbox for a master job.')
            return False
        if outputDir is None:
            outputDir = j.getOutputWorkspace().getPath()
        dirac_cmd = "getOutputSandbox(%d,'%s', %s)" % (self.id, outputDir, unpack)
        try:
            execute(dirac_cmd, cred_req=self.credential_requirements)
        except GangaDiracError as err:
            msg = 'Problem retrieving output: %s' % str(err)
            logger.warning(msg)
            return False

        return True

    def removeOutputData(self, fileType='DiracFile'):
        """
        Remove all the LFNs associated with this job.
        """
        # Note when the API can accept a list for removeFile I will change
        # this.
        if not fileType == 'DiracFile':
            return False

        j = self.getJobObject()
        logger.info("Removing all DiracFile output for job %s" % j.id)
        lfnsToRemove = []
        if j.subjobs:
            for sj in j.subjobs:
                outputfiles_foreach(sj, DiracFile, lambda x: lfnsToRemove.append(x.lfn))
        else:
            outputfiles_foreach(j, DiracFile, lambda x: lfnsToRemove.append(x.lfn))
        dirac_cmd = "removeFile(%s)" % lfnsToRemove
        try:
            execute(dirac_cmd, cred_req=self.credential_requirements)
        except GangaDiracError as err:
            msg = 'Problem removing files: %s' % str(err)
            logger.warning(msg)
            return False

        def clearFileInfo(f):
            f.lfn = ""
            f.locations = []
            f.guid = ''
        if j.subjobs:
            for sj in j.subjobs:
                outputfiles_foreach(sj, DiracFile, lambda x: clearFileInfo(x))
        else:
            outputfiles_foreach(j, DiracFile, lambda x: clearFileInfo(x))

    @require_disk_space
    def getOutputData(self, outputDir=None, names=None, force=False, ignoreMissing=False):
        """Retrieve data stored on SE to dir (default=job output workspace).
        If names=None, then all outputdata is downloaded otherwise names should
        be a list of files to download. If force=True then data will be redownloaded
        even if the file already exists.

        Note that if called on a master job then all subjobs outputwill be downloaded.
        If dir is None then the subjobs output goes into their individual
        outputworkspaces as expected. If however one specifies a dir then this is
        treated as a top dir and a subdir for each job will be created below it. This
        will avoid overwriting files with the same name from each subjob.
        Args:
            outputDir (str): This string represents the output dir where the sandbox is to be placed
            names (list): list of names which match namePatterns in the outputfiles
            force (bool): Force the download out data potentially overwriting existing objects
            ignoreMissing(bool): Carry on if not all files are available or successfully downloaded. Use with extreme caution
        """
        j = self.getJobObject()
        if outputDir is not None and not os.path.isdir(outputDir):
            raise GangaDiracError("Designated outupt path '%s' must exist and be a directory" % outputDir)

        def download(dirac_file, job, is_subjob=False):
            dirac_file.localDir = job.getOutputWorkspace().getPath()
            if outputDir is not None:
                output_dir = outputDir
                if is_subjob:
                    output_dir = os.path.join(outputDir, job.fqid)
                    if not os.path.isdir(output_dir):
                        os.mkdir(output_dir)
                dirac_file.localDir = output_dir
            if os.path.exists(os.path.join(dirac_file.localDir, os.path.basename(dirac_file.lfn))) and not force:
                return dirac_file.lfn
            try:
                dirac_file.get()
                return dirac_file.lfn
            # should really make the get method throw if doesn't suceed. todo
            except (GangaDiracError, GangaFileError) as e:
                logger.warning(e)

        # First collate the LFNs and see if all replicas are available
        lfns = []
        if j.subjobs:
            for sj in j.subjobs:
                lfns.extend([f.lfn for f in outputfiles_iterator(sj, DiracFile)
                             if f.lfn != '' and (names is None or f.namePattern in names)])
        else:
            lfns.extend([f.lfn for f in outputfiles_iterator(j, DiracFile)
                         if f.lfn != '' and (names is None or f.namePattern in names)])

        reps = getReplicas(lfns)
        if not len(reps.keys()) == len(set(lfns)):
            if ignoreMissing:
                logger.warning(
                    "Not all LFNs in the outputdata have available replicas. ignoreMissing=True so proceeding anyway!")
            else:
                raise GangaDiracError(
                    "Not all LFNs in the outputdata have available replicas and ignoreMissing=False!"
                    "lns: %s, reps: %s" % (lfns, reps))

        suceeded = []
        if j.subjobs:
            for sj in j.subjobs:
                suceeded.extend([download(f, sj, True) for f in outputfiles_iterator(sj, DiracFile)
                                 if f.lfn != '' and (names is None or f.namePattern in names)])
        else:
            suceeded.extend([download(f, j, False) for f in outputfiles_iterator(j, DiracFile)
                             if f.lfn != '' and (names is None or f.namePattern in names)])

        # Check we have successfully downloaded everything
        successes = [x for x in suceeded if x is not None]
        if not len(lfns) == len(successes):
            if ignoreMissing:
                logger.warning("Not all files downloaded successfully! ignoreMissing=True")
            else:
                raise GangaDiracError(
                    "Not all files downloaded successfully and ignoreMissing=False! Check your gangadir for missing files!"
                    "len lfns: %s, len success: %s" % (lfns, successes))

        return successes

    def getOutputDataLFNs(self):
        """Retrieve the list of LFNs assigned to outputdata"""
        j = self.getJobObject()
        lfns = []

        if j.subjobs:
            for sj in j.subjobs:
                lfns.extend([f.lfn for f in outputfiles_iterator(sj, DiracFile) if f.lfn != ''])
        else:
            lfns.extend([f.lfn for f in outputfiles_iterator(j, DiracFile) if f.lfn != ''])
        return lfns

    def getOutputDataAccessURLs(self):
        """Retrieve the list of accessURLs assigned to outputdata for a job"""
        return getAccessURLs(self.getOutputDataLFNs())

    @require_credential
    def debug(self):
        '''Obtains some (possibly) useful DIRAC debug info. '''
        # check services
        cmd = 'getServicePorts()'
        try:
            result = execute(cmd, cred_req=self.credential_requirements)
        except GangaDiracError as err:
            logger.warning('Could not obtain services: %s' % str(err))
            return
        services = result
        for category in services:
            system, service = category.split('/')
            cmd = "ping('%s','%s')" % (system, service)
            try:
                result = execute(cmd, cred_req=self.credential_requirements)
                msg = 'OK.'
            except GangaDiracError as err:
                msg = '%s' % err
            logger.info('%s: %s' % (category, msg))

        # get pilot info for this job
        if not isinstance(self.id, int):
            return
        j = self.getJobObject()
        debug_dir = j.getDebugWorkspace().getPath()
        cmd = "getJobPilotOutput(%d,'%s')" % (self.id, debug_dir)
        try:
            result = execute(cmd, cred_req=self.credential_requirements)
            logger.info('Pilot Info: %s/pilot_%d/std.out.' % (debug_dir, self.id))
        except GangaDiracError as err:
            logger.error("%s" % err)

    def finaliseCompletingJobs(self, downloadSandbox=True):
        """
         A function to finalise all the subjobs in the completing state, so they are ready, before all the subjobs complete.
        """
        j = self.getJobObject()
        if j.master:
            j = j.master
        if not j.subjobs:
            logger.warning("There are no subjobs - this will finalise in its own time.")
            return
        jobList = []
        for sj in j.subjobs:
            if sj.status == 'completing':
                jobList.append(sj)
        if len(jobList) == 0:
            logger.warning("No subjobs are ready to be finalised yet. Be more patient.")
            return
        else:
            DiracBase.finalise_jobs(jobList, downloadSandbox)

    @staticmethod
    def _bulk_updateStateTime(jobStateDict, bulk_time_lookup={}):
        """ This performs the same as the _getStateTime method but loops over a list of job ids
            within the DIRAC namespace (much faster)
        Args:
            jobStateDict (dict): This is a dict of {job.backend.id : job_status, } elements
            bulk_time_lookup (dict): Dict of result of multiple calls to getBulkStateTime, performed in advance
        """
        for this_state, these_jobs in jobStateDict.items():
            if bulk_time_lookup == {} or this_state not in bulk_time_lookup:
                bulk_result = execute("getBulkStateTime(%s,\'%s\')" % (repr(
                    [j.backend.id for j in these_jobs]), this_state),
                    cred_req=these_jobs[0].backend.credential_requirements)  # TODO split jobs by cred_req
            else:
                bulk_result = bulk_time_lookup[this_state]
            for this_job in jobStateDict[this_state]:
                backend_id = this_job.backend.id
                if backend_id in bulk_result and bulk_result[backend_id]:
                    DiracBase._getStateTime(this_job, this_state, {this_state: bulk_result[backend_id]})
                else:
                    DiracBase._getStateTime(this_job, this_state)

    @staticmethod
    async def _getStateTime(job, status, getStateTimeResult={}):
        """Returns the timestamps for 'running' or 'completed' by extracting
        their equivalent timestamps from the loggingInfo.
        Args:
            job (Job): This is the job object we want to update
            status (str): This is the Ganga status we're updating (running, completed... etc)
            getStateTimeResult (dict): This is the optional result of executing the approriate getStateTime
                                        against this job.backend.id, if not provided the command is called internally
        """
        # Now private to stop server cross-talk from user thread. Since updateStatus calles
        # this method whether called itself by the user thread or monitoring thread.
        # Now don't use hook but define our own private version
        # used in monitoring loop... messy but works.
        if job.status != status:
            b_list = ['running', 'completing', 'completed', 'failed']
            backend_final = ['failed', 'completed']
            # backend stamps
            if not job.subjobs and status in b_list:
                for childstatus in b_list:
                    if job.backend.id:
                        logger.debug("Accessing getStateTime() in diracAPI")
                        if childstatus in backend_final:
                            if childstatus in getStateTimeResult:
                                be_statetime = getStateTimeResult[childstatus]
                            else:
                                be_statetime = execute("getStateTime(%d,\'%s\')" % (
                                    job.backend.id, childstatus), cred_req=job.backend.credential_requirements)
                            job.time.timestamps["backend_final"] = be_statetime
                            logger.debug("Wrote 'backend_final' to timestamps.")
                            break
                        else:
                            time_str = "backend_" + childstatus
                            if time_str not in job.time.timestamps:
                                if childstatus in getStateTimeResult:
                                    be_statetime = getStateTimeResult[childstatus]
                                else:
                                    dm = AsyncDiracManager()
                                    be_statetime = await dm.execute(getStateTime, args_dict={
                                        'id': job.backend.id, 'status': childstatus
                                    }, cred_req=job.backend.credential_requirements)
                                job.time.timestamps["backend_" + childstatus] = be_statetime
                            logger.debug("Wrote 'backend_%s' to timestamps.", childstatus)
                    if childstatus == status:
                        break
            logger.debug("_getStateTime(job with id: %d, '%s') called.", job.id, job.status)
        else:
            logger.debug("Status changed from '%s' to '%s'. No new timestamp was written", job.status, status)

    def timedetails(self):
        """Prints contents of the loggingInfo from the Dirac API."""
        if not self.id:
            return None
        logger.debug("Accessing timedetails() in diracAPI")
        dirac_cmd = 'timedetails(%d)' % self.id
        return execute(dirac_cmd, cred_req=self.credential_requirements)

    @staticmethod
    def job_finalisation_cleanup(job, updated_dirac_status):
        """
        Method for reverting a job back to a clean state upon a failure in the job progression
        Args:
            job (Job) This is the job to change the status
            updated_dirac_status (str): Ganga status which is to be used somewhere
        """
        #   Revert job back to running state if we exit uncleanly
        if job.status == "completing":
            job.updateStatus('running')
            if job.master:
                job.master.updateMasterJobStatus()
        # FIXME should I add something here to cleanup on sandboxes pulled from
        # malformed job output?

    @staticmethod
    def tear_down_monitoring():
        dm = AsyncDiracManager()
        dm.kill_dirac_processes()

    @staticmethod
    @require_disk_space
    async def _internal_job_finalisation(job, updated_dirac_status):
        """
        This method performs the main job finalisation
        Args:
            job (Job): Thi is the job we want to finalise
            updated_dirac_status (str): String representing the Ganga finalisation state of the job failed/completed
        """
        from GangaCore.Core import monitoring_component

        if job.backend.finaliseOnMaster and job.master and updated_dirac_status == 'completed':
            job.updateStatus('completing')
            allComplete = True
            for sj in job.master.subjobs:
                if sj.status not in ['completing', 'failed', 'killed', 'removed', 'completed']:
                    allComplete = False
                    break
            if allComplete:
                DiracBase.finalise_jobs(job.master.subjobs, job.master.backend.downloadSandbox)

        if updated_dirac_status == 'completed':
            await DiracBase.complete_dirac_job(job)

        elif updated_dirac_status == 'failed':
            await DiracBase.finalise_failed_job(job)

        else:
            logger.error("Job #%s Unexpected dirac status '%s' encountered" % (job.getFQID('.'), updated_dirac_status))

    @staticmethod
    async def finalise_failed_job(job):
        # firstly update status to failed
        await DiracBase._getStateTime(job, 'failed')
        if job.status in ['removed', 'killed']:
            return
        if (job.master and job.master.status in ['removed', 'killed']):
            return  # user changed it under us
        job.updateStatus('failed')
        if job.master:
            job.master.updateMasterJobStatus()

        # if requested try downloading outputsandbox anyway
        if configDirac['failed_sandbox_download'] and not job.backend.status == 'Killed':
            dm = AsyncDiracManager()
            await dm.execute(getOutputSandbox, args_dict={
                'id': job.backend.id,
                'outputDir': job.getOutputWorkspace().getPath(),
                'unpack': job.backend.unpackOutputSandbox
            }, cred_req=job.backend.credential_requirements)

    @staticmethod
    async def complete_dirac_job(job):
        try:
            start = time.time()
            # firstly update job to completing
            await DiracBase._getStateTime(job, 'completing')
            if job.status in ['removed', 'killed']:
                return
            elif (job.master and job.master.status in ['removed', 'killed']):
                return  # user changed it under us

            job.updateStatus('completing')
            if job.master:
                job.master.updateMasterJobStatus()

            output_path = job.getOutputWorkspace().getPath()

            logger.debug('Contacting DIRAC for job: %s' % job.fqid)

            # Contact dirac which knows about the job
            dm = AsyncDiracManager()
            result = await dm.execute(
                finished_job,
                args_dict={
                    'id': job.backend.id,
                    'outputDir': output_path,
                    'unpack': job.backend.unpackOutputSandbox,
                    'downloadSandbox': job.backend.downloadSandbox
                },
                cred_req=job.backend.credential_requirements
            )

            if result is None:
                return

            job.backend.normCPUTime, \
                getSandboxResult, \
                file_info_dict, \
                completeTimeResult, \
                app_status = result

            now = time.time()
            logger.debug('%0.2fs taken to download output from DIRAC for Job %s' % ((now - start), job.fqid))

            try:
                job.backend.extraInfo = app_status
            except Exception as err:
                logger.debug("gexception: %s" % str(err))
                pass
            # logger.info('Job ' + job.fqid + ' OutputDataInfo: ' + str(file_info_dict))
            # logger.info('Job ' + job.fqid + ' OutputSandbox: ' + str(getSandboxResult))
            # logger.info('Job ' + job.fqid + ' normCPUTime: ' + str(job.backend.normCPUTime))

            # Set DiracFile metadata
            if hasattr(job.outputfiles, 'get'):
                wildcards = [f.namePattern for f in job.outputfiles.get(
                    DiracFile) if regex.search(f.namePattern) is not None]
            else:
                wildcards = []

            lfn_store = os.path.join(output_path, getConfig('Output')['PostProcessLocationsFileName'])

            # Make the file on disk with a nullop...
            if not os.path.isfile(lfn_store):
                with open(lfn_store, 'w'):
                    pass

            if hasattr(job.outputfiles, 'get') and job.outputfiles.get(DiracFile):

                # Now we can iterate over the contents of the file without touching it
                with open(lfn_store, 'ab') as postprocesslocationsfile:
                    if not hasattr(file_info_dict, 'keys'):
                        logger.error("Error understanding OutputDataInfo: %s" % str(file_info_dict))
                        raise GangaDiracError("Error understanding OutputDataInfo: %s" % str(file_info_dict))

                    # Caution is not clear atm whether this 'Value' is an LHCbism or bug
                    list_of_files = file_info_dict.get('Value', list(file_info_dict.keys()))

                    for file_name in list_of_files:
                        file_name = os.path.basename(file_name)
                        info = file_info_dict.get(file_name)
                        # logger.debug("file_name: %s,\tinfo: %s" % (str(file_name), str(info)))

                        if not hasattr(info, 'get'):
                            logger.error("Error getting OutputDataInfo for: %s" % str(job.getFQID('.')))
                            logger.error(
                                "Please check the Dirac Job still exists or attempt a job.backend.reset() to try again!")
                            logger.error("Err: %s" % str(info))
                            logger.error("file_info_dict: %s" % str(file_info_dict))
                            raise GangaDiracError("Error getting OutputDataInfo")

                        valid_wildcards = [wc for wc in wildcards if fnmatch.fnmatch(file_name, wc)]
                        if not valid_wildcards:
                            valid_wildcards.append('')

                        for wc in valid_wildcards:
                            # logger.debug("wildcard: %s" % str(wc))

                            DiracFileData = 'DiracFile:::%s&&%s->%s:::%s:::%s\n' % (wc,
                                                                                    file_name,
                                                                                    info.get(
                                                                                        'LFN', 'Error Getting LFN!'),
                                                                                    str(info.get('LOCATIONS',
                                                                                                 ['NotAvailable'])),
                                                                                    info.get('GUID', 'NotAvailable')
                                                                                    )
                            # logger.debug("DiracFileData: %s" % str(DiracFileData))
                            postprocesslocationsfile.write(DiracFileData.encode())
                            postprocesslocationsfile.flush()

                logger.debug("Written: %s" % open(lfn_store, 'r').readlines())

            # check outputsandbox downloaded correctly
            if job.backend.downloadSandbox and not result_ok(getSandboxResult):
                logger.warning('Problem retrieving outputsandbox: %s' % str(getSandboxResult))
                await DiracBase._getStateTime(job, 'failed')
                if job.status in ['removed', 'killed']:
                    return
                elif (job.master and job.master.status in ['removed', 'killed']):
                    return  # user changed it under us
                job.updateStatus('failed')
                if job.master:
                    job.master.updateMasterJobStatus()
                raise BackendError('Dirac', 'Problem retrieving outputsandbox: %s' % str(getSandboxResult))
            # If the sandbox dict includes a Succesful key then the sandbox has been download from grid storage,
            # likely due to being oversized. Untar it and issue a warning.
            elif (job.backend.downloadSandbox
                    and isinstance(getSandboxResult['Value'], dict)
                    and getSandboxResult['Value'].get('Successful', False)):
                try:
                    sandbox_name = list(getSandboxResult['Value']['Successful'].values())[0]
                    check_output(['tar', '-xvf', sandbox_name, '-C', output_path])
                    check_output(['rm', sandbox_name])
                    logger.warning(
                        'Output sandbox for job %s downloaded from grid storage due to being oversized.' % job.fqid)
                except CalledProcessError:
                    logger.error('Failed to unpack output sandbox for job %s' % job.fqid)
            # finally update job to completed
            await DiracBase._getStateTime(job, 'completed', completeTimeResult)
            if job.status in ['removed', 'killed']:
                return
            elif (job.master and job.master.status in ['removed', 'killed']):
                return  # user changed it under us
            job.updateStatus('completed')
            if job.master:
                job.master.updateMasterJobStatus()
            now = time.time()
            logger.debug('Job ' + job.fqid + ' Time for complete update : ' + str(now - start))
<<<<<<< HEAD
        except GangaDiracError as err:
            print("Error in Monitoring Loop, jobs on the DIRAC backend may not update")
            print(err)
        except Exception as err:
            print("Error in Monitoring Loop, jobs on the DIRAC backend may not update")
            print(err)
=======

        elif updated_dirac_status == 'failed':
            # firstly update status to failed
            DiracBase._getStateTime(job, 'failed')
            if job.status in ['removed', 'killed']:
                return
            if (job.master and job.master.status in ['removed', 'killed']):
                return  # user changed it under us
            job.updateStatus('failed')
            if job.master:
                job.master.updateMasterJobStatus()
            # if requested try downloading outputsandbox anyway
            if configDirac['failed_sandbox_download'] and job.backend.status not in ['Killed', 'Unknown: No status for Job']:
                execute(
                    "getOutputSandbox(%d,'%s', %s)" %
                    (job.backend.id,
                     job.getOutputWorkspace().getPath(),
                     job.backend.unpackOutputSandbox),
                    cred_req=job.backend.credential_requirements)
        else:
            logger.error("Job #%s Unexpected dirac status '%s' encountered" % (job.getFQID('.'), updated_dirac_status))
>>>>>>> 1b2935ee

    @staticmethod
    async def job_finalisation(job, updated_dirac_status):
        """
        Attempt to finalise the job given and auto-retry 5 times on error
        Args:
            job (Job): Job object to finalise
            updated_dirac_status (str): The Ganga status to update the job to, i.e. failed/completed
        """
        from GangaCore.Core import monitoring_component

        count = 1
        limit = 5
        sleep_length = 2.5

        while count != limit:

            # try:
            count += 1
            # Check status is sane before we start
            if job.status != "running" and (job.status not in ['completed', 'killed', 'removed']):
                job.updateStatus('submitted')
                job.updateStatus('running')
            if job.status in ['completed', 'killed', 'removed']:
                break

            job.been_queued = True
            task = monitoring_component.loop.create_task(DiracBase._internal_job_finalisation(job, updated_dirac_status)) 
            await task
            err = task.exception()
            if not err:
                break
            else:

                if type(err) is GangaDiskSpaceError:
                    # If the user runs out of disk space for the job to completing so its not monitored any more.
                    # Print a helpful message.
                    job.force_status('failed')
                    raise GangaDiskSpaceError(
                        "Cannot finalise job %s. No disk space available!"
                        "Clear some space and then do j.backend.reset() to try again." % job.getFQID('.'))

                logger.warning("An error occured finalising job: %s" % job.getFQID('.'))
                logger.warning("Attempting again (%s of %s) after %s-sec delay" %
                               (str(count), str(limit), str(sleep_length)))
                if count == limit:
                    logger.error("Unable to finalise job %s after %s retries due to error:\n%s" %
                                 (job.getFQID('.'), str(count), str(err)))
                    job.force_status('failed')
                    raise

            time.sleep(sleep_length)

    @staticmethod
    def finalise_jobs(allJobs, downloadSandbox=True):
        from GangaCore.Core import monitoring_component

        """
        Finalise the jobs given. This downloads the output sandboxes, gets the final Dirac stati, completion times etc.
        Everything is done in one DIRAC process for maximum speed. This is also done in parallel for maximum speed.
        """
        theseJobs = []

        if not monitoring_component.enabled:
            return
        for sj in allJobs:
            if stripProxy(sj).status in ['completing', 'failed', 'killed', 'removed']:
                theseJobs.append(sj)
            else:
                logger.warning("Job %s cannot be finalised" % stripProxy(sj).getFQID())

        if len(theseJobs) == 0:
            logger.warning("No jobs from the list are ready to be finalised yet. Be more patient.")
            return

        # I have to reduce the no. of subjobs per process to prevent DIRAC timeouts
        # nPerProcess = int(math.floor(configDirac['maxSubjobsFinalisationPerProcess']))
        # nProcessToUse = math.ceil((len(theseJobs) * 1.0) / nPerProcess)

        jobs = [stripProxy(j) for j in theseJobs]
        manager = AsyncDiracManager()
        for job in jobs:
            if not monitoring_component.enabled:
                break
            monitoring_component.loop.create_task(manager.execute(
                finished_job,
                args_dict={
                    'id': job.backend.id,
                    'outputDir': job.getOutputWorkspace().getPath(),
                    'unpack': job.backend.unpackOutputSandbox,
                    'downloadSandbox': downloadSandbox
                }))

    @staticmethod
    def requeue_dirac_finished_jobs(requeue_jobs, finalised_statuses):
        from GangaCore.Core import monitoring_component

<<<<<<< HEAD
=======
                    # Caution is not clear atm whether this 'Value' is an LHCbism or bug
                    list_of_files = returnDict[sj.backend.id]['outDataInfo'].get(
                        'Value', list(returnDict[sj.backend.id]['outDataInfo'].keys()))
                    for file_name in list_of_files:
                        file_name = os.path.basename(file_name)
                        info = returnDict[sj.backend.id]['outDataInfo'].get(file_name)
                        # logger.debug("file_name: %s,\tinfo: %s" % (str(file_name), str(info)))

                        if not hasattr(info, 'get'):
                            logger.error("Error getting OutputDataInfo for: %s" % str(sj.getFQID('.')))
                            logger.error(
                                "Please check the Dirac Job still exists or attempt a job.backend.reset() to try again!")
                            logger.error("Err: %s" % str(info))
                            logger.error("file_info_dict: %s" % str(returnDict[sj.backend.id]['outDataInfo']))
                            raise GangaDiracError("Error getting OutputDataInfo")

                        valid_wildcards = [wc for wc in wildcards if fnmatch.fnmatch(file_name, wc)]
                        if not valid_wildcards:
                            valid_wildcards.append('')

                        for wc in valid_wildcards:
                            # logger.debug("wildcard: %s" % str(wc))

                            DiracFileData = 'DiracFile:::%s&&%s->%s:::%s:::%s\n' % (wc,
                                                                                    file_name,
                                                                                    info.get(
                                                                                        'LFN', 'Error Getting LFN!'),
                                                                                    str(info.get('LOCATIONS',
                                                                                                 ['NotAvailable'])),
                                                                                    info.get('GUID', 'NotAvailable')
                                                                                    )
                            # logger.debug("DiracFileData: %s" % str(DiracFileData))
                            postprocesslocationsfile.write(DiracFileData)
                            postprocesslocationsfile.flush()

                logger.debug("Written: %s" % open(lfn_store, 'r').readlines())

            # Set the status of the subjob
            sj.updateStatus(statusmapping[statusList['Value'][sj.backend.id]['Status']])

    # @staticmethod
    async def requeue_dirac_finished_jobs(requeue_jobs, finalised_statuses):
>>>>>>> 1b2935ee
        """
        Method used to requeue jobs whih are in the finalized state of some form, finished/failed/etc
        Args:
            requeue_jobs (list): This is a list of the jobs which are to be requeued to be finalised
            finalised_statuses (dict): Dict of the Dirac statuses vs the Ganga statuses after running
        """
        # requeue existing completed job
        for j in requeue_jobs:
            if j.been_queued:
                continue

            if monitoring_component:
                if monitoring_component.should_stop():
                    break
            # Job has changed underneath us don't attempt to finalize
            if j.backend.status not in finalised_statuses:
                j.been_queued = False
                continue
            else:
                j.been_queued = True
                monitoring_component.loop.create_task(
                    DiracBase.job_finalisation(j, finalised_statuses[j.backend.status]))

    # @trace_and_save
    @staticmethod
    async def monitor_dirac_running_jobs(monitor_jobs, finalised_statuses):
        from GangaCore.Core import monitoring_component

        """
        Method to update the configuration of jobs which are in a submitted/running state in Ganga&Dirac
        Args:
            monitor_jobs (list): Jobs which are to be monitored for their status change
            finalised_statuses (dict): Dict of the Dirac statuses vs the Ganga statuses after running
        """

        # now that can submit in non_blocking mode, can see jobs in submitting
        # that have yet to be assigned an id so ignore them
        # NOT SURE THIS IS VALID NOW BULK SUBMISSION IS GONE
        # EVEN THOUGH COULD ADD queues.add(j.submit) WILL KEEP AN EYE ON IT
        # dirac_job_ids    = [ j.backend.id for j in monitor_jobs if j.backend.id is not None ]
        # Correction this did become a problem for a crashed session during
        # submit, see #104454
        dead_jobs = (j for j in monitor_jobs if j.backend.id is None)
        for d in dead_jobs:
            d.updateStatus('failed')
            if d.master is not None:
                d.master.updateMasterJobStatus()

        ganga_job_status = [j.status for j in monitor_jobs if j.backend.id is not None]
        dirac_job_ids = [j.backend.id for j in monitor_jobs if j.backend.id is not None]

        logger.debug("GangaStatus: %s" % str(ganga_job_status))
        logger.debug("diracJobIDs: %s" % str(dirac_job_ids))

        if not dirac_job_ids:
            # Nothing to do here stop bugging DIRAC about it!
            # Everything else beyond here in the function depends on some ids present here, no ids means we can stop.
            return

        statusmapping = configDirac['statusmapping']

        dm = AsyncDiracManager()
        result = await dm.execute(dirac_status, args_dict={'job_ids': dirac_job_ids, 'statusmapping': statusmapping}, cred_req=monitor_jobs[0].backend.credential_requirements)
        # result, bulk_state_result = execute('monitorJobs(%s, %s)' % (repr(dirac_job_ids), repr(
        #     statusmapping)), cred_req=monitor_jobs[0].backend.credential_requirements, new_subprocess=True)

        # result = results[0]
        # bulk_state_result = results[1]

        if len(result) != len(ganga_job_status):
            logger.warning('Dirac monitoring failed for %s, result = %s' % (str(dirac_job_ids), str(result)))
            logger.warning("Results: %s" % str(result))
            return

        requeue_job_list = []
        jobStateDict = {}

        jobs_to_update = {}
        master_jobs_to_update = []

        for job, state, old_state in zip(monitor_jobs, result, ganga_job_status):
            if monitoring_component and monitoring_component.should_stop():
                break

            if job.been_queued:
                continue

            job.backend.statusInfo = state[0]
            job.backend.status = state[1]
            job.backend.actualCE = state[2]
            updated_dirac_status = state[3]
            try:
                job.backend.extraInfo = state[4]
            except Exception as err:
                logger.debug("gexception: %s" % str(err))
                pass
            logger.debug('Job status vector  : ' + job.fqid + ' : ' + repr(state))

            if updated_dirac_status not in jobStateDict:
                jobStateDict[updated_dirac_status] = []
            jobStateDict[updated_dirac_status].append(job)

            if job.backend.status in finalised_statuses:
                if job.status != 'running':
                    if job.status in ['completing', 'completed']:
                        continue
                    elif job.status in ['removed', 'killed']:
                        requeue_job_list.append(job)
                    elif (job.master and job.master.status in ['removed', 'killed']):
                        continue  # user changed it under us
                    else:
                        if 'running' not in jobs_to_update:
                            jobs_to_update['running'] = []
                        jobs_to_update['running'].append(job)
                        if job.master:
                            if job.master not in master_jobs_to_update:
                                master_jobs_to_update.append(job.master)
                        requeue_job_list.append(job)

            else:
                if job.status in ['removed', 'killed']:
                    continue
                elif (job.master and job.master.status in ['removed', 'killed']):
                    continue  # user changed it under us
                elif job.status != updated_dirac_status:
                    if job.status in ['completing', 'completed']:
                        # Another thread got there first
                        continue
                    if updated_dirac_status not in jobs_to_update:
                        jobs_to_update[updated_dirac_status] = []
                    jobs_to_update[updated_dirac_status].append(job)
                    if job.master:
                        if job.master not in master_jobs_to_update:
                            master_jobs_to_update.append(job.master)

        for status in jobs_to_update:
            for job in jobs_to_update[status]:
                job.updateStatus(status, update_master=False)

        for j in master_jobs_to_update:
            j.updateMasterJobStatus()

        DiracBase.requeue_dirac_finished_jobs(requeue_job_list, finalised_statuses)

    @staticmethod
    async def updateMonitoringInformation(jobs):
        """
        It takes a list of jobs, and checks their status on the DIRAC backend

        :param jobs: A list of jobs to be monitored
        """
        """Check the status of jobs and retrieve output sandboxesi
        Args:
            jobs_ (list): List of the appropriate jobs to monitored
        """
        # Only those jobs in 'submitted','running' are passed in here for checking
        # if however they have already completed in Dirac they may have been put on queue
        # for processing from last time. These should be put back on queue without
        # querying dirac again. Their signature is status = running and job.backend.status
        # already set to Done or Failed etc.

        # 02:35
        # 03:20
        def split_jobs_into_chunks(jobs):
            try:
                blocks_of_size = configDirac['numParallelJobs']
            except Exception as err:
                logger.debug("Problem with PollThread Config, defaulting to block size of 25 in DIRAC updateMon...")
                logger.debug("Error: %s" % err)
                blocks_of_size = 25

            return [jobs[i:i + blocks_of_size] for i in range(0, len(jobs), blocks_of_size)]

        jobs = [stripProxy(j) for j in jobs]

        # remove from consideration any jobs already in the queue. Checking this non persisted attribute
        # is better than querying the queue as cant tell if a job has just been taken off queue and is being processed
        # also by not being persistent, this attribute automatically allows queued jobs from last session to be considered
        # for requeing
        interesting_jobs = [j for j in jobs if not j.been_queued]
        # status that correspond to a ganga 'completed' or 'failed' (see DiracCommands.status(id))
        # if backend status is these then the job should be on the queue
        finalised_statuses = configDirac['finalised_statuses']

        monitor_jobs = [j for j in interesting_jobs if j.backend.status not in finalised_statuses]
        requeue_jobs = [j for j in interesting_jobs if j.backend.status in finalised_statuses]

        # logger.debug('Interesting jobs: ' + repr([j.fqid for j in interesting_jobs]))
        # logger.debug('Monitor jobs    : ' + repr([j.fqid for j in monitor_jobs]))
        # logger.debug('Requeue jobs    : ' + repr([j.fqid for j in requeue_jobs]))

        try:
            # Split all the monitorable jobs into groups based on the
            # credential used to communicate with DIRAC and max number of monitorable DIRAC jobs (read from config)
            for requeue_jobs_group in group_jobs_by_backend_credential(requeue_jobs):
                for job_chunk in split_jobs_into_chunks(requeue_jobs_group):
                    DiracBase.requeue_dirac_finished_jobs(job_chunk, finalised_statuses)
            for monitor_jobs_group in group_jobs_by_backend_credential(monitor_jobs):
                for job_chunk in split_jobs_into_chunks(monitor_jobs_group):
                    await DiracBase.monitor_dirac_running_jobs(job_chunk, finalised_statuses)
        except GangaDiracError:
            logger.warn("Error in Monitoring Loop, jobs on the DIRAC backend may not update")
            logger.debug(traceback.format_exc())


def finalise_jobs_func(jobs, getSandbox=True):
    """Finalise the provided set of jobs."""
    DiracBase.finalise_jobs(jobs, getSandbox)


exportToGPI('finalise_jobs', finalise_jobs_func, 'Functions')


# \/\/\/\/\/\/\/\/\/\/\/\/\/\/\/\/\/\/\/\/\/\/\/\/\/\/\/\/\/\/\/\/\/\/\/\/\/\/\#<|MERGE_RESOLUTION|>--- conflicted
+++ resolved
@@ -1272,36 +1272,12 @@
                 job.master.updateMasterJobStatus()
             now = time.time()
             logger.debug('Job ' + job.fqid + ' Time for complete update : ' + str(now - start))
-<<<<<<< HEAD
         except GangaDiracError as err:
             print("Error in Monitoring Loop, jobs on the DIRAC backend may not update")
             print(err)
         except Exception as err:
             print("Error in Monitoring Loop, jobs on the DIRAC backend may not update")
             print(err)
-=======
-
-        elif updated_dirac_status == 'failed':
-            # firstly update status to failed
-            DiracBase._getStateTime(job, 'failed')
-            if job.status in ['removed', 'killed']:
-                return
-            if (job.master and job.master.status in ['removed', 'killed']):
-                return  # user changed it under us
-            job.updateStatus('failed')
-            if job.master:
-                job.master.updateMasterJobStatus()
-            # if requested try downloading outputsandbox anyway
-            if configDirac['failed_sandbox_download'] and job.backend.status not in ['Killed', 'Unknown: No status for Job']:
-                execute(
-                    "getOutputSandbox(%d,'%s', %s)" %
-                    (job.backend.id,
-                     job.getOutputWorkspace().getPath(),
-                     job.backend.unpackOutputSandbox),
-                    cred_req=job.backend.credential_requirements)
-        else:
-            logger.error("Job #%s Unexpected dirac status '%s' encountered" % (job.getFQID('.'), updated_dirac_status))
->>>>>>> 1b2935ee
 
     @staticmethod
     async def job_finalisation(job, updated_dirac_status):
@@ -1399,51 +1375,6 @@
     def requeue_dirac_finished_jobs(requeue_jobs, finalised_statuses):
         from GangaCore.Core import monitoring_component
 
-<<<<<<< HEAD
-=======
-                    # Caution is not clear atm whether this 'Value' is an LHCbism or bug
-                    list_of_files = returnDict[sj.backend.id]['outDataInfo'].get(
-                        'Value', list(returnDict[sj.backend.id]['outDataInfo'].keys()))
-                    for file_name in list_of_files:
-                        file_name = os.path.basename(file_name)
-                        info = returnDict[sj.backend.id]['outDataInfo'].get(file_name)
-                        # logger.debug("file_name: %s,\tinfo: %s" % (str(file_name), str(info)))
-
-                        if not hasattr(info, 'get'):
-                            logger.error("Error getting OutputDataInfo for: %s" % str(sj.getFQID('.')))
-                            logger.error(
-                                "Please check the Dirac Job still exists or attempt a job.backend.reset() to try again!")
-                            logger.error("Err: %s" % str(info))
-                            logger.error("file_info_dict: %s" % str(returnDict[sj.backend.id]['outDataInfo']))
-                            raise GangaDiracError("Error getting OutputDataInfo")
-
-                        valid_wildcards = [wc for wc in wildcards if fnmatch.fnmatch(file_name, wc)]
-                        if not valid_wildcards:
-                            valid_wildcards.append('')
-
-                        for wc in valid_wildcards:
-                            # logger.debug("wildcard: %s" % str(wc))
-
-                            DiracFileData = 'DiracFile:::%s&&%s->%s:::%s:::%s\n' % (wc,
-                                                                                    file_name,
-                                                                                    info.get(
-                                                                                        'LFN', 'Error Getting LFN!'),
-                                                                                    str(info.get('LOCATIONS',
-                                                                                                 ['NotAvailable'])),
-                                                                                    info.get('GUID', 'NotAvailable')
-                                                                                    )
-                            # logger.debug("DiracFileData: %s" % str(DiracFileData))
-                            postprocesslocationsfile.write(DiracFileData)
-                            postprocesslocationsfile.flush()
-
-                logger.debug("Written: %s" % open(lfn_store, 'r').readlines())
-
-            # Set the status of the subjob
-            sj.updateStatus(statusmapping[statusList['Value'][sj.backend.id]['Status']])
-
-    # @staticmethod
-    async def requeue_dirac_finished_jobs(requeue_jobs, finalised_statuses):
->>>>>>> 1b2935ee
         """
         Method used to requeue jobs whih are in the finalized state of some form, finished/failed/etc
         Args:
