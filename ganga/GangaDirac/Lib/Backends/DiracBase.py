--- conflicted
+++ resolved
@@ -97,19 +97,14 @@
                                doc='Settings for DIRAC job (e.g. CPUTime, BannedSites, etc.)'),
         'credential_requirements': ComponentItem('CredentialRequirement', defvalue=DiracProxy),
         'blockSubmit' : SimpleItem(defvalue=True, 
-<<<<<<< HEAD
                                doc='Shall we use the block submission?'),
         'finaliseOnMaster' : SimpleItem(defvalue=True,
                                doc='Finalise the subjobs all in one go when they are all finished.'),
         'downloadSandbox' : SimpleItem(defvalue=True,
                                doc='Do you want to download the output sandbox when the job finalises. Only for finaliseOnMaster.'),
-        'unpackOutputSandbox' : SimpleItem(defvalue=False,
+        'unpackOutputSandbox' : SimpleItem(defvalue=True,
                                            doc='Should the output sandbox be unpacked when downloaded.'),
-=======
-                                   doc='Shall we use the block submission?'),
-        'unpackOutputSandbox' : SimpleItem(defvalue=True,
-                                           doc='Should the output sandbox be unpacked when downloaded.')
->>>>>>> 5c6e8588
+
     })
     _exportmethods = ['getOutputData', 'getOutputSandbox', 'removeOutputData',
                       'getOutputDataLFNs', 'getOutputDataAccessURLs', 'peek', 'reset', 'debug', 'finaliseCompletingJobs']
