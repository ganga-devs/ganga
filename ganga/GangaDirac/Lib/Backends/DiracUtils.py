--- conflicted
+++ resolved
@@ -5,11 +5,8 @@
 from GangaDirac.Lib.Utilities.DiracUtilities import execute, GangaDiracError
 from GangaCore.Utility.logging import getLogger
 logger = getLogger()
-<<<<<<< HEAD
-# \/\/\/\/\/\/\/\/\/\/\/\/\/\/\/\/\/\/\/\/\/\/\/\/\/\/\/\/\/\/\/\/\/\/\/\/\/\/\#
-=======
+
 # \/\/\/\/\/\/\/\/\/\/\/\/\/\/\/\/\/\/\/\/\/\/\/\/\/\/\/\/\/\/\/\/\/\/\/\/\/\/\ #
->>>>>>> 9d1e047f
 
 
 def result_ok(result):
@@ -32,12 +29,8 @@
         command (str): This is the command we want to get the output from
         exception_message (str): This is the message we want to display if the command fails
         retry_limit (int): This is the number of times to retry the command if it initially fails
-<<<<<<< HEAD
-        credential_requirements (ICredentialRequirement): This is the optional credential to be used for this DIRAC session
-=======
         credential_requirements (ICredentialRequirement): This is the optional credential \
         which is to be used for this DIRAC session
->>>>>>> 9d1e047f
     '''
 
     retries = 0
@@ -117,11 +110,7 @@
         output.append(func(f, *fargs, **fkwargs))
     return output
 
-<<<<<<< HEAD
-# \/\/\/\/\/\/\/\/\/\/\/\/\/\/\/\/\/\/\/\/\/\/\/\/\/\/\/\/\/\/\/\/\/\/\/\/\/\/\#
-=======
 # \/\/\/\/\/\/\/\/\/\/\/\/\/\/\/\/\/\/\/\/\/\/\/\/\/\/\/\/\/\/\/\/\/\/\/\/\/\/\ #
->>>>>>> 9d1e047f
 
 
 def ifilter_chain(selection_pred, *iterables):
