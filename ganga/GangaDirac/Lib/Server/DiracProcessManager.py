import os
import uuid
import psutil

from aioprocessing import AioManager, AioQueue
from GangaDirac.Lib.Utilities.DiracUtilities import GangaDiracError, getDiracEnv
from GangaCore.GPIDev.Credentials import credential_store
from GangaCore.Utility.logging import getLogger

from .DiracExecutorProcess import DiracProcess
from GangaCore.Utility.logging import getLogger


logger = getLogger()


logger = getLogger()


class Singleton(type):
    _instances = {}

    def __call__(cls, *args, **kwargs):
        if cls not in cls._instances:
            cls._instances[cls] = super(Singleton, cls).__call__(*args, **kwargs)
        return cls._instances[cls]


class AsyncDiracManager(metaclass=Singleton):
    def __init__(self):
        self.dirac_process = None
        self.manager = None
        self.task_queues = {}
        self.task_result_dicts = {}
        self.active_processes = {}
        self.task_queue = AioQueue()

    def prepare_process_env(self, env=None, cred_req=None):
        if env is None:
            if cred_req is None:
                env = getDiracEnv()
            else:
                env = getDiracEnv(cred_req.dirac_env)
        if cred_req is not None:
            env['X509_USER_PROXY'] = credential_store[cred_req].location
            if os.getenv('KRB5CCNAME'):
                env['KRB5CCNAME'] = os.getenv('KRB5CCNAME')

        return env

    def hash_dirac_env(self, dirac_env):
        # This function hashes an env dict to be used as a dictionary key for our active processes
        return hash(frozenset(dirac_env.items()))

    def start_dirac_process(self, dirac_env=None):
        self.manager = AioManager()
        self.task_result_dict = self.manager.dict()
        env_hash = self.hash_dirac_env(dirac_env)
        self.task_queues[env_hash] = AioQueue()
        self.task_result_dicts[env_hash] = self.manager.dict()
        dirac_process = DiracProcess(
            task_queue=self.task_queues[env_hash],
            task_result_dict=self.task_result_dicts[env_hash],
            env=dirac_env)
        dirac_process.start()
<<<<<<< HEAD
        self.active_processes[env_hash] = dirac_process
=======
        logger.debug(f"DIRAC process started with PID {dirac_process.pid}")
        self.active_processes[env_hash] = dirac_process.pid
>>>>>>> 262c5517

    def parse_command_result(self, result, cmd, return_raw_dict=False):
        if isinstance(result, dict):
            if return_raw_dict:
                # If the output is a dictionary return and it has been requested, then return it
                return result
            # If the output is a dictionary allow for automatic error detection
            if result['OK']:
                return result['Value']
            else:
                raise GangaDiracError(result['Message'])
        else:
            # Else raise an exception as it should be a dictionary
            raise GangaDiracError(result)

    def is_dirac_process_active(self, env_hash):
        if env_hash not in self.active_processes:
            return False
        process = self.active_processes[env_hash]
        if not psutil.pid_exists(process.pid):
            return False
        return True

    async def execute(self, cmd, args_dict=None, return_raw_dict=False, env=None, cred_req=None):
        dirac_env = self.prepare_process_env(env, cred_req)
        env_hash = self.hash_dirac_env(dirac_env)

        if not self.is_dirac_process_active(env_hash):
            self.start_dirac_process(dirac_env)

<<<<<<< HEAD
        task_id = uuid.uuid4()
        task_done = self.manager.AioEvent()
        await self.task_queues[env_hash].coro_put((task_done, task_id, cmd, args_dict))

        await task_done.coro_wait()
        dirac_result = self.task_result_dicts[env_hash].get(task_id)
        del self.task_result_dicts[env_hash][task_id]

        returnable = self.parse_command_result(dirac_result, str(cmd), return_raw_dict)
        return returnable

    def kill_dirac_processes(self):
        for process in self.active_processes.values():
            process.terminate()
            process.join()
            logger.debug(f"Terminated DIRAC executor process with pid {process.pid}")
        self.active_processes = None
=======
        try:
            task_id = uuid.uuid4()
            task_done = self.manager.AioEvent()
            await self.task_queues[env_hash].coro_put((task_done, task_id, cmd, args_dict))

            await task_done.coro_wait()
            dirac_result = self.task_result_dicts[env_hash].get(task_id)
            del self.task_result_dicts[env_hash][task_id]

            returnable = self.parse_command_result(dirac_result, str(cmd), return_raw_dict)
            logger.debug(f'Executed DIRAC command {cmd} with result {returnable}')
            return returnable
        except RuntimeError:
            logger.error('Attempted to add asyncio task after Ganga shutdown. Returning...')
            return {'OK': False, 'Message': 'The event loop has shut down'}
>>>>>>> 262c5517
<|MERGE_RESOLUTION|>--- conflicted
+++ resolved
@@ -9,9 +9,6 @@
 
 from .DiracExecutorProcess import DiracProcess
 from GangaCore.Utility.logging import getLogger
-
-
-logger = getLogger()
 
 
 logger = getLogger()
@@ -63,12 +60,9 @@
             task_result_dict=self.task_result_dicts[env_hash],
             env=dirac_env)
         dirac_process.start()
-<<<<<<< HEAD
+
+        logger.debug(f"DIRAC process started with PID {dirac_process.pid}")
         self.active_processes[env_hash] = dirac_process
-=======
-        logger.debug(f"DIRAC process started with PID {dirac_process.pid}")
-        self.active_processes[env_hash] = dirac_process.pid
->>>>>>> 262c5517
 
     def parse_command_result(self, result, cmd, return_raw_dict=False):
         if isinstance(result, dict):
@@ -99,25 +93,6 @@
         if not self.is_dirac_process_active(env_hash):
             self.start_dirac_process(dirac_env)
 
-<<<<<<< HEAD
-        task_id = uuid.uuid4()
-        task_done = self.manager.AioEvent()
-        await self.task_queues[env_hash].coro_put((task_done, task_id, cmd, args_dict))
-
-        await task_done.coro_wait()
-        dirac_result = self.task_result_dicts[env_hash].get(task_id)
-        del self.task_result_dicts[env_hash][task_id]
-
-        returnable = self.parse_command_result(dirac_result, str(cmd), return_raw_dict)
-        return returnable
-
-    def kill_dirac_processes(self):
-        for process in self.active_processes.values():
-            process.terminate()
-            process.join()
-            logger.debug(f"Terminated DIRAC executor process with pid {process.pid}")
-        self.active_processes = None
-=======
         try:
             task_id = uuid.uuid4()
             task_done = self.manager.AioEvent()
@@ -133,4 +108,10 @@
         except RuntimeError:
             logger.error('Attempted to add asyncio task after Ganga shutdown. Returning...')
             return {'OK': False, 'Message': 'The event loop has shut down'}
->>>>>>> 262c5517
+            
+    def kill_dirac_processes(self):
+        for process in self.active_processes.values():
+            process.terminate()
+            process.join()
+            logger.debug(f"Terminated DIRAC executor process with pid {process.pid}")
+        self.active_processes = None