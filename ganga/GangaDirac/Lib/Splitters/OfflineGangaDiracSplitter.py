from GangaCore.Core.exceptions import SplitterError
from GangaDirac.Lib.Backends.DiracUtils import result_ok
from GangaCore.Utility.Config import getConfig
from GangaCore.Utility.logging import getLogger
from GangaDirac.Lib.Utilities.DiracUtilities import execute, GangaDiracError
from GangaCore.Core.GangaThread.WorkerThreads import getQueues
from GangaDirac.Lib.Files.DiracFile import DiracFile
from copy import deepcopy
import random
import time
import math

"""
    This is the Ganga DIRAC splitter
    (questions to rcurrie@cern.ch)

    This splitter follows the logical progression described below to try to optimally split
    a list of files such that the mininum number of total jobs are created.

    Pre-Splitting:

    1. For a given set of files determine the valid SE and CE we can use
    2. Construct a mapping between these.
        This allows us to answer:
            For a given SE which CE can access it?
            For a given CE which SE can we access?

    3. Get a full list of all of the replicas for all files against all of the valid SE
        This is attempted to be done in large chunks goverened by LFN_parallel_limit
        Requesting all replicas for >3,000 files can cause timeouts and other problems
        I opted to reduce this and run mulitple queries in parallel to speed this up.

    4. Keep track of all LFN with no valid replicas.
        Inform the user of them and remove them from the splitting if requested.


    Splitting the files into subsets:

    For the next LFN in the list:

        How many common SE do we want to be able to submit this job to?
            If there are multiple replicas of the data on the grid we can submit jobs
            such that there is maximum failover if a site goes into downtime.
            If the user requests uniqueSE the possible CE where the job can run will
            try to share the same SE.

        Select randomly the given maximum number of SE up to the common-SE amount
            (if available)

        How many files per subjob do we want as a maximum?
            (More files == Less jobs == Longer job CPUtime)

        Loop through all of the LFN and attempt to assemble LFN subsets which are >= 0.75
        the amount of LFN the user requested per subjob.

        Once we have a subset with the required number of LFN which are at the required
        number of SE add this subset to the list of used LFN and continue to the next
        unallocated LFN.

        
        So on the first iteration of the splitter we identify how many files we can put
        into a larger subset of files.
            i.e. how many jobs >= 0.75 * 100LFN and <= 100LFN with 2 site redundancy
            can we construct?

    After the list has been run through once we lower the size of the subset to construct.
        Run through the previous logic again and attempt to construct smaller LFN subset.
        (This is not currently configurable and is set to 0.75 but in principle this can be
        configured)

        i.e. for the next iteration of the LFN accept subsets
        >= 0.75* 0.75 * 100  in size

        next iteration over all of the LFN this looks for subsets
        >= 0.75 * 0.75 * 0.75 * 100 in size

    Keep going with multiple iterations until the acceptable size of the subset has dropped
    to 50% of the originally required number of jobs per site. (accepted < 0.5 * 100)

        Now, reduce the number of sites required for this job to be able to run at
        (if possible) and restart requiring subjobs be >= 0.75 * requested subsetsize again

    Now keep going until we eventually construct subsets of 1 LFN in size and then
    return all subsets




    This favours generating larger subsets with multiple sites where the jobs can run 
    but when there are LFN which can't be allocated to sites with multiple SE the algorithm
    will attempt to find larger subsets with reduced redundancy.
"""



configDirac = getConfig('DIRAC')
logger = getLogger()

global_random = random

LFN_parallel_limit = 250.
def wrapped_execute(command, expected_type):
    """
    A wrapper around execute to protect us from commands which had errors
    Args:
        command (str): This is the command to be exectuted against DIRAC
        expected_type (type): This is the type of the object which is returned from DIRAC
    """
    try:
        result = execute(command)
        assert isinstance(result, expected_type)
    except AssertionError:
        raise SplitterError("Output from DIRAC expected to be of type: '%s', we got the following: '%s'" % (expected_type, result))
    except GangaDiracError as err:
        raise SplitterError("Error from Dirac: %s" % err)
    return result


def find_random_site(original_SE_list, banned_SE):
    """
    Find a random element from a python list that isn't in a given banned list
    This is used for selecting a site element but it doesn't matter which is used

    Args:
        original_SE_list (list): This is a list of given 'SE'. The same SE may appear more than once!
        banned_SE (list): This is a list of SE which are 'banned' from being selected
    """
    input_list = deepcopy(original_SE_list)
    chosen_element = ""

    while chosen_element == "" and len(input_list) > 0:
        global global_random
        this_element = global_random.sample(input_list, 1)[0]
        if not this_element in banned_SE:
            chosen_element = this_element
            break
        else:
            input_list.remove(this_element)

    return chosen_element


def getLFNReplicas(allLFNs, index, allLFNData):
    """
    This method gets the location of all replicas for 'allLFNs' and stores the infomation in 'allLFNData'

    This is a 'static' method which is called multiple times with the same 'allLFNs' and 'allLFNData' and different index.
    e.g. This allows Dirac to determine the replicas for ~250LFN all at once rather than for ~40,000 all at once which risks timeouts and other errors

    Args:
        allLFNs (list): This is a list of all LFN which have replicas on the grid
        index (int): This is used to determine which slice of LFNs we want to look at
        allLFNData (dict): This is a dict where the replica information is to be stored temporarily
    """
    output = None

    global LFN_parallel_limit

    this_min = int(index * LFN_parallel_limit)

    if (index + 1) * LFN_parallel_limit > len(allLFNs):
        this_max = len(allLFNs)
    else:
        this_max = int((index + 1) * LFN_parallel_limit)

    try:
        output = wrapped_execute('getReplicasForJobs(%s)' % str(allLFNs[this_min:this_max]), dict)
    except SplitterError:
        logger.error("Failed to Get Replica Info: [%s:%s] of %s" % (str(this_min), str(this_max), len(allLFNs)))
        raise

    import GangaCore.Runtime.Repository_runtime
    GangaCore.Runtime.Repository_runtime.updateLocksNow()

    allLFNData[index] = output

    logger.info("Got Replica Info: [%s:%s] of %s" % (str(this_min), str(this_max), len(allLFNs)))


def generate_site_selection(input_site, wanted_common_SE, uniqueSE, CE_to_SE_mapping, SE_to_CE_mapping):
    """
    Return a set of sites which are a subset of the given input_site.
    The size of the returned set is determined by 'wanted_common_SE'.
    'uniqueSE' governs if all elements in the returned set should be accessing uniqueSE or not.

    Args:
        input_site (list): list of input sites
        wanted_common_SE (int): the size of the subset we want
        uniqueSE (bool): Should returned sites be able to share the same SE
        CE_to_SE_mapping (dict): Dict which has sites as keys and SE as values
        SE_to_CE_mapping (dict): Dict which has sites as values and SE as keys
    """

    req_sitez = set([])
    if len(input_site) > wanted_common_SE:
        used_SE = set([])

        # Loop through the possible CE which we want to 
        for _ in range(wanted_common_SE):
            this_SE = find_random_site(input_site, used_SE)
            req_sitez.add(this_SE)

            # If we're demanding each CE definately not share an SE
            if uniqueSE:
                # Which CE can map to the SE
                these_CE = SE_to_CE_mapping[this_SE]
                for this_CE in these_CE:
                    # For each CE make sure we add the SE it can see to the used list
                    for SE in CE_to_SE_mapping[this_CE]:
                        used_SE.add(SE)

            # Just use any SE
            else:
                used_SE.add(this_SE)
    else:
        for s in input_site:
            req_sitez.add(s)
    return req_sitez


def calculateSiteSEMapping(file_replicas, uniqueSE, CE_to_SE_mapping, SE_to_CE_mapping, bannedSites, ignoremissing, bad_lfns):
    """
    If uniqueSE:
        This constructs 2 dicts which allow for going between SE and sites based upon a key/value lookup.
        This generates this knowledge from looping through the LFN replicas at given sites and given SE.
    else:
        Don't construct a site<->SE mapping as it's not needed

    This returns a dict of which sites each LFN are accessible at

    Args:
        file_replicas (dict): This is the dictionary of LFN replicas with LFN as the key
        CE_to_SE_mapping (dict): Dict which has sites as keys and SE as values
        SE_to_CE_mapping (dict): Dict which has sites as values and SE as keys
        bannedSites (list) : List which has the sites banned by the job
        ignoremissing (bool) : Bool for whether to continue if an LFN has no available SEs
        bad_lfns (list): List of LFN which are known to not have valid replicas on the grid

    Returns:
        site_dict (dict): Dict of {'LFN':set([sites]), ...}
    """

    SE_dict = dict()
    maps_size = 0
    found = []

    logger.info("Calculating site<->SE Mapping")

<<<<<<< HEAD
    # First find the SE for each site - there is a handy DIRAC function that gives us everything quickly
    CE_to_SE_mapping = wrapped_execute('getSESiteMapping()', dict)

=======
    # First find the SE for each site
>>>>>>> 3b40c99b
    for lfn, repz in file_replicas.iteritems():
        sitez = set([])
        for replica in repz:
            sitez.add(replica)
            if not replica in found:
                getQueues()._monitoring_threadpool.add_function(addToMapping, (str(replica), CE_to_SE_mapping))
                maps_size = maps_size + 1
                found.append(replica)

        SE_dict[lfn] = sitez

<<<<<<< HEAD
=======
    # Doing this in parallel so wait for it to finish
    while len(CE_to_SE_mapping) != maps_size:
        time.sleep(0.1)

>>>>>>> 3b40c99b
    # Remove the banned sites (CE) from the mappings
    for iSE in CE_to_SE_mapping.keys():
        for site in CE_to_SE_mapping[iSE]:
            if any(site == item for item in bannedSites):
                CE_to_SE_mapping[iSE].remove(site)
            if not CE_to_SE_mapping[iSE]:
                del CE_to_SE_mapping[iSE]

    # Now calculate the 'inverse' dictionary of site for each SE
    for SE, sites in CE_to_SE_mapping.iteritems():
        for site_i in sites:
            if site_i not in SE_to_CE_mapping:
                SE_to_CE_mapping[site_i] = set([])
            if SE not in SE_to_CE_mapping[site_i]:
                SE_to_CE_mapping[site_i].add(SE)

    # These can be used to select the site which know of a given SE
    # Or vice versa

    # Now lets generate a dictionary of some chosen site vs LFN to use in
    # constructing subsets
    site_dict = {}
    for lfn, sites in SE_dict.iteritems():
        site_dict[lfn] = set([])
        for site in sites:
            if site in CE_to_SE_mapping.keys():
                for SE in CE_to_SE_mapping[site]:
                    site_dict[lfn].add(SE)
        if site_dict[lfn] == set([]) and not ignoremissing:
            raise SplitterError('LFN %s has no site available and ignoremissing = false! Perhaps you have banned too many sites.' % str(lfn))
        elif site_dict[lfn] == set([]) and ignoremissing:
            logger.warning('LFN %s has no site available and ignoremissing = true! Removing this LFN from the dataset!' % str(lfn))
            del site_dict[lfn]
            bad_lfns.append(lfn)

    if site_dict == {}:
        raise SplitterError('There are no LFNs in the dataset - perhaps you have banned too many sites.')
    else:
        return site_dict


def lookUpLFNReplicas(inputs, ignoremissing):
    """
    This method launches several worker threads to collect the replica information for all LFNs which are given as inputs and stores this in allLFNData
    Args:
        inputs (list): This is a list of input DiracFile which are 
    Returns:
        bad_lfns (list): A list of LFN which have no replica information when querying `getReplicasForJobs` from DIRAC
    """
    allLFNData = {}
    # Build a useful dictionary and list
    allLFNs = [_lfn.lfn for _lfn in inputs]
    LFNdict = dict.fromkeys(allLFNs)
    for _lfn in inputs:
        LFNdict[_lfn.lfn] = _lfn

    # Request the replicas for all LFN 'LFN_parallel_limit' at a time to not overload the
    # server and give some feedback as this is going on
    global LFN_parallel_limit
    for i in range(int(math.ceil(float(len(allLFNs)) / LFN_parallel_limit))):

        getQueues()._monitoring_threadpool.add_function(getLFNReplicas, (allLFNs, i, allLFNData))

    while len(allLFNData) != int(math.ceil(float(len(allLFNs)) / LFN_parallel_limit)):
        time.sleep(1.)
        # This can take a while so lets protect any repo locks
        import GangaCore.Runtime.Repository_runtime
        GangaCore.Runtime.Repository_runtime.updateLocksNow()

    bad_lfns = []

    # Sort this information and store is in the relevant Ganga objects
    updateLFNData(bad_lfns, allLFNs, LFNdict, ignoremissing, allLFNData)

    # Check if we have any bad lfns
    if bad_lfns and ignoremissing is False:
        logger.error("Errors found getting LFNs:\n%s" % str(bad_lfns))
        raise SplitterError("Error trying to split dataset with invalid LFN and ignoremissing = False")

    return bad_lfns


def updateLFNData(bad_lfns, allLFNs, LFNdict, ignoremissing, allLFNData):
    """
    Method to re-sort the LFN replica data and check for bad LFNs

    Args:
        bad_lfns (list): This is the list which will contain LFNs which have no replicas
        allLFNs (list): List of all of the LFNs in the inputs which have accessible replicas
        LFNdict (dict): dict of LFN to DiracFiles
        ignoremissing (bool): Check if we have any bad lfns
        allLFNData (dict): All LFN replica data
    """

    global LFN_parallel_limit

    for i in range(int(math.ceil(float(len(allLFNs)) / LFN_parallel_limit))):
        output = allLFNData.get(i)

        if output is None:
            msg = "Error getting Replica information from Dirac: [%s,%s]" % ( str(i * LFN_parallel_limit), str((i + 1) * LFN_parallel_limit))
            raise SplitterError(msg)

        # Identify files which have Failed to be found by DIRAC
        results = output
        values = results.get('Successful')

        upper_limit = (i+1)*LFN_parallel_limit
        if upper_limit > len(allLFNs):
            upper_limit = len(allLFNs)

        #logger.debug("Updating LFN Physical Locations: [%s:%s] of %s" % (str(i * LFN_parallel_limit), str(upper_limit), str(len(allLFNs))))

        for this_lfn in values.keys():
            #logger.debug("LFN: %s" % str(this_lfn))
            this_dict = {}
            this_dict[this_lfn] = values.get(this_lfn)

            if this_lfn in LFNdict:
                #logger.debug("Updating RemoteURLs")
                LFNdict[this_lfn]._updateRemoteURLs(this_dict)
                #logger.debug("This_dict: %s" % str(this_dict))
            else:
                logger.error("Error updating remoteURLs for: %s" % str(this_lfn))

            # If we find NO replicas then also mark this as bad!
            if this_dict[this_lfn].keys() == []:
                bad_lfns.append(this_lfn)

        for this_lfn in bad_lfns:
            logger.warning("LFN: %s was either unknown to DIRAC or unavailable, Ganga is ignoring it!" % str(this_lfn))
            if this_lfn in LFNdict:
                del LFNdict[this_lfn]
            if this_lfn in allLFNs:
                allLFNs.remove(this_lfn)


# Actually Do the work of the splitting

def OfflineGangaDiracSplitter(_inputs, filesPerJob, maxFiles, ignoremissing, bannedSites=[]):
    """
    Generator that yields a datasets for dirac split jobs

    Args:
        _inputs (list): This is a list of input DiracFile objects
        filesPerJob (int): Max files per jobs as defined by splitter
        maxFiles (int): This is the max number of files per subset(subjob)
        ignoremissing (bool): Should we ignore missing LFN
        bannedSites (list): List of banned sites of which the SEs will not be used

    Yields:
        dataset (list): A list of LFNs for each subset(subjob)
    """

    if maxFiles is not None and maxFiles > 0:
        inputs = _inputs[:maxFiles]
    else:
        inputs = _inputs

    # First FIND ALL LFN REPLICAS AND SE<->SITE MAPPINGS AND STORE THIS IN MEMORY
    # THIS IS DONE IN PARALLEL TO AVOID OVERLOADING DIRAC WITH THOUSANDS OF
    # REQUESTS AT ONCE ON ONE CONNECTION

    wanted_common_site = configDirac['OfflineSplitterMaxCommonSites']
    uniqueSE = configDirac['OfflineSplitterUniqueSE']

    if inputs is None:
        raise SplitterError("Cannot Split Job as the inputdata appears to be None!")
<<<<<<< HEAD
=======

>>>>>>> 3b40c99b
    if len(inputs.getLFNs()) != len(inputs.files):
        raise SplitterError("Error trying to split dataset using DIRAC backend with non-DiracFile in the inputdata")

    file_replicas = {}

    logger.info("Requesting LFN replica info")

    # Perform a lookup of where LFNs are all stored
    bad_lfns = lookUpLFNReplicas(inputs, ignoremissing)

    logger.info("Got all good replicas")

    for this_input in inputs:
        if this_input.lfn not in bad_lfns:
            file_replicas[this_input.lfn] = this_input.locations

    logger.info("found all replicas")

    # This contains information on the mapping between CE and SE(site) in DIRAC as multiple CE may access an SE(site)
    CE_to_SE_mapping = {}
    # This contains the mapping between the SE and the CE
    SE_to_CE_mapping = {}

    allSubSets = []

    # Now lets generate a dictionary of some chosen site vs LFN to use in
    # constructing subsets
    site_dict = calculateSiteSEMapping(file_replicas, uniqueSE, CE_to_SE_mapping, SE_to_CE_mapping, bannedSites, ignoremissing, bad_lfns)
<<<<<<< HEAD
=======

>>>>>>> 3b40c99b

    allChosenSets = {}
    # Now select a set of site to use as a seed for constructing a subset of
    # LFN
    for lfn in site_dict.keys():
        allChosenSets[lfn] = generate_site_selection(site_dict[lfn], wanted_common_site, uniqueSE, CE_to_SE_mapping, SE_to_CE_mapping)

    logger.debug("Found all SE in use")


    #logger.info("%s" % str(CE_to_SE_mapping))
    #logger.info("%s" % str(SE_to_CE_mapping))

    # BELOW IS WHERE THE ACTUAL SPLITTING IS DONE

    logger.info("Calculating best data subsets")

    allSubSets = performSplitting(site_dict, filesPerJob, allChosenSets, wanted_common_site, uniqueSE, CE_to_SE_mapping, SE_to_CE_mapping)

    avg = 0.
    for this_set in allSubSets:
        avg += float(len(this_set))
    avg /= float(len(allSubSets))

    logger.info("Average Subset size is: %s" % (str(avg)))

    # FINISHED SPLITTING CHECK!!!
    check_count = 0
    for i in allSubSets:
        check_count = check_count + len(i)

    if check_count != len(inputs) - len(bad_lfns):
        logger.error("SERIOUS SPLITTING ERROR!!!!!")
        logger.warning("%s != %s - %s" % (check_count, len(inputs), len(bad_lfns)))
        logger.warning("inputs:\n%s" % str(inputs))
        logger.warning("bad_lfns:\n%s" % str(bad_lfns))
        logger.warning("check_count:\n%s" % str(check_count))
        raise SplitterError("Files Missing after Splitting!")
    else:
        logger.info("File count checked! Ready to Submit")

    # RETURN THE RESULT

    logger.info("Created %s subsets" % len(allSubSets))

    for dataset in allSubSets:
        yield dataset

def performSplitting(site_dict, filesPerJob, allChosenSets, wanted_common_site, uniqueSE, CE_to_SE_mapping, SE_to_CE_mapping):
    """
    This is the main method which loops through the LFNs and creates subsets which are returned a list of list of LFNs

    Args:
        site_dict (dict): This is a dict with LFNs as keys and sites for each LFN as value
        filesPerJob (int): Max files per jobs as defined by splitter
        allChosenSets (dict): A dict with LFNs as keys and a sub-set of sites where each LFN is replicated
        wanted_common_site (int): Number of sites which we want to have in common for each LFN

        uniqueSE (bool): Should we check to make sure CE don't share an SE
        CE_to_SE_mapping (dict): Dict which has CE as keys and SE as values
        SE_to_CE_mapping (dict): Dict which has CE as values and SE as keys

    Returns:
        allSubSets (list): Return a list of subsets each subset being a list of LFNs
    """

    good_fraction = configDirac['OfflineSplitterFraction']
    bad_fraction = 1.0
    iterative_limit = configDirac['OfflineSplitterLimit']

    allSubSets = []

    iterations = 0
    # Loop over all LFNs
    while len(site_dict.keys()) > 0:

        # LFN left to be used
        # NB: Can't modify this list and iterate over it directly in python
        LFN_instances = site_dict.keys()
        # Already used LFN
        chosen_lfns = set()

        for iterating_LFN in LFN_instances:

            # If this has previously been selected lets ignore it and move on
            if iterating_LFN in chosen_lfns:
                continue

            # Use this seed to try and construct a subset
            req_sitez = allChosenSets[iterating_LFN]
            _this_subset = []

            if len(req_sitez) < wanted_common_site:
                continue

            limit = int(math.floor(float(filesPerJob) * good_fraction))
                     
            max_limit = int(math.ceil(float(filesPerJob) * bad_fraction))

            # Construct subset
            # Starting with i, populate subset with LFNs which have an
            # overlap of at least 2 SE
            for this_LFN in LFN_instances:
                if this_LFN in chosen_lfns:
                    continue
                if req_sitez.issubset(site_dict[this_LFN]):
                    if len(_this_subset) >= min(filesPerJob, max_limit):
                        break
                    _this_subset.append(this_LFN)

            # If subset is too small throw it away
            if len(_this_subset) < limit and len(_this_subset) < max_limit:
                #logger.debug("%s < %s" % (str(len(_this_subset)), str(limit)))
                allChosenSets[iterating_LFN] = generate_site_selection(site_dict[iterating_LFN], wanted_common_site, uniqueSE, CE_to_SE_mapping, SE_to_CE_mapping)
                continue
            else:
                #logger.info("found common LFN for: " + str(allChosenSets[iterating_LFN]))
                #logger.info("%s > %s" % (str(len(_this_subset)), str(limit)))
                # else Dataset was large enough to be considered useful
                logger.debug("Generating Dataset of size: %s" % str(len(_this_subset)))
                ## Construct DiracFile here as we want to keep the above combination
                allSubSets.append([DiracFile(lfn=str(this_LFN)) for this_LFN in _this_subset])

                for lfn in _this_subset:
                    site_dict.pop(lfn)
                    allChosenSets.pop(lfn)
                    chosen_lfns.add(lfn)

        # Lets keep track of how many times we've tried this
        iterations = iterations + 1

        #logger.info("Iteration: %s" % iterations)
        #logger.info("%s %s" % (good_fraction, bad_fraction))

        # Can take a while so lets not let threads become un-locked
        import GangaCore.Runtime.Repository_runtime
        GangaCore.Runtime.Repository_runtime.updateLocksNow()

        # If on final run, will exit loop after this so lets try and cleanup
        if iterations >= iterative_limit:

            if good_fraction < 0.2:
                good_fraction = good_fraction * 0.75
                bad_fraction = bad_fraction * 0.75
                iterations = 0
            elif wanted_common_site > 1:
                logger.debug("Reducing Common Site Size")
                wanted_common_site = wanted_common_site - 1
                iterations = 0
                good_fraction = 0.5
                bad_fraction = 0.75
            else:
                good_fraction = good_fraction * 0.75
                #bad_fraction = bad_fraction * 0.75

            logger.debug("good_fraction: %s" % str(good_fraction))

    return allSubSets<|MERGE_RESOLUTION|>--- conflicted
+++ resolved
@@ -246,31 +246,16 @@
 
     logger.info("Calculating site<->SE Mapping")
 
-<<<<<<< HEAD
     # First find the SE for each site - there is a handy DIRAC function that gives us everything quickly
     CE_to_SE_mapping = wrapped_execute('getSESiteMapping()', dict)
 
-=======
-    # First find the SE for each site
->>>>>>> 3b40c99b
     for lfn, repz in file_replicas.iteritems():
         sitez = set([])
         for replica in repz:
             sitez.add(replica)
-            if not replica in found:
-                getQueues()._monitoring_threadpool.add_function(addToMapping, (str(replica), CE_to_SE_mapping))
-                maps_size = maps_size + 1
-                found.append(replica)
 
         SE_dict[lfn] = sitez
 
-<<<<<<< HEAD
-=======
-    # Doing this in parallel so wait for it to finish
-    while len(CE_to_SE_mapping) != maps_size:
-        time.sleep(0.1)
-
->>>>>>> 3b40c99b
     # Remove the banned sites (CE) from the mappings
     for iSE in CE_to_SE_mapping.keys():
         for site in CE_to_SE_mapping[iSE]:
@@ -439,10 +424,7 @@
 
     if inputs is None:
         raise SplitterError("Cannot Split Job as the inputdata appears to be None!")
-<<<<<<< HEAD
-=======
-
->>>>>>> 3b40c99b
+
     if len(inputs.getLFNs()) != len(inputs.files):
         raise SplitterError("Error trying to split dataset using DIRAC backend with non-DiracFile in the inputdata")
 
@@ -471,10 +453,6 @@
     # Now lets generate a dictionary of some chosen site vs LFN to use in
     # constructing subsets
     site_dict = calculateSiteSEMapping(file_replicas, uniqueSE, CE_to_SE_mapping, SE_to_CE_mapping, bannedSites, ignoremissing, bad_lfns)
-<<<<<<< HEAD
-=======
-
->>>>>>> 3b40c99b
 
     allChosenSets = {}
     # Now select a set of site to use as a seed for constructing a subset of
