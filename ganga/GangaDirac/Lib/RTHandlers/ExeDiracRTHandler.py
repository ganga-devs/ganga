# \/\/\/\/\/\/\/\/\/\/\/\/\/\/\/\/\/\/\/\/\/\/\/\/\/\/\/\/\/\/\/\/\/\/\/\/\/\/\#
import os
import inspect
import GangaCore.Utility.Virtualization
from GangaCore import _gangaVersion
from GangaCore.Core.Sandbox.WNSandbox import PYTHON_DIR
<<<<<<< HEAD
from GangaDirac.Lib.RTHandlers.DiracRTHUtils import (dirac_inputdata,
                                                     mangle_job_name,
=======
from GangaDirac.Lib.RTHandlers.DiracRTHUtils import (dirac_inputdata, 
                                                     mangle_job_name, 
>>>>>>> 564d0516
                                                     diracAPI_script_template,
                                                     diracAPI_script_settings,
                                                     API_nullifier,
                                                     dirac_outputfile_jdl)
from GangaDirac.Lib.Files.DiracFile import DiracFile
from GangaDirac.Lib.RTHandlers.RunTimeHandlerUtils import master_sandbox_prepare, sandbox_prepare, script_generator
from GangaCore.GPIDev.Lib.File.LocalFile import LocalFile
<<<<<<< HEAD
from GangaCore.GPIDev.Lib.File.OutputFileManager import (getWNCodeForOutputPostprocessing,
=======
from GangaCore.GPIDev.Lib.File.OutputFileManager import (getWNCodeForOutputPostprocessing, 
>>>>>>> 564d0516
                                                         getWNCodeForInputdataListCreation)
from GangaCore.GPIDev.Adapters.IRuntimeHandler import IRuntimeHandler
from GangaCore.GPIDev.Adapters.StandardJobConfig import StandardJobConfig
from GangaCore.Core.exceptions import ApplicationConfigurationError, GangaFileError
from GangaCore.GPIDev.Lib.File import File, FileBuffer
from GangaCore.Utility.Config import getConfig
from GangaCore.Utility.logging import getLogger
from GangaCore.Utility.util import unique
from GangaCore.GPIDev.Base.Proxy import isType, stripProxy
logger = getLogger()
config = getConfig('DIRAC')

# \/\/\/\/\/\/\/\/\/\/\/\/\/\/\/\/\/\/\/\/\/\/\/\/\/\/\/\/\/\/\/\/\/\/\/\/\/\/\#


class ExeDiracRTHandler(IRuntimeHandler):

    """The runtime handler to run plain executables on the Dirac backend"""

    def master_prepare(self, app, appmasterconfig):
        inputsandbox, outputsandbox = master_sandbox_prepare(app, appmasterconfig)
        if isinstance(app.exe, File):
            input_dir = app.getJobObject().getInputWorkspace().getPath()
            exefile = os.path.join(input_dir, os.path.basename(app.exe.name))
            if not os.path.exists(exefile):
                msg = 'Executable: "%s" must exist!' % str(exefile)
                raise ApplicationConfigurationError(None, msg)

            os.system('chmod +x %s' % exefile)
        return StandardJobConfig(inputbox=unique(inputsandbox),
                                 outputbox=unique(outputsandbox))

    def prepare(self, app, appsubconfig, appmasterconfig, jobmasterconfig):
        inputsandbox, outputsandbox = sandbox_prepare(app, appsubconfig, appmasterconfig, jobmasterconfig)
        input_data, parametricinput_data = dirac_inputdata(app)

        job = stripProxy(app).getJobObject()
        outputfiles = [this_file for this_file in job.outputfiles if isType(this_file, DiracFile)]

        # Grab the platform if the app has that attribute
        platform = 'ANY'
        if hasattr(app, 'platform'):
            platform = app.platform

        commandline = []
        commandline.append(app.exe)
        if isType(app.exe, File):
            # logger.info("app: %s" % str(app.exe.name))
            # fileName = os.path.join(get_share_path(app), os.path.basename(app.exe.name))
            # logger.info("EXE: %s" % str(fileName))
            # inputsandbox.append(File(name=fileName))
            inputsandbox.append(app.exe)
            commandline[0] = os.path.join('.', os.path.basename(app.exe.name))
        commandline.extend([str(arg) for arg in app.args])
        logger.debug('Command line: %s: ', commandline)

        # exe_script_path = os.path.join(job.getInputWorkspace().getPath(), "exe-script.py")
        exe_script_name = 'exe-script.py'

        logger.debug("Setting Command to be: '%s'" % repr(commandline))

        contents = exe_script_template()

        virtualization = job.virtualization
        if virtualization:
            contents = virtualization.modify_script(exe_script_template(), sandbox=True)

            virtualizationutils = File(inspect.getsourcefile(GangaCore.Utility.Virtualization), subdir=PYTHON_DIR)
            inputsandbox.append(virtualizationutils)

        contents = script_generator(contents,
                                    COMMAND=repr(commandline),
                                    PYTHONDIR=repr(PYTHON_DIR),
                                    OUTPUTFILESINJECTEDCODE=getWNCodeForOutputPostprocessing(job, ''),
                                    CREATEINPUTDATALIST=getWNCodeForInputdataListCreation(job, ''))

        inputsandbox.append(FileBuffer(name=exe_script_name, contents=contents, executable=True))

        logger.debug("Script is: %s" % str(contents))

        from os.path import abspath, expanduser
        for this_file in job.inputfiles:
            if isinstance(this_file, LocalFile):
                for name in this_file.getFilenameList():
                    if not os.path.exists(abspath(expanduser(name))):
                        raise GangaFileError("LocalFile input file %s does not exist!" % name)
                    inputsandbox.append(File(abspath(expanduser(name))))
            if isinstance(this_file, DiracFile):
                if not this_file.getReplicas():
                    raise GangaFileError("DiracFile inputfile with LFN %s has no replicas" % this_file.lfn)

        dirac_outputfiles = dirac_outputfile_jdl(outputfiles, config['RequireDefaultSE'])

        # If we are doing virtualisation with a CVMFS location, check it is available
        if job.virtualization and isinstance(job.virtualization.image, str):
            if 'cvmfs' == job.virtualization.image.split('/')[1]:
                tag_location = '/' + \
                    job.virtualization.image.split('/')[1] + '/' + job.virtualization.image.split('/')[2] + '/'
                if 'Tag' in job.backend.settings:
                    job.backend.settings['Tag'].append(tag_location)
                else:
                    job.backend.settings['Tag'] = [tag_location]

        # NOTE special case for replicas: replicate string must be empty for no
        # replication
        dirac_script = script_generator(diracAPI_script_template(),
                                        DIRAC_IMPORT='from DIRAC.Interfaces.API.Dirac import Dirac',
                                        DIRAC_JOB_IMPORT='from DIRAC.Interfaces.API.Job import Job',
                                        DIRAC_OBJECT='Dirac()',
                                        JOB_OBJECT='Job()',
                                        NAME=mangle_job_name(app),
                                        # os.path.basename(exe_script_path),
                                        EXE=exe_script_name,
                                        # ' '.join([str(arg) for arg in app.args]),
                                        EXE_ARG_STR='',
                                        EXE_LOG_FILE='Ganga_Executable.log',
                                        ENVIRONMENT=app.env,
                                        INPUTDATA=input_data,
                                        PARAMETRIC_INPUTDATA=parametricinput_data,
                                        OUTPUT_SANDBOX=API_nullifier(outputsandbox),
                                        OUTPUTFILESSCRIPT=dirac_outputfiles,
                                        OUTPUT_PATH="",  # job.fqid,
                                        SETTINGS=diracAPI_script_settings(app),
                                        DIRAC_OPTS=job.backend.diracOpts,
                                        MIN_PROCESSORS=job.backend.minProcessors,
                                        MAX_PROCESSORS=job.backend.maxProcessors,
                                        PLATFORM=platform,
                                        REPLICATE='True' if config['ReplicateOutputData'] else '',
                                        # leave the sandbox for altering later as needs
                                        # to be done in backend.submit to combine master.
                                        # Note only using 2 #s as auto-remove 3
                                        INPUT_SANDBOX='##INPUT_SANDBOX##',
                                        GANGA_VERSION=_gangaVersion,
                                        )

        # logger.info("dirac_script: %s" % dirac_script)

        # logger.info("inbox: %s" % str(unique(inputsandbox)))
        # logger.info("outbox: %s" % str(unique(outputsandbox)))

        return StandardJobConfig(dirac_script,
                                 inputbox=unique(inputsandbox),
                                 outputbox=unique(outputsandbox))


# \/\/\/\/\/\/\/\/\/\/\/\/\/\/\/\/\/\/\/\/\/\/\/\/\/\/\/\/\/\/\/\/\/\/\/\/\/\/\#


def exe_script_template():
    script_template = """#!/usr/bin/env python2
'''Script to run Executable application'''
import sys, os
import subprocess
from os import system, environ, pathsep, getcwd, listdir, path

runenv = environ.copy()
runenv['PATH'] = getcwd() + (pathsep + runenv['PATH'])

PYTHON_DIR = ###PYTHONDIR###
workdir = getcwd()

sys.path.insert(0,path.join(workdir, PYTHON_DIR))

execmd = ###COMMAND###

if isinstance(execmd, str):
    execmd = [execmd]

if isinstance(execmd, list):
    if path.isfile(path.abspath(execmd[0])):
        execmd[0] = path.abspath(execmd[0])

# create inputdata list
###CREATEINPUTDATALIST###

###VIRTUALIZATION###

err = None
try:
    rc = subprocess.call(execmd, env=runenv, shell=False)
except Exception as x:
    rc = -9999
    print('Exception occured in running process: ' + repr(execmd))
    print('Err was: ' + str(x))
    subprocess.call('echo $PATH', shell=True)
    print('PATH: ' + str(runenv['PATH']))
    print('PWD: ' + str(runenv['PWD']))
    print("files on WN: " + str(listdir('.')))
    raise

print("files on WN: " + str(listdir('.')))

###OUTPUTFILESINJECTEDCODE###

try:
    subprocess.call('chmod -R u+rwX  * .*', env=runenv, shell=True)
except Exception as x:
    print('Problems fixing permissions on output files to allow for clean-up.')
    print('Err was: ' + str(x))

sys.exit(rc)
"""
    return script_template

# \/\/\/\/\/\/\/\/\/\/\/\/\/\/\/\/\/\/\/\/\/\/\/\/\/\/\/\/\/\/\/\/\/\/\/\/\/\/\#


from GangaCore.GPIDev.Adapters.ApplicationRuntimeHandlers import allHandlers
allHandlers.add('Executable', 'Dirac', ExeDiracRTHandler)<|MERGE_RESOLUTION|>--- conflicted
+++ resolved
@@ -4,13 +4,8 @@
 import GangaCore.Utility.Virtualization
 from GangaCore import _gangaVersion
 from GangaCore.Core.Sandbox.WNSandbox import PYTHON_DIR
-<<<<<<< HEAD
-from GangaDirac.Lib.RTHandlers.DiracRTHUtils import (dirac_inputdata,
-                                                     mangle_job_name,
-=======
 from GangaDirac.Lib.RTHandlers.DiracRTHUtils import (dirac_inputdata, 
                                                      mangle_job_name, 
->>>>>>> 564d0516
                                                      diracAPI_script_template,
                                                      diracAPI_script_settings,
                                                      API_nullifier,
@@ -18,11 +13,7 @@
 from GangaDirac.Lib.Files.DiracFile import DiracFile
 from GangaDirac.Lib.RTHandlers.RunTimeHandlerUtils import master_sandbox_prepare, sandbox_prepare, script_generator
 from GangaCore.GPIDev.Lib.File.LocalFile import LocalFile
-<<<<<<< HEAD
-from GangaCore.GPIDev.Lib.File.OutputFileManager import (getWNCodeForOutputPostprocessing,
-=======
 from GangaCore.GPIDev.Lib.File.OutputFileManager import (getWNCodeForOutputPostprocessing, 
->>>>>>> 564d0516
                                                          getWNCodeForInputdataListCreation)
 from GangaCore.GPIDev.Adapters.IRuntimeHandler import IRuntimeHandler
 from GangaCore.GPIDev.Adapters.StandardJobConfig import StandardJobConfig
