--- conflicted
+++ resolved
@@ -122,17 +122,10 @@
 
     def __children__(self):
         '''list the existing children'''
-<<<<<<< HEAD
-        list = []
-        for c in self.__element__:
-            list.append(c.tag)
-        return list
-=======
         childlist = []
         for c in self.__element__:
             childlist.append(c.tag)
         return childlist
->>>>>>> 3835587b
 
     def __repr__(self):
         '''how to print this object'''
@@ -508,21 +501,12 @@
         multiple tags are ORED.
         multiple attributes are ANDED
         '''
-<<<<<<< HEAD
-        it = self.__element__.iter()
-        list = []
-        for child in it:
-            if self.__is__(child, tag, attrib, value):
-                list.append(VTree(child, self.__schema__, self, False))
-        return list
-=======
         it = list(self.__element__)
         childlist = []
         for child in it:
             if self.__is__(child, tag, attrib, value):
                 childlist.append(VTree(child, self.__schema__, self, False))
         return childlist
->>>>>>> 3835587b
 
     def find(self, tag=None, attrib=None, value=None):
         '''return a list of the elements with the given tags, attributes and values.
@@ -551,11 +535,7 @@
         def_e = __ElementTree__.Element(ele.tag, ele.attrib)
         def_e.text = ele.text
         def_e.tail = ele.tail
-<<<<<<< HEAD
-        for c in ele:
-=======
         for c in list(ele):
->>>>>>> 3835587b
             def_e.append(self.__clone_element__(c))
         return def_e
 
@@ -726,11 +706,7 @@
 
         # check children
         kiddic = {}
-<<<<<<< HEAD
-        for child in element:
-=======
         for child in list(element):
->>>>>>> 3835587b
             if child.tag in kiddic:
                 kiddic[child.tag] = kiddic[child.tag] + 1
             else:
@@ -971,13 +947,8 @@
     def __list2str__(self, list):
         '''internal method cast a list to a string separated by spaces'''
         rets = ''
-<<<<<<< HEAD
-        for _l in list:
-            rets += str(_l) + ' '
-=======
         for l in list:
             rets += str(l) + ' '
->>>>>>> 3835587b
         return rets.rstrip()
 
     def __constraint__(self, tag, constr):
@@ -1455,11 +1426,7 @@
         '''is this attribute required?'''
         try:
             if self.Tag_isRoot(tag) and att in self.__rootattribs__:
-<<<<<<< HEAD
-                return (list(att == self.__rootattribs__.keys())[0])
-=======
                 return(list(att == self.__rootattribs__.keys())[0])
->>>>>>> 3835587b
 
             ele = self.__attribelement__[att]
             if ele.attrib['use'] == 'required':
