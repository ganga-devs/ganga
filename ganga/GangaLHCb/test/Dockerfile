FROM gitlab-registry.cern.ch/lhcb-core/lbdocker/centos7-build:v3
LABEL maintainer "Ulrik Egede <ulrik.egede@monash.edu>"

USER root

WORKDIR /root

RUN yum install -y python-virtualenv python3

COPY . ganga

<<<<<<< HEAD
ENTRYPOINT . /etc/cvmfs/run-cvmfs.sh &&\
           . ~/.bashrc &&\
            export X509_CERT_DIR=/cvmfs/lhcb.cern.ch/etc/grid-security/certificates &&\
            export X509_VOMS_DIR=/cvmfs/lhcb.cern.ch/etc/grid-security/vomsdir &&\
            export LD_LIBRARY_PATH=$LD_LIBRARY_PATH:$(dirname $(dirname `which python`))/lib &&\
            export GANGA_CONFIG_PATH=GangaLHCb/LHCb.ini &&\
            export GANGA_SITE_CONFIG_AREA=/cvmfs/lhcb.cern.ch/lib/GangaConfig/config &&\
            virtualenv -p `which python` venv &&\
            . venv/bin/activate &&\
            pip install --upgrade pip setuptools &&\
            pip install -e ganga[LHCb] &&\
            (cd ganga && pip install --upgrade -r requirements.txt) &&\
            lhcb-proxy-init &&\
            /root/venv/bin/pytest --testLHCb /root/ganga/ganga/GangaLHCb/test --cov-report term --cov-report xml:cov-GangaLHCb.xml --cov /root/ganga/ganga/GangaLHCb --junitxml tests-GangaLHCb.xml
=======
ENTRYPOINT /bin/bash

ENTRYPOINT . /etc/entrypoint.sh /root/ganga/ganga/GangaLHCb/test/testrunner
>>>>>>> 755f9a1b
<|MERGE_RESOLUTION|>--- conflicted
+++ resolved
@@ -9,23 +9,6 @@
 
 COPY . ganga
 
-<<<<<<< HEAD
-ENTRYPOINT . /etc/cvmfs/run-cvmfs.sh &&\
-           . ~/.bashrc &&\
-            export X509_CERT_DIR=/cvmfs/lhcb.cern.ch/etc/grid-security/certificates &&\
-            export X509_VOMS_DIR=/cvmfs/lhcb.cern.ch/etc/grid-security/vomsdir &&\
-            export LD_LIBRARY_PATH=$LD_LIBRARY_PATH:$(dirname $(dirname `which python`))/lib &&\
-            export GANGA_CONFIG_PATH=GangaLHCb/LHCb.ini &&\
-            export GANGA_SITE_CONFIG_AREA=/cvmfs/lhcb.cern.ch/lib/GangaConfig/config &&\
-            virtualenv -p `which python` venv &&\
-            . venv/bin/activate &&\
-            pip install --upgrade pip setuptools &&\
-            pip install -e ganga[LHCb] &&\
-            (cd ganga && pip install --upgrade -r requirements.txt) &&\
-            lhcb-proxy-init &&\
-            /root/venv/bin/pytest --testLHCb /root/ganga/ganga/GangaLHCb/test --cov-report term --cov-report xml:cov-GangaLHCb.xml --cov /root/ganga/ganga/GangaLHCb --junitxml tests-GangaLHCb.xml
-=======
 ENTRYPOINT /bin/bash
 
 ENTRYPOINT . /etc/entrypoint.sh /root/ganga/ganga/GangaLHCb/test/testrunner
->>>>>>> 755f9a1b
