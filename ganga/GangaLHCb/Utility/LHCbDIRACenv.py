import os
from os.path import join, expanduser
from optparse import OptionValueError
from distutils.version import LooseVersion

from GangaDirac.Lib.Utilities.DiracUtilities import write_env_cache
import GangaCore.Utility.Config
from GangaCore.Utility.execute import execute
from GangaCore.Utility.logging import getLogger
from GangaCore.Core.exceptions import PluginError

logger = getLogger()


def store_dirac_environment():
    """Store the LHCbDIRAC environment in a cache file."""


# Re-enable test case in TestLHCbDiracVersion.py when re-enabled.

#    platform_env_var = 'CMTCONFIG'
#    try:
#        platform = os.environ[platform_env_var]
#    except KeyError:
#        logger.error("Environment variable %s is missing. Can't cache LHCbDIRAC environment.", platform_env_var)
#        raise PluginError
    # While LHCbDirac is only available for gcc49 we shall unfortunately hard-code the platform.
    platform = 'x86_64-slc6-gcc49-opt'

    requestedVersion = GangaCore.Utility.Config.getConfig('LHCb')['LHCbDiracVersion']
    # by default the version is 'prod', and in this case we need to resolve the actual version
    # if a specific version is requested, then we can simply try to determine its environment

    # this returns a list, like ['prod'] or ['v', 9, 'r', 3, 'p', 19]
    lbVersion = LooseVersion(requestedVersion).version
    try:
        # we check if a real version (e.g. v9r2, or v9r3p13 or v10r12-pre9) is requested
        if isinstance(lbVersion[1], int) and isinstance(lbVersion[3], int):
            logger.warn("Specific version is requested (%s), please consider removing it!", requestedVersion)
            diracversion = requestedVersion
        else:
            diracversion = 'prod'
    except IndexError:  # here we assume 'prod', and honestly nothing else should be here.
        diracversion = 'prod'

    fdir = join(expanduser("~/.cache/Ganga/GangaLHCb"), platform)
    fname = join(fdir, diracversion)

    # FIXME: for v9r3+ lb-run works in compatibility mode
    # (sourcing the environment is what should be done for v9r3+)
<<<<<<< HEAD
    cmd = 'source /cvmfs/lhcb.cern.ch/lib/LbEnv && lb-run LHCBDIRAC/{version} python -c "import os; print(dict(os.environ))"'.format(version=diracversion)
    env = execute(cmd)
=======
    cmd = '. /cvmfs/lhcb.cern.ch/group_login.sh &>/dev/null && lb-run -c best LHCBDIRAC/{version} python -c "import os; print(os.environ)"'.format(version=diracversion)
    env = execute(cmd, env={"PATH": '/usr/bin:/bin', "HOME": os.environ.get("HOME")})
>>>>>>> 755f9a1b

    if isinstance(env, str):
        try:
            env_temp = eval(env)
            env = env_temp

        except SyntaxError:
            logger.error("LHCbDirac version %s does not exist", diracversion)
            raise OptionValueError("LHCbDirac version {version} does not exist".format(version=diracversion))
    try:
        write_env_cache(env, fname)
        logger.debug("Storing new LHCbDirac environment (%s:%s)", str(diracversion), str(platform))
    except (OSError, IOError, TypeError):
        logger.error("Unable to store LHCbDirac environment")
        raise PluginError
    logger.info("Using LHCbDirac version %s", diracversion)
    os.environ['GANGADIRACENVIRONMENT'] = fname<|MERGE_RESOLUTION|>--- conflicted
+++ resolved
@@ -48,13 +48,10 @@
 
     # FIXME: for v9r3+ lb-run works in compatibility mode
     # (sourcing the environment is what should be done for v9r3+)
-<<<<<<< HEAD
-    cmd = 'source /cvmfs/lhcb.cern.ch/lib/LbEnv && lb-run LHCBDIRAC/{version} python -c "import os; print(dict(os.environ))"'.format(version=diracversion)
-    env = execute(cmd)
-=======
-    cmd = '. /cvmfs/lhcb.cern.ch/group_login.sh &>/dev/null && lb-run -c best LHCBDIRAC/{version} python -c "import os; print(os.environ)"'.format(version=diracversion)
+
+    cmd = '. /cvmfs/lhcb.cern.ch/lib/LbEnv &>/dev/null && lb-run LHCBDIRAC/{version} python -c "import os; print(os.environ)"'.format(version=diracversion)
     env = execute(cmd, env={"PATH": '/usr/bin:/bin', "HOME": os.environ.get("HOME")})
->>>>>>> 755f9a1b
+
 
     if isinstance(env, str):
         try:
