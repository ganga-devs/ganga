--- conflicted
+++ resolved
@@ -23,11 +23,7 @@
 
 def guessPlatform():
     defaultPlatform = 'x86_64-centos7-gcc8-opt'
-<<<<<<< HEAD
-    cmd = '. /cvmfs/lhcb.cern.ch/lib/LbEnv &> /dev/null && python -c "import json, os; print(json.dumps(dict(os.environ)))"'
-=======
-    cmd = '. /cvmfs/lhcb.cern.ch/lib/LbEnv &> /dev/null && python3 -c "import os; print(os.environ.copy())"'
->>>>>>> a2020d7f
+    cmd = '. /cvmfs/lhcb.cern.ch/lib/LbEnv &> /dev/null && python3 -c "import json, os; print(json.dumps(dict(os.environ.copy())))"'
     env = execute(cmd)
     if isinstance(env, str):
         try:
