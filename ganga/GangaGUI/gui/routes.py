# ******************** Imports ******************** #

import jwt
import json
from functools import wraps
from itertools import chain
from flask import request, jsonify
from GangaGUI.gui import app
from GangaGUI.gui.models import User


# ******************** View Routes ******************** #

# Dashboard route
@app.route("/")
def dashboard():
    return "GangaGUI"


# ******************** Token Based Authentication ******************** #

# Generate token for API authentication - token validity 5 days
@app.route("/token", methods=["POST"])
def generate_token():
    """
    Using the 'user' and 'password' data from the form body, validates the user and returns a JSON Web Token (JWT).
    """

    # Request form data
    request_user = request.form.get("user")
    request_password = request.form.get("password")

    # Handle no user or no password case
    if not request_user or not request_password:
        response_data = {"success": False, "message": "Could not verify user."}
        return jsonify(response_data), 401

    # Verify user and accordingly return the token
    user = User.query.filter_by(user=request_user).first()
    if user and user.verify_password(request_password):
        token = user.generate_auth_token().decode("UTF-8")
        response_data = {"token": token}
        return jsonify(response_data)

    # If authentication fails, return 401 HTTP code
    response_data = {"success": False, "message": "Could not verify user."}
    return jsonify(response_data), 401


# ******************** Token Authentication Decorator ******************** #

# Decorator for token protected routes
def token_required(f):
    """
    Decorator which validates the request header token in 'X-Acess-Token' field, and returns the user.
    """

    @wraps(f)
    def decorated(*args, **kwargs):

        token = None

        # Extract token from headers
        if "X-Access-Token" in request.headers:
            token = request.headers["X-Access-Token"]

        if not token:
            return jsonify({"success": False, "message": "Token is missing"}), 401

        # Decode the token and subsequently identify the user
        try:
            data = jwt.decode(token, app.config["SECRET_KEY"], algorithms=["HS256"])
            current_user = User.query.filter_by(public_id=data["public_id"]).first()
            if current_user is None:
                return jsonify({"success": False, "message": "Token is old. Please renew"}), 401
        except jwt.ExpiredSignatureError:
            return jsonify({"success": False, "message": "Token is expired"}), 401
        except jwt.InvalidTokenError:
            return jsonify({"success": False, "message": "Token is invalid"}), 401
        except:
            return jsonify({"success": False, "message": "Could not verify token"}), 401

        return f(current_user, *args, **kwargs)

    return decorated

  
# ******************** Job API ******************** #

# Single Job Information API - GET Method
@app.route("/api/job/<int:job_id>", methods=["GET"])
@token_required
def job_endpoint(current_user, job_id: int):
    """
    Given the job_id, returns the general information related to the job in JSON format.

    Returned job information: fqid, status, name, number of subjobs, application, backend, backend.actualCE, comments, subjobs statuses.

    :param job_id: int
    :param current_user: Information of the current_user based on the request's JWT token
    """

    try:
        # Get the general info of the job
        job_info = get_job_info(job_id)
    except Exception as err:
        return jsonify({"success": False, "message": str(err)}), 400

    return jsonify(job_info)


# Single Job Attribute Info API - GET Method
@app.route("/api/job/<int:job_id>/<attribute>", methods=["GET"])
@token_required
def job_attribute_endpoint(current_user, job_id: int, attribute: str):
    """
    Given the job_id and attribute, returns the attribute information in the JSON string format.

    :param job_id: int
    :param attribute: str
    :param current_user: Information of the current_user based on the request's JWT token
    """

    from GangaCore.GPI import jobs

    try:
        j = jobs[job_id]
        response_data = {attribute: str(getattr(j, attribute))}
    except Exception as err:
        return jsonify({"success": False, "message": str(err)}), 400

    return jsonify(response_data)


# Create Job Using Template API - POST Method
@app.route("/api/job/create", methods=["POST"])
@token_required
def job_create_endpoint(current_user):
    """
    Create a new job using the existing template.

    IMPORTANT: template_id NEEDS to be provided in the request body. job_name can optionally be provided in the request body.

    :param current_user: Information of the current_user based on the request's JWT token
    """

    from GangaCore.GPI import templates, Job

    # Store request data
    template_id: int = request.form.get("template_id")
    job_name: str = request.form.get("job_name")

    try:
        # Create job using template
        j = Job(templates[int(template_id)])
        if job_name is not None:
            j.name = job_name
    except Exception as err:
        return jsonify({"success": False, "message": str(err)}), 400

    return jsonify({"success": True,
                    "message": "Job with ID {} created successfully using the template with ID {}".format(j.id,
                                                                                                          template_id)})


# Perform Certain Action on the Job - PUT Method
@app.route("/api/job/<int:job_id>/<action>", methods=["PUT"])
@token_required
def job_action_endpoint(current_user, job_id: int, action: str):
    """
    Given the job_id and action in the endpoint, perform the action on the job.

    The action can be any method or attribute change that can be called on the Job object.

    Example:
    1)
        PUT http://localhost:5000/job/13/resubmit

        The above request will resubmit the job with ID 13.

    2)
        PUT http://localhost:5000/job/13/force_status
        force_status="failed"

        The above request will force status of the job with ID 13 to killed. If unsuccessful will return back the error.

    3)
        PUT http://localhost:5000/job/13/name
        name="New Name"

        The above request will change the name of the job with ID 13 to "New Name". Notice how the required values
        are passed in the request body with the same name as action.

    NOTE: It is NECESSARY to wrap a String value in double quotes ("") when provide a value in the request body.
    Whereas DON'T wrap Integer or Boolean value in double quotes (""). Because values in double quotes are parsed as
    String, numerical values without double quotes as Integer/Float and True/False without double quotes as Boolean.
    You can also pass array of arguments. Eg. ["Test", 13, True] will be parsed as is in Python.

    :param job_id: int
    :param action: str
    :param current_user: Information of the current_user based on the request's JWT token
    """

    from GangaCore.GPI import jobs
    from GangaCore.GPIDev.Lib.Job import Job

    # Store request data in a dictionary
    request_data = request.form.to_dict()

    # Action validity check
    if action not in chain(Job._exportmethods, Job._schema.allItemNames()):
        return jsonify({"success": False, "message": f"{action} not supported or does not exist"}), 400

    # Action on Job Methods
    if action in Job._exportmethods:
        try:
            j = jobs(job_id)

            # Check for arguments in the request body for passing in the method
            if action in request_data.keys():
                args = json.loads(request_data[action])
                if isinstance(args, type([])):
                    getattr(j, action)(*args)
                else:
                    getattr(j, action)(args)
            else:
                getattr(j, action)()
        except Exception as err:
            return jsonify({"success": False, "message": str(err)}), 400

    if action in Job._schema.allItemNames():
        try:
            j = jobs(job_id)

            # Check for the value to set in the request body
            if action in request_data.keys():
                arg = json.loads(request_data[action])
                setattr(j, action, arg)
            else:
                return jsonify(
                    {"success": False, "message": f"Please provide the value for {action} in the request body"}), 400
        except Exception as err:
            return jsonify({"success": False, "message": str(err)}), 400

    return jsonify(
        {"success": True, "message": f"Successfully completed the action {action} on the Job with ID {job_id}"})


# Delete Job API - DELETE Method
@app.route("/api/job/<int:job_id>", methods=["DELETE"])
@token_required
def delete_job_endpoint(current_user, job_id: int):
    """
    Given the job id, removes the job from the job repository.

    :param job_id: int
    :param current_user: Information of the current_user based on the request's JWT token
    """

    from GangaCore.GPI import jobs

    try:
        j = jobs[job_id]
        j.remove()
    except Exception as err:
        return jsonify({"success": False, "message": str(err)}), 400

    return jsonify({"success": True, "message": "Job with ID {} removed successfully".format(job_id)})


# ******************** Subjobs API ******************** #

<<<<<<< HEAD
# ******************** Templates API ******************** #

# Templates API - GET Method
@app.route("/api/templates", methods=["GET"])
@token_required
def templates_endpoint(current_user):
    """
    Returns a list of objects containing template info in JSON format.

    :param current_user: Information of the current_user based on the request's JWT token
    """

    from GangaCore.GPI import templates

    # Store templates info in a list
    templates_info_list = []
    try:
        for t in templates:
            templates_info_list.append(get_template_info(t.id))
    except Exception as err:
        return jsonify({"success": False, "message": str(err)}), 400

    return jsonify(templates_info_list)


# Template API - DELETE Method
@app.route("/api/template/<int:template_id>", methods=["DELETE"])
@token_required
def delete_template_endpoint(current_user, template_id: int):
    """

    Given the templates id, delete it from the template repository.
=======
# Subjobs API - GET Method
@app.route("/api/job/<int:job_id>/subjobs", methods=["GET"])
@token_required
def subjobs_endpoint(current_user, job_id: int):
    """
    Returns a list subjobs of a particular job in a similar way as Jobs API.
    
    :param job_id: int
    :param current_user: Information of the current_user based on the request's JWT token
    """
    
    from GangaCore.GPI import jobs

    try:
        j = jobs(int(job_id))
    except Exception as err:
        return jsonify({"success": False, "message": str(err)}), 400

    # Store subjobs information in a list
    subjobs_info_list = []
    try:
        for sj in j.subjobs:
            subjobs_info_list.append(get_subjob_info(job_id=j.id, subjob_id=sj.id))
    except Exception as err:
        return jsonify({"success": False, "message": str(err)}), 400

    return jsonify(subjobs_info_list)


# Single Subjob Info API - GET Method
@app.route("/api/job/<int:job_id>/subjob/<int:subjob_id>", methods=["GET"])
@token_required
def subjob_endpoint(current_user, job_id: int, subjob_id: int):
    """
    Returns information of a single subjob related to a particular job

    Returned information: id, fqid, status, name, application, backend, backend.actualCE, comment

    :param job_id: int
    :param subjob_id: int
    :param current_user: Information of the current_user based on the request's JWT token
    """

    from GangaCore.GPI import jobs

    # Using the job id and subjob id get the subjob info
    try:
        j = jobs(int(job_id))
        sj = j.subjobs[int(subjob_id)]
        response_data = get_subjob_info(job_id=j.id, subjob_id=sj.id)
    except Exception as err:
        return jsonify({"success": False, "message": str(err)}), 400

    return jsonify(response_data)


# Single Subjob Attribute Info API - GET Method
@app.route("/api/job/<int:job_id>/subjob/<int:subjob_id>/<attribute>", methods=["GET"])
@token_required
def subjob_attribute_endpoint(current_user, job_id: int, subjob_id: int, attribute: str):
    """
    Given the job id, subjob id and attribute; return the attribute information in the string format via JSON.

    :param job_id: int
    :param subjob_id: int
    :param attribute: str
    :param current_user: Information of the current_user based on the request's JWT token
    """

    from GangaCore.GPI import jobs

    # Get subjob attribute info
    try:
        j = jobs[int(job_id)]
        sj = j.subjobs[int(subjob_id)]
        response_data = {attribute: str(getattr(sj, attribute))}
    except Exception as err:
        return jsonify({"success": False, "message": str(err)}), 400

    return jsonify(response_data)
  
  
# ******************** Jobs API ******************** #

# Jobs API - GET Method
@app.route("/api/jobs", methods=["GET"])
@token_required
def jobs_endpoint(current_user):
    """
    Returns a list of jobs with general information in JSON format.
    :param current_user: Information of the current_user based on the request's JWT token
    """

    from GangaCore.GPI import jobs

    # Store job information in a list
    job_info_list = []
    try:
        for j in jobs:
            job_info_list.append(get_job_info(j.id))
    except Exception as err:
        return jsonify({"success": False, "message": str(err)}), 400

    return jsonify(job_info_list)


# Job IDs API - GET Method
@app.route("/api/jobs/ids", methods=["GET"])
@token_required
def jobs_ids_endpoint(current_user):
    """
    Returns a list of job ids present in job repository.

    :param current_user: Information of the current_user based on the request's JWT token
    """

    from GangaCore.GPI import jobs

    # IDs list
    try:
        ids_list = list(jobs.ids())
    except Exception as err:
        return jsonify({"success": False, "message": str(err)}), 400

    return jsonify(ids_list)
  

# Job Incomplete IDs API - GET Method
@app.route("/api/jobs/incomplete_ids", methods=["GET"])
@token_required
def jobs_incomplete_ids_endpoint(current_user):
    """
    Returns a list of incomplete job ids in JSON format.
    """

    from GangaCore.GPI import jobs

    # Incomplete IDs list
    try:
        incomplete_ids_list = list(jobs.incomplete_ids())
    except Exception as err:
        return jsonify({"success": False, "message": str(err)}), 400

    return jsonify(incomplete_ids_list)
  
  
# ******************** Config API ******************** #

# Config API - GET Method
@app.route("/api/config", methods=["GET"])
@token_required
def config_endpoint(current_user):
    """
    Returns a list of all the section of the configuration and their options as well as the values in JSON format.

    :param current_user: Information of the current_user based on the request's JWT token
    """

    from GangaCore.GPI import config
    from GangaCore.Utility.Config import getConfig

    # To store sections of config
    list_of_sections = []

    # Get each section information and append to the list
    for section in config:

        config_section = getConfig(section)
        options_list = []

        # Get options information for the particular config section
        for o in config_section.options.keys():
            options_list.append({
                "name": str(config_section.options[o].name),
                "value": str(config_section.options[o].value),
                "docstring": str(config_section.options[o].docstring),
            })

        # Append config section data to the list
        list_of_sections.append({
            "name": str(config_section.name),
            "docstring": str(config_section.docstring),
            "options": options_list,
        })

    return jsonify(list_of_sections)


# ******************** Helper Functions ******************** #

def get_job_info(job_id: int) -> dict:
    """
    Given the job_id, return a dict containing
    [id, fqid, status, name, subjobs, application, backend, backend.actualCE, comments, subjob_statuses] info of the job.

    :param job_id: int
    :return: dict
    """

    from GangaCore.GPI import jobs
    
    j = jobs[int(job_id)]

    # Store job info in a dict
    job_info = {}
    for attr in ["id", "fqid", "status", "name", "subjobs", "application", "backend", "comment"]:
        job_info[attr] = str(getattr(j, attr))
    job_info["backend.actualCE"] = str(j.backend.actualCE)
    job_info["subjob_statuses"] = str(j.returnSubjobStatuses())

    return job_info

def get_subjob_info(job_id: int, subjob_id: int) -> dict:
  """
  Given job_id and subjob_id, return a dict container general information about the subjob.

  :param job_id: int
  :param subjob_id: int
  :return: dict
  """

  from GangaCore.GPI import jobs
  j = jobs(int(job_id))
  sj = j.subjobs[int(subjob_id)]

  # Store subjob info in a dict
  subjob_info = {}
  for attr in ["id", "fqid", "status", "name", "application", "backend", "comment"]:
      subjob_info[attr] = str(getattr(j, attr))
  subjob_info["backend.actualCE"] = str(sj.backend.actualCE)

  return subjob_info


# ******************** Shutdown Function ******************** #

# Job Incomplete IDs API - GET Method
@app.route("/api/jobs/incomplete_ids", methods=["GET"])
@token_required
def jobs_incomplete_ids_endpoint(current_user):
    """
    Returns a list of incomplete job ids in JSON format.
    """

    from GangaCore.GPI import jobs

    # Incomplete IDs list
    try:
        incomplete_ids_list = list(jobs.incomplete_ids())
    except Exception as err:
        return jsonify({"success": False, "message": str(err)}), 400

    return jsonify(incomplete_ids_list)
>>>>>>> f63fac03

    :param template_id: int
    :param current_user: Information of the current_user based on the request's JWT token
    """

    from GangaCore.GPI import templates

    # Remove template
    try:
        t = templates[template_id]
        t.remove()
    except Exception as err:
        return jsonify({"success": False, "message": str(err)}), 400

    return jsonify({"success": True, "message": "Template with ID {} removed successfully".format(template_id)})


# ******************** Helper Functions ******************** #

def get_template_info(template_id: int) -> dict:
    """
    Given the template_id, return a dict containing general info of the template.

    :param template_id: int
    :return: dict
    """

    from GangaCore.GPI import templates

    t = templates[int(template_id)]

    # Store template info in a dict
    template_data = {}
    for attr in ["id", "fqid", "status", "name", "subjobs", "application", "backend", "comment"]:
        template_data[attr] = str(getattr(t, attr))

    return template_data


# ******************** Shutdown Function ******************** #

<<<<<<< HEAD
# Route used to shutdown the flask server
@app.route("/shutdown", methods=["POST"])
def shutdown():
    func = request.environ.get("werkzeug.server.shutdown")
    func()
    response_data = {"success": True, "message": "Shutting down the server..."}
    return jsonify(response_data)

=======
>>>>>>> f63fac03
# ******************** EOF ******************** #<|MERGE_RESOLUTION|>--- conflicted
+++ resolved
@@ -270,40 +270,6 @@
 
 # ******************** Subjobs API ******************** #
 
-<<<<<<< HEAD
-# ******************** Templates API ******************** #
-
-# Templates API - GET Method
-@app.route("/api/templates", methods=["GET"])
-@token_required
-def templates_endpoint(current_user):
-    """
-    Returns a list of objects containing template info in JSON format.
-
-    :param current_user: Information of the current_user based on the request's JWT token
-    """
-
-    from GangaCore.GPI import templates
-
-    # Store templates info in a list
-    templates_info_list = []
-    try:
-        for t in templates:
-            templates_info_list.append(get_template_info(t.id))
-    except Exception as err:
-        return jsonify({"success": False, "message": str(err)}), 400
-
-    return jsonify(templates_info_list)
-
-
-# Template API - DELETE Method
-@app.route("/api/template/<int:template_id>", methods=["DELETE"])
-@token_required
-def delete_template_endpoint(current_user, template_id: int):
-    """
-
-    Given the templates id, delete it from the template repository.
-=======
 # Subjobs API - GET Method
 @app.route("/api/job/<int:job_id>/subjobs", methods=["GET"])
 @token_required
@@ -491,6 +457,55 @@
 
     return jsonify(list_of_sections)
 
+  
+# ******************** Templates API ******************** #
+
+# Templates API - GET Method
+@app.route("/api/templates", methods=["GET"])
+@token_required
+def templates_endpoint(current_user):
+    """
+    Returns a list of objects containing template info in JSON format.
+
+    :param current_user: Information of the current_user based on the request's JWT token
+    """
+
+    from GangaCore.GPI import templates
+
+    # Store templates info in a list
+    templates_info_list = []
+    try:
+        for t in templates:
+            templates_info_list.append(get_template_info(t.id))
+    except Exception as err:
+        return jsonify({"success": False, "message": str(err)}), 400
+
+    return jsonify(templates_info_list)
+
+
+# Template API - DELETE Method
+@app.route("/api/template/<int:template_id>", methods=["DELETE"])
+@token_required
+def delete_template_endpoint(current_user, template_id: int):
+    """
+
+    Given the templates id, delete it from the template repository.
+
+    :param template_id: int
+    :param current_user: Information of the current_user based on the request's JWT token
+    """
+
+    from GangaCore.GPI import templates
+
+    # Remove template
+    try:
+        t = templates[template_id]
+        t.remove()
+    except Exception as err:
+        return jsonify({"success": False, "message": str(err)}), 400
+
+    return jsonify({"success": True, "message": "Template with ID {} removed successfully".format(template_id)})
+
 
 # ******************** Helper Functions ******************** #
 
@@ -515,7 +530,7 @@
     job_info["subjob_statuses"] = str(j.returnSubjobStatuses())
 
     return job_info
-
+  
 def get_subjob_info(job_id: int, subjob_id: int) -> dict:
   """
   Given job_id and subjob_id, return a dict container general information about the subjob.
@@ -537,46 +552,6 @@
 
   return subjob_info
 
-
-# ******************** Shutdown Function ******************** #
-
-# Job Incomplete IDs API - GET Method
-@app.route("/api/jobs/incomplete_ids", methods=["GET"])
-@token_required
-def jobs_incomplete_ids_endpoint(current_user):
-    """
-    Returns a list of incomplete job ids in JSON format.
-    """
-
-    from GangaCore.GPI import jobs
-
-    # Incomplete IDs list
-    try:
-        incomplete_ids_list = list(jobs.incomplete_ids())
-    except Exception as err:
-        return jsonify({"success": False, "message": str(err)}), 400
-
-    return jsonify(incomplete_ids_list)
->>>>>>> f63fac03
-
-    :param template_id: int
-    :param current_user: Information of the current_user based on the request's JWT token
-    """
-
-    from GangaCore.GPI import templates
-
-    # Remove template
-    try:
-        t = templates[template_id]
-        t.remove()
-    except Exception as err:
-        return jsonify({"success": False, "message": str(err)}), 400
-
-    return jsonify({"success": True, "message": "Template with ID {} removed successfully".format(template_id)})
-
-
-# ******************** Helper Functions ******************** #
-
 def get_template_info(template_id: int) -> dict:
     """
     Given the template_id, return a dict containing general info of the template.
@@ -595,19 +570,27 @@
         template_data[attr] = str(getattr(t, attr))
 
     return template_data
-
-
+  
+  
 # ******************** Shutdown Function ******************** #
 
-<<<<<<< HEAD
-# Route used to shutdown the flask server
-@app.route("/shutdown", methods=["POST"])
-def shutdown():
-    func = request.environ.get("werkzeug.server.shutdown")
-    func()
-    response_data = {"success": True, "message": "Shutting down the server..."}
-    return jsonify(response_data)
-
-=======
->>>>>>> f63fac03
+# Job Incomplete IDs API - GET Method
+@app.route("/api/jobs/incomplete_ids", methods=["GET"])
+@token_required
+def jobs_incomplete_ids_endpoint(current_user):
+    """
+    Returns a list of incomplete job ids in JSON format.
+    """
+
+    from GangaCore.GPI import jobs
+
+    # Incomplete IDs list
+    try:
+        incomplete_ids_list = list(jobs.incomplete_ids())
+    except Exception as err:
+        return jsonify({"success": False, "message": str(err)}), 400
+
+    return jsonify(incomplete_ids_list)
+
+  
 # ******************** EOF ******************** #