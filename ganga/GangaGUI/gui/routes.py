import jwt
import json
from functools import wraps
from itertools import chain
from flask import request, jsonify
from GangaGUI.gui import app
from GangaGUI.gui.models import User


# ******************** View Routes ******************** #

# Dashboard route
@app.route("/")
def dashboard():
    return "GangaGUI"
<<<<<<< HEAD

=======
>>>>>>> 0d83356a

# ******************** Token Based Authentication ******************** #

# ******************** Token Based Authentication ******************** #

# Generate token for API authentication - token validity 5 days
@app.route("/token", methods=["POST"])
def generate_token():
    """
    Using the 'user' and 'password' data from the form body, validates the user and returns a JSON Web Token (JWT).
    """

    # Request form data
    request_user = request.form.get("user")
    request_password = request.form.get("password")

    # Handle no user or no password case
    if not request_user or not request_password:
        response_data = {"success": False, "message": "Could not verify user."}
        return jsonify(response_data), 401

    # Verify user and accordingly return the token
    user = User.query.filter_by(user=request_user).first()
    if user and user.verify_password(request_password):
        token = user.generate_auth_token().decode("UTF-8")
        response_data = {"token": token}
        return jsonify(response_data)

    # If authentication fails, return 401 HTTP code
    response_data = {"success": False, "message": "Could not verify user."}
    return jsonify(response_data), 401


# ******************** Token Authentication Decorator ******************** #

# Decorator for token protected routes
def token_required(f):
    """
    Decorator which validates the request header token in 'X-Acess-Token' field, and returns the user.
    """

    @wraps(f)
    def decorated(*args, **kwargs):

        token = None

        # Extract token from headers
        if "X-Access-Token" in request.headers:
            token = request.headers["X-Access-Token"]

        if not token:
            return jsonify({"success": False, "message": "Token is missing"}), 401

        # Decode the token and subsequently identify the user
        try:
            data = jwt.decode(token, app.config["SECRET_KEY"], algorithms=["HS256"])
            current_user = User.query.filter_by(public_id=data["public_id"]).first()
            if current_user is None:
                return jsonify({"success": False, "message": "Token is old. Please renew"}), 401
        except jwt.ExpiredSignatureError:
            return jsonify({"success": False, "message": "Token is expired"}), 401
        except jwt.InvalidTokenError:
            return jsonify({"success": False, "message": "Token is invalid"}), 401
        except:
            return jsonify({"success": False, "message": "Could not verify token"}), 401

        return f(current_user, *args, **kwargs)

    return decorated


<<<<<<< HEAD
# ******************** Subjobs API ******************** #

# Subjobs API - GET Method
@app.route("/api/job/<int:job_id>/subjobs", methods=["GET"])
@token_required
def subjobs_endpoint(current_user, job_id: int):
    """
    Returns a list subjobs of a particular job in a similar way as Jobs API.
=======
# ******************** Job API ******************** #

# Single Job Information API - GET Method
@app.route("/api/job/<int:job_id>", methods=["GET"])
@token_required
def job_endpoint(current_user, job_id: int):
    """
    Given the job_id, returns the general information related to the job in JSON format.

    Returned job information: fqid, status, name, number of subjobs, application, backend, backend.actualCE, comments, subjobs statuses.
>>>>>>> 0d83356a

    :param job_id: int
    :param current_user: Information of the current_user based on the request's JWT token
    """

<<<<<<< HEAD
    from GangaCore.GPI import jobs

    try:
        j = jobs(int(job_id))
    except Exception as err:
        return jsonify({"success": False, "message": str(err)}), 400

    # Store subjobs information in a list
    subjobs_info_list = []
    try:
        for sj in j.subjobs:
            subjobs_info_list.append(get_subjob_info(job_id=j.id, subjob_id=sj.id))
    except Exception as err:
        return jsonify({"success": False, "message": str(err)}), 400

    return jsonify(subjobs_info_list)


# Single Subjob Info API - GET Method
@app.route("/api/job/<int:job_id>/subjob/<int:subjob_id>", methods=["GET"])
@token_required
def subjob_endpoint(current_user, job_id: int, subjob_id: int):
    """
    Returns information of a single subjob related to a particular job

    Returned information: id, fqid, status, name, application, backend, backend.actualCE, comment

    :param job_id: int
    :param subjob_id: int
    :param current_user: Information of the current_user based on the request's JWT token
    """

    from GangaCore.GPI import jobs

    # Using the job id and subjob id get the subjob info
    try:
        j = jobs(int(job_id))
        sj = j.subjobs[int(subjob_id)]
        response_data = get_subjob_info(job_id=j.id, subjob_id=sj.id)
    except Exception as err:
        return jsonify({"success": False, "message": str(err)}), 400

    return jsonify(response_data)


# Single Subjob Attribute Info API - GET Method
@app.route("/api/job/<int:job_id>/subjob/<int:subjob_id>/<attribute>", methods=["GET"])
@token_required
def subjob_attribute_endpoint(current_user, job_id: int, subjob_id: int, attribute: str):
    """
    Given the job id, subjob id and attribute; return the attribute information in the string format via JSON.

    :param job_id: int
    :param subjob_id: int
    :param attribute: str
=======
    try:
        # Get the general info of the job
        job_info = get_job_info(job_id)
    except Exception as err:
        return jsonify({"success": False, "message": str(err)}), 400

    return jsonify(job_info)


# Single Job Attribute Info API - GET Method
@app.route("/api/job/<int:job_id>/<attribute>", methods=["GET"])
@token_required
def job_attribute_endpoint(current_user, job_id: int, attribute: str):
    """
    Given the job_id and attribute, returns the attribute information in the JSON string format.

    :param job_id: int
    :param attribute: str
    :param current_user: Information of the current_user based on the request's JWT token
    """

    from GangaCore.GPI import jobs

    try:
        j = jobs[job_id]
        response_data = {attribute: str(getattr(j, attribute))}
    except Exception as err:
        return jsonify({"success": False, "message": str(err)}), 400

    return jsonify(response_data)


# Create Job Using Template API - POST Method
@app.route("/api/job/create", methods=["POST"])
@token_required
def job_create_endpoint(current_user):
    """
    Create a new job using the existing template.

    IMPORTANT: template_id NEEDS to be provided in the request body. job_name can optionally be provided in the request body.

    :param current_user: Information of the current_user based on the request's JWT token
    """

    from GangaCore.GPI import templates, Job

    # Store request data
    template_id: int = request.form.get("template_id")
    job_name: str = request.form.get("job_name")

    try:
        # Create job using template
        j = Job(templates[int(template_id)])
        if job_name is not None:
            j.name = job_name
    except Exception as err:
        return jsonify({"success": False, "message": str(err)}), 400

    return jsonify({"success": True,
                    "message": "Job with ID {} created successfully using the template with ID {}".format(j.id,
                                                                                                          template_id)})


# Perform Certain Action on the Job - PUT Method
@app.route("/api/job/<int:job_id>/<action>", methods=["PUT"])
# @token_required
# current_user,
def job_action_endpoint(job_id: int, action: str):
    """
    Given the job_id and action in the endpoint, perform the action on the job.

    The action can be any method or attribute change that can be called on the Job object.

    Example:
    1)
        PUT http://localhost:5000/job/13/resubmit

        The above request will resubmit the job with ID 13.

    2)
        PUT http://localhost:5000/job/13/force_status
        force_status="failed"

        The above request will force status of the job with ID 13 to killed. If unsuccessful will return back the error.

    3)
        PUT http://localhost:5000/job/13/name
        name="New Name"

        The above request will change the name of the job with ID 13 to "New Name". Notice how the required values
        are passed in the request body with the same name as action.

    NOTE: It is NECESSARY to wrap a String value in double quotes ("") when provide a value in the request body.
    Whereas DON'T wrap Integer or Boolean value in double quotes (""). Because values in double quotes are parsed as
    String, numerical values without double quotes as Integer/Float and True/False without double quotes as Boolean.
    You can also pass array of arguments. Eg. ["Test", 13, True] will be parsed as is in Python.

    :param job_id: int
    :param action: str
    :param current_user: Information of the current_user based on the request's JWT token
    """

    from GangaCore.GPI import jobs
    from GangaCore.GPIDev.Lib.Job import Job

    # Store request data in a dictionary
    request_data = request.form.to_dict()

    # Action validity check
    if action not in chain(Job._exportmethods, Job._schema.allItemNames()):
        return jsonify({"success": False, "message": f"{action} not supported or does not exist"}), 400

    # Action on Job Methods
    if action in Job._exportmethods:
        try:
            j = jobs(job_id)

            # Check for arguments in the request body for passing in the method
            if action in request_data.keys():
                args = json.loads(request_data[action])
                if isinstance(args, type([])):
                    getattr(j, action)(*args)
                else:
                    getattr(j, action)(args)
            else:
                getattr(j, action)()
        except Exception as err:
            return jsonify({"success": False, "message": str(err)}), 400

    if action in Job._schema.allItemNames():
        try:
            j = jobs(job_id)

            # Check for the value to set in the request body
            if action in request_data.keys():
                arg = json.loads(request_data[action])
                setattr(j, action, arg)
            else:
                return jsonify(
                    {"success": False, "message": f"Please provide the value for {action} in the request body"}), 400
        except Exception as err:
            return jsonify({"success": False, "message": str(err)}), 400

    return jsonify(
        {"success": True, "message": f"Successfully completed the action {action} on the Job with ID {job_id}"})


# Delete Job API - DELETE Method
@app.route("/api/job/<int:job_id>", methods=["DELETE"])
@token_required
def delete_job_endpoint(current_user, job_id: int):
    """
    Given the job id, removes the job from the job repository.

    :param job_id: int
>>>>>>> 0d83356a
    :param current_user: Information of the current_user based on the request's JWT token
    """

    from GangaCore.GPI import jobs

<<<<<<< HEAD
    # Get subjob attribute info
    try:
        j = jobs[int(job_id)]
        sj = j.subjobs[int(subjob_id)]
        response_data = {attribute: str(getattr(sj, attribute))}
    except Exception as err:
        return jsonify({"success": False, "message": str(err)}), 400

    return jsonify(response_data)


# ******************** Helper Functions ******************** #

def get_subjob_info(job_id: int, subjob_id: int) -> dict:
    """
    Given job_id and subjob_id, return a dict container general information about the subjob.

    :param job_id: int
    :param subjob_id: int
=======
    try:
        j = jobs[job_id]
        j.remove()
    except Exception as err:
        return jsonify({"success": False, "message": str(err)}), 400

    return jsonify({"success": True, "message": "Job with ID {} removed successfully".format(job_id)})


# ******************** Helper Functions ******************** #

def get_job_info(job_id: int) -> dict:
    """
    Given the job_id, return a dict containing
    [id, fqid, status, name, subjobs, application, backend, backend.actualCE, comments, subjob_statuses] info of the job.

    :param job_id: int
>>>>>>> 0d83356a
    :return: dict
    """

    from GangaCore.GPI import jobs

<<<<<<< HEAD
    j = jobs(int(job_id))
    sj = j.subjobs[int(subjob_id)]

    # Store subjob info in a dict
    subjob_info = {}
    for attr in ["id", "fqid", "status", "name", "application", "backend", "comment"]:
        subjob_info[attr] = str(getattr(j, attr))
    subjob_info["backend.actualCE"] = str(sj.backend.actualCE)

    return subjob_info
=======
    j = jobs[int(job_id)]

    # Store job info in a dict
    job_info = {}
    for attr in ["id", "fqid", "status", "name", "subjobs", "application", "backend", "comment"]:
        job_info[attr] = str(getattr(j, attr))
    job_info["backend.actualCE"] = str(j.backend.actualCE)
    job_info["subjob_statuses"] = str(j.returnSubjobStatuses())

    return job_info
>>>>>>> 0d83356a


# ******************** Shutdown Function ******************** #

# Route used to shutdown the flask server
@app.route("/shutdown", methods=["POST"])
def shutdown():
    func = request.environ.get("werkzeug.server.shutdown")
    func()
    response_data = {"success": True, "message": "Shutting down the server..."}
    return jsonify(response_data)

# ******************** EOF ******************** #<|MERGE_RESOLUTION|>--- conflicted
+++ resolved
@@ -13,12 +13,7 @@
 @app.route("/")
 def dashboard():
     return "GangaGUI"
-<<<<<<< HEAD
-
-=======
->>>>>>> 0d83356a
-
-# ******************** Token Based Authentication ******************** #
+
 
 # ******************** Token Based Authentication ******************** #
 
@@ -88,16 +83,6 @@
     return decorated
 
 
-<<<<<<< HEAD
-# ******************** Subjobs API ******************** #
-
-# Subjobs API - GET Method
-@app.route("/api/job/<int:job_id>/subjobs", methods=["GET"])
-@token_required
-def subjobs_endpoint(current_user, job_id: int):
-    """
-    Returns a list subjobs of a particular job in a similar way as Jobs API.
-=======
 # ******************** Job API ******************** #
 
 # Single Job Information API - GET Method
@@ -108,69 +93,11 @@
     Given the job_id, returns the general information related to the job in JSON format.
 
     Returned job information: fqid, status, name, number of subjobs, application, backend, backend.actualCE, comments, subjobs statuses.
->>>>>>> 0d83356a
-
-    :param job_id: int
-    :param current_user: Information of the current_user based on the request's JWT token
-    """
-
-<<<<<<< HEAD
-    from GangaCore.GPI import jobs
-
-    try:
-        j = jobs(int(job_id))
-    except Exception as err:
-        return jsonify({"success": False, "message": str(err)}), 400
-
-    # Store subjobs information in a list
-    subjobs_info_list = []
-    try:
-        for sj in j.subjobs:
-            subjobs_info_list.append(get_subjob_info(job_id=j.id, subjob_id=sj.id))
-    except Exception as err:
-        return jsonify({"success": False, "message": str(err)}), 400
-
-    return jsonify(subjobs_info_list)
-
-
-# Single Subjob Info API - GET Method
-@app.route("/api/job/<int:job_id>/subjob/<int:subjob_id>", methods=["GET"])
-@token_required
-def subjob_endpoint(current_user, job_id: int, subjob_id: int):
-    """
-    Returns information of a single subjob related to a particular job
-
-    Returned information: id, fqid, status, name, application, backend, backend.actualCE, comment
-
-    :param job_id: int
-    :param subjob_id: int
-    :param current_user: Information of the current_user based on the request's JWT token
-    """
-
-    from GangaCore.GPI import jobs
-
-    # Using the job id and subjob id get the subjob info
-    try:
-        j = jobs(int(job_id))
-        sj = j.subjobs[int(subjob_id)]
-        response_data = get_subjob_info(job_id=j.id, subjob_id=sj.id)
-    except Exception as err:
-        return jsonify({"success": False, "message": str(err)}), 400
-
-    return jsonify(response_data)
-
-
-# Single Subjob Attribute Info API - GET Method
-@app.route("/api/job/<int:job_id>/subjob/<int:subjob_id>/<attribute>", methods=["GET"])
-@token_required
-def subjob_attribute_endpoint(current_user, job_id: int, subjob_id: int, attribute: str):
-    """
-    Given the job id, subjob id and attribute; return the attribute information in the string format via JSON.
-
-    :param job_id: int
-    :param subjob_id: int
-    :param attribute: str
-=======
+
+    :param job_id: int
+    :param current_user: Information of the current_user based on the request's JWT token
+    """
+
     try:
         # Get the general info of the job
         job_info = get_job_info(job_id)
@@ -326,13 +253,93 @@
     Given the job id, removes the job from the job repository.
 
     :param job_id: int
->>>>>>> 0d83356a
-    :param current_user: Information of the current_user based on the request's JWT token
-    """
-
-    from GangaCore.GPI import jobs
-
-<<<<<<< HEAD
+    :param current_user: Information of the current_user based on the request's JWT token
+    """
+
+    from GangaCore.GPI import jobs
+
+    try:
+        j = jobs[job_id]
+        j.remove()
+    except Exception as err:
+        return jsonify({"success": False, "message": str(err)}), 400
+
+    return jsonify({"success": True, "message": "Job with ID {} removed successfully".format(job_id)})
+
+
+# ******************** Subjobs API ******************** #
+
+# Subjobs API - GET Method
+@app.route("/api/job/<int:job_id>/subjobs", methods=["GET"])
+@token_required
+def subjobs_endpoint(current_user, job_id: int):
+    """
+    Returns a list subjobs of a particular job in a similar way as Jobs API.
+    
+    :param job_id: int
+    :param current_user: Information of the current_user based on the request's JWT token
+    """
+    
+    from GangaCore.GPI import jobs
+
+    try:
+        j = jobs(int(job_id))
+    except Exception as err:
+        return jsonify({"success": False, "message": str(err)}), 400
+
+    # Store subjobs information in a list
+    subjobs_info_list = []
+    try:
+        for sj in j.subjobs:
+            subjobs_info_list.append(get_subjob_info(job_id=j.id, subjob_id=sj.id))
+    except Exception as err:
+        return jsonify({"success": False, "message": str(err)}), 400
+
+    return jsonify(subjobs_info_list)
+
+
+# Single Subjob Info API - GET Method
+@app.route("/api/job/<int:job_id>/subjob/<int:subjob_id>", methods=["GET"])
+@token_required
+def subjob_endpoint(current_user, job_id: int, subjob_id: int):
+    """
+    Returns information of a single subjob related to a particular job
+
+    Returned information: id, fqid, status, name, application, backend, backend.actualCE, comment
+
+    :param job_id: int
+    :param subjob_id: int
+    :param current_user: Information of the current_user based on the request's JWT token
+    """
+
+    from GangaCore.GPI import jobs
+
+    # Using the job id and subjob id get the subjob info
+    try:
+        j = jobs(int(job_id))
+        sj = j.subjobs[int(subjob_id)]
+        response_data = get_subjob_info(job_id=j.id, subjob_id=sj.id)
+    except Exception as err:
+        return jsonify({"success": False, "message": str(err)}), 400
+
+    return jsonify(response_data)
+
+
+# Single Subjob Attribute Info API - GET Method
+@app.route("/api/job/<int:job_id>/subjob/<int:subjob_id>/<attribute>", methods=["GET"])
+@token_required
+def subjob_attribute_endpoint(current_user, job_id: int, subjob_id: int, attribute: str):
+    """
+    Given the job id, subjob id and attribute; return the attribute information in the string format via JSON.
+
+    :param job_id: int
+    :param subjob_id: int
+    :param attribute: str
+    :param current_user: Information of the current_user based on the request's JWT token
+    """
+
+    from GangaCore.GPI import jobs
+
     # Get subjob attribute info
     try:
         j = jobs[int(job_id)]
@@ -346,48 +353,17 @@
 
 # ******************** Helper Functions ******************** #
 
-def get_subjob_info(job_id: int, subjob_id: int) -> dict:
-    """
-    Given job_id and subjob_id, return a dict container general information about the subjob.
-
-    :param job_id: int
-    :param subjob_id: int
-=======
-    try:
-        j = jobs[job_id]
-        j.remove()
-    except Exception as err:
-        return jsonify({"success": False, "message": str(err)}), 400
-
-    return jsonify({"success": True, "message": "Job with ID {} removed successfully".format(job_id)})
-
-
-# ******************** Helper Functions ******************** #
-
 def get_job_info(job_id: int) -> dict:
     """
     Given the job_id, return a dict containing
     [id, fqid, status, name, subjobs, application, backend, backend.actualCE, comments, subjob_statuses] info of the job.
 
     :param job_id: int
->>>>>>> 0d83356a
     :return: dict
     """
 
     from GangaCore.GPI import jobs
-
-<<<<<<< HEAD
-    j = jobs(int(job_id))
-    sj = j.subjobs[int(subjob_id)]
-
-    # Store subjob info in a dict
-    subjob_info = {}
-    for attr in ["id", "fqid", "status", "name", "application", "backend", "comment"]:
-        subjob_info[attr] = str(getattr(j, attr))
-    subjob_info["backend.actualCE"] = str(sj.backend.actualCE)
-
-    return subjob_info
-=======
+    
     j = jobs[int(job_id)]
 
     # Store job info in a dict
@@ -398,7 +374,27 @@
     job_info["subjob_statuses"] = str(j.returnSubjobStatuses())
 
     return job_info
->>>>>>> 0d83356a
+
+def get_subjob_info(job_id: int, subjob_id: int) -> dict:
+  """
+  Given job_id and subjob_id, return a dict container general information about the subjob.
+
+  :param job_id: int
+  :param subjob_id: int
+  :return: dict
+  """
+
+  from GangaCore.GPI import jobs
+  j = jobs(int(job_id))
+  sj = j.subjobs[int(subjob_id)]
+
+  # Store subjob info in a dict
+  subjob_info = {}
+  for attr in ["id", "fqid", "status", "name", "application", "backend", "comment"]:
+      subjob_info[attr] = str(getattr(j, attr))
+  subjob_info["backend.actualCE"] = str(sj.backend.actualCE)
+
+  return subjob_info
 
 
 # ******************** Shutdown Function ******************** #
