--- conflicted
+++ resolved
@@ -15,12 +15,7 @@
 @app.route("/")
 def dashboard():
     return "GangaGUI"
-<<<<<<< HEAD
-=======
-
->>>>>>> 0fb67ae0
-
-# ******************** Token Based Authentication ******************** #
+
 
 # ******************** Token Based Authentication ******************** #
 
@@ -330,9 +325,189 @@
 
     return jsonify(response_data)
 
-<<<<<<< HEAD
+
+# Single Subjob Attribute Info API - GET Method
+@app.route("/api/job/<int:job_id>/subjob/<int:subjob_id>/<attribute>", methods=["GET"])
+@token_required
+def subjob_attribute_endpoint(current_user, job_id: int, subjob_id: int, attribute: str):
+    """
+    Given the job id, subjob id and attribute; return the attribute information in the string format via JSON.
+
+    :param job_id: int
+    :param subjob_id: int
+    :param attribute: str
+    :param current_user: Information of the current_user based on the request's JWT token
+    """
+
+    from GangaCore.GPI import jobs
+
+    # Get subjob attribute info
+    try:
+        j = jobs[int(job_id)]
+        sj = j.subjobs[int(subjob_id)]
+        response_data = {attribute: str(getattr(sj, attribute))}
+    except Exception as err:
+        return jsonify({"success": False, "message": str(err)}), 400
+
+    return jsonify(response_data)
+  
+  
+# ******************** Jobs API ******************** #
+
+# Jobs API - GET Method
+@app.route("/api/jobs", methods=["GET"])
+@token_required
+def jobs_endpoint(current_user):
+    """
+    Returns a list of jobs with general information in JSON format.
+    :param current_user: Information of the current_user based on the request's JWT token
+    """
+
+    from GangaCore.GPI import jobs
+
+    # Store job information in a list
+    job_info_list = []
+    try:
+        for j in jobs:
+            job_info_list.append(get_job_info(j.id))
+    except Exception as err:
+        return jsonify({"success": False, "message": str(err)}), 400
+
+    return jsonify(job_info_list)
+
+
+# Job IDs API - GET Method
+@app.route("/api/jobs/ids", methods=["GET"])
+@token_required
+def jobs_ids_endpoint(current_user):
+    """
+    Returns a list of job ids present in job repository.
+
+    :param current_user: Information of the current_user based on the request's JWT token
+    """
+
+    from GangaCore.GPI import jobs
+
+    # IDs list
+    try:
+        ids_list = list(jobs.ids())
+    except Exception as err:
+        return jsonify({"success": False, "message": str(err)}), 400
+
+    return jsonify(ids_list)
+  
+
+# Job Incomplete IDs API - GET Method
+@app.route("/api/jobs/incomplete_ids", methods=["GET"])
+@token_required
+def jobs_incomplete_ids_endpoint(current_user):
+    """
+    Returns a list of incomplete job ids in JSON format.
+    """
+
+    from GangaCore.GPI import jobs
+
+    # Incomplete IDs list
+    try:
+        incomplete_ids_list = list(jobs.incomplete_ids())
+    except Exception as err:
+        return jsonify({"success": False, "message": str(err)}), 400
+
+    return jsonify(incomplete_ids_list)
+  
+  
+# ******************** Config API ******************** #
+
+# Config API - GET Method
+@app.route("/api/config", methods=["GET"])
+@token_required
+def config_endpoint(current_user):
+    """
+    Returns a list of all the section of the configuration and their options as well as the values in JSON format.
+
+    :param current_user: Information of the current_user based on the request's JWT token
+    """
+
+    from GangaCore.GPI import config
+    from GangaCore.Utility.Config import getConfig
+
+    # To store sections of config
+    list_of_sections = []
+
+    # Get each section information and append to the list
+    for section in config:
+
+        config_section = getConfig(section)
+        options_list = []
+
+        # Get options information for the particular config section
+        for o in config_section.options.keys():
+            options_list.append({
+                "name": str(config_section.options[o].name),
+                "value": str(config_section.options[o].value),
+                "docstring": str(config_section.options[o].docstring),
+            })
+
+        # Append config section data to the list
+        list_of_sections.append({
+            "name": str(config_section.name),
+            "docstring": str(config_section.docstring),
+            "options": options_list,
+        })
+
+    return jsonify(list_of_sections)
+
+  
+# ******************** Templates API ******************** #
+
+# Templates API - GET Method
+@app.route("/api/templates", methods=["GET"])
+@token_required
+def templates_endpoint(current_user):
+    """
+    Returns a list of objects containing template info in JSON format.
+
+    :param current_user: Information of the current_user based on the request's JWT token
+    """
+
+    from GangaCore.GPI import templates
+
+    # Store templates info in a list
+    templates_info_list = []
+    try:
+        for t in templates:
+            templates_info_list.append(get_template_info(t.id))
+    except Exception as err:
+        return jsonify({"success": False, "message": str(err)}), 400
+
+    return jsonify(templates_info_list)
+
+
+# Template API - DELETE Method
+@app.route("/api/template/<int:template_id>", methods=["DELETE"])
+@token_required
+def delete_template_endpoint(current_user, template_id: int):
+    """
+
+    Given the templates id, delete it from the template repository.
+
+    :param template_id: int
+    :param current_user: Information of the current_user based on the request's JWT token
+    """
+
+    from GangaCore.GPI import templates
+
+    # Remove template
+    try:
+        t = templates[template_id]
+        t.remove()
+    except Exception as err:
+        return jsonify({"success": False, "message": str(err)}), 400
+
+    return jsonify({"success": True, "message": "Template with ID {} removed successfully".format(template_id)})
+
+  
 # ******************** Credential Store API ******************** #
-
 
 # Credential Store API - GET Method - Get list of all credentials
 @app.route("/api/credential_store", methods=["GET"])
@@ -381,199 +556,6 @@
     return jsonify({"success": True, "message": "Credentials store credentials renewed"})
 
 
-# ******************** Shutdown Function ******************** #
-
-# Route used to shutdown the flask server
-@app.route("/shutdown", methods=["POST"])
-def shutdown():
-    func = request.environ.get("werkzeug.server.shutdown")
-    func()
-    response_data = {"success": True, "message": "Shutting down the server..."}
-    return jsonify(response_data)
-
-=======
-
-# Single Subjob Attribute Info API - GET Method
-@app.route("/api/job/<int:job_id>/subjob/<int:subjob_id>/<attribute>", methods=["GET"])
-@token_required
-def subjob_attribute_endpoint(current_user, job_id: int, subjob_id: int, attribute: str):
-    """
-    Given the job id, subjob id and attribute; return the attribute information in the string format via JSON.
-
-    :param job_id: int
-    :param subjob_id: int
-    :param attribute: str
-    :param current_user: Information of the current_user based on the request's JWT token
-    """
-
-    from GangaCore.GPI import jobs
-
-    # Get subjob attribute info
-    try:
-        j = jobs[int(job_id)]
-        sj = j.subjobs[int(subjob_id)]
-        response_data = {attribute: str(getattr(sj, attribute))}
-    except Exception as err:
-        return jsonify({"success": False, "message": str(err)}), 400
-
-    return jsonify(response_data)
-  
-  
-# ******************** Jobs API ******************** #
-
-# Jobs API - GET Method
-@app.route("/api/jobs", methods=["GET"])
-@token_required
-def jobs_endpoint(current_user):
-    """
-    Returns a list of jobs with general information in JSON format.
-    :param current_user: Information of the current_user based on the request's JWT token
-    """
-
-    from GangaCore.GPI import jobs
-
-    # Store job information in a list
-    job_info_list = []
-    try:
-        for j in jobs:
-            job_info_list.append(get_job_info(j.id))
-    except Exception as err:
-        return jsonify({"success": False, "message": str(err)}), 400
-
-    return jsonify(job_info_list)
-
-
-# Job IDs API - GET Method
-@app.route("/api/jobs/ids", methods=["GET"])
-@token_required
-def jobs_ids_endpoint(current_user):
-    """
-    Returns a list of job ids present in job repository.
-
-    :param current_user: Information of the current_user based on the request's JWT token
-    """
-
-    from GangaCore.GPI import jobs
-
-    # IDs list
-    try:
-        ids_list = list(jobs.ids())
-    except Exception as err:
-        return jsonify({"success": False, "message": str(err)}), 400
-
-    return jsonify(ids_list)
-  
-
-# Job Incomplete IDs API - GET Method
-@app.route("/api/jobs/incomplete_ids", methods=["GET"])
-@token_required
-def jobs_incomplete_ids_endpoint(current_user):
-    """
-    Returns a list of incomplete job ids in JSON format.
-    """
-
-    from GangaCore.GPI import jobs
-
-    # Incomplete IDs list
-    try:
-        incomplete_ids_list = list(jobs.incomplete_ids())
-    except Exception as err:
-        return jsonify({"success": False, "message": str(err)}), 400
-
-    return jsonify(incomplete_ids_list)
-  
-  
-# ******************** Config API ******************** #
-
-# Config API - GET Method
-@app.route("/api/config", methods=["GET"])
-@token_required
-def config_endpoint(current_user):
-    """
-    Returns a list of all the section of the configuration and their options as well as the values in JSON format.
-
-    :param current_user: Information of the current_user based on the request's JWT token
-    """
-
-    from GangaCore.GPI import config
-    from GangaCore.Utility.Config import getConfig
-
-    # To store sections of config
-    list_of_sections = []
-
-    # Get each section information and append to the list
-    for section in config:
-
-        config_section = getConfig(section)
-        options_list = []
-
-        # Get options information for the particular config section
-        for o in config_section.options.keys():
-            options_list.append({
-                "name": str(config_section.options[o].name),
-                "value": str(config_section.options[o].value),
-                "docstring": str(config_section.options[o].docstring),
-            })
-
-        # Append config section data to the list
-        list_of_sections.append({
-            "name": str(config_section.name),
-            "docstring": str(config_section.docstring),
-            "options": options_list,
-        })
-
-    return jsonify(list_of_sections)
-
-  
-# ******************** Templates API ******************** #
-
-# Templates API - GET Method
-@app.route("/api/templates", methods=["GET"])
-@token_required
-def templates_endpoint(current_user):
-    """
-    Returns a list of objects containing template info in JSON format.
-
-    :param current_user: Information of the current_user based on the request's JWT token
-    """
-
-    from GangaCore.GPI import templates
-
-    # Store templates info in a list
-    templates_info_list = []
-    try:
-        for t in templates:
-            templates_info_list.append(get_template_info(t.id))
-    except Exception as err:
-        return jsonify({"success": False, "message": str(err)}), 400
-
-    return jsonify(templates_info_list)
-
-
-# Template API - DELETE Method
-@app.route("/api/template/<int:template_id>", methods=["DELETE"])
-@token_required
-def delete_template_endpoint(current_user, template_id: int):
-    """
-
-    Given the templates id, delete it from the template repository.
-
-    :param template_id: int
-    :param current_user: Information of the current_user based on the request's JWT token
-    """
-
-    from GangaCore.GPI import templates
-
-    # Remove template
-    try:
-        t = templates[template_id]
-        t.remove()
-    except Exception as err:
-        return jsonify({"success": False, "message": str(err)}), 400
-
-    return jsonify({"success": True, "message": "Template with ID {} removed successfully".format(template_id)})
-
-
 # ******************** Helper Functions ******************** #
 
 def get_job_info(job_id: int) -> dict:
@@ -660,5 +642,4 @@
     return jsonify(incomplete_ids_list)
 
   
->>>>>>> 0fb67ae0
 # ******************** EOF ******************** #