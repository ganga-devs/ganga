--- conflicted
+++ resolved
@@ -1,15 +1,10 @@
 # ******************** Imports ******************** #
 
 import jwt
-<<<<<<< HEAD
-from GangaGUI.gui import app
-from flask import request, jsonify, render_template
-=======
 import json
->>>>>>> 229b9688
 from functools import wraps
 from itertools import chain
-from flask import request, jsonify
+from flask import request, jsonify, render_template
 from GangaGUI.gui import app
 from GangaGUI.gui.models import User
 
@@ -19,7 +14,6 @@
 # Dashboard route
 @app.route("/")
 def dashboard():
-<<<<<<< HEAD
 
     from GangaCore.GPI import jobs
 
@@ -30,9 +24,6 @@
                     "submitted": "secondary"}
 
     return render_template("home.html", title="Dashboard", status_color=status_color, recent_jobs=recent_jobs, jobs=jobs)
-=======
-    return "GangaGUI"
->>>>>>> 229b9688
 
 
 # ******************** Token Based Authentication ******************** #
@@ -358,18 +349,6 @@
     :param current_user: Information of the current_user based on the request's JWT token
     """
 
-<<<<<<< HEAD
-# ******************** Shutdown Function ******************** #
-
-# Route used to shutdown the flask server
-@app.route("/shutdown", methods=["POST"])
-def shutdown():
-    func = request.environ.get("werkzeug.server.shutdown")
-    func()
-    response_data = {"success": True, "message": "Shutting down the server..."}
-    return jsonify(response_data)
-
-=======
     from GangaCore.GPI import jobs
 
     # Get subjob attribute info
@@ -697,5 +676,4 @@
     return jsonify(incomplete_ids_list)
 
   
->>>>>>> 229b9688
 # ******************** EOF ******************** #