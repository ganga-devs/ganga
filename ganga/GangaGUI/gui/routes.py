import jwt
import json
from functools import wraps
from itertools import chain
from flask import request, jsonify
from GangaGUI.gui import app
from GangaGUI.gui.models import User


# ******************** View Routes ******************** #

# Dashboard route
@app.route("/")
def dashboard():
    return "GangaGUI"


# ******************** Token Based Authentication ******************** #

# Generate token for API authentication - token validity 5 days
@app.route("/token", methods=["POST"])
def generate_token():
    """
    Using the 'user' and 'password' data from the form body, validates the user and returns a JSON Web Token (JWT).
    """

    # Request form data
    request_user = request.form.get("user")
    request_password = request.form.get("password")

    # Handle no user or no password case
    if not request_user or not request_password:
        response_data = {"success": False, "message": "Could not verify user."}
        return jsonify(response_data), 401

    # Verify user and accordingly return the token
    user = User.query.filter_by(user=request_user).first()
    if user and user.verify_password(request_password):
        token = user.generate_auth_token().decode("UTF-8")
        response_data = {"token": token}
        return jsonify(response_data)

    # If authentication fails, return 401 HTTP code
    response_data = {"success": False, "message": "Could not verify user."}
    return jsonify(response_data), 401


# ******************** Token Authentication Decorator ******************** #

# Decorator for token protected routes
def token_required(f):
    """
    Decorator which validates the request header token in 'X-Acess-Token' field, and returns the user.
    """

    @wraps(f)
    def decorated(*args, **kwargs):

        token = None

        # Extract token from headers
        if "X-Access-Token" in request.headers:
            token = request.headers["X-Access-Token"]

        if not token:
            return jsonify({"success": False, "message": "Token is missing"}), 401

        # Decode the token and subsequently identify the user
        try:
            data = jwt.decode(token, app.config["SECRET_KEY"], algorithms=["HS256"])
            current_user = User.query.filter_by(public_id=data["public_id"]).first()
            if current_user is None:
                return jsonify({"success": False, "message": "Token is old. Please renew"}), 401
        except jwt.ExpiredSignatureError:
            return jsonify({"success": False, "message": "Token is expired"}), 401
        except jwt.InvalidTokenError:
            return jsonify({"success": False, "message": "Token is invalid"}), 401
        except:
            return jsonify({"success": False, "message": "Could not verify token"}), 401

        return f(current_user, *args, **kwargs)

    return decorated


<<<<<<< HEAD
# ******************** Jobs API ******************** #

# Jobs API - GET Method
@app.route("/api/jobs", methods=["GET"])
@token_required
def jobs_endpoint(current_user):
    """
    Returns a list of jobs with general information in JSON format.

=======
# ******************** Job API ******************** #

# Single Job Information API - GET Method
@app.route("/api/job/<int:job_id>", methods=["GET"])
@token_required
def job_endpoint(current_user, job_id: int):
    """
    Given the job_id, returns the general information related to the job in JSON format.

    Returned job information: fqid, status, name, number of subjobs, application, backend, backend.actualCE, comments, subjobs statuses.

    :param job_id: int
    :param current_user: Information of the current_user based on the request's JWT token
    """

    try:
        # Get the general info of the job
        job_info = get_job_info(job_id)
    except Exception as err:
        return jsonify({"success": False, "message": str(err)}), 400

    return jsonify(job_info)


# Single Job Attribute Info API - GET Method
@app.route("/api/job/<int:job_id>/<attribute>", methods=["GET"])
@token_required
def job_attribute_endpoint(current_user, job_id: int, attribute: str):
    """
    Given the job_id and attribute, returns the attribute information in the JSON string format.

    :param job_id: int
    :param attribute: str
    :param current_user: Information of the current_user based on the request's JWT token
    """

    from GangaCore.GPI import jobs

    try:
        j = jobs[job_id]
        response_data = {attribute: str(getattr(j, attribute))}
    except Exception as err:
        return jsonify({"success": False, "message": str(err)}), 400

    return jsonify(response_data)


# Create Job Using Template API - POST Method
@app.route("/api/job/create", methods=["POST"])
@token_required
def job_create_endpoint(current_user):
    """
    Create a new job using the existing template.

    IMPORTANT: template_id NEEDS to be provided in the request body. job_name can optionally be provided in the request body.

    :param current_user: Information of the current_user based on the request's JWT token
    """

    from GangaCore.GPI import templates, Job

    # Store request data
    template_id: int = request.form.get("template_id")
    job_name: str = request.form.get("job_name")

    try:
        # Create job using template
        j = Job(templates[int(template_id)])
        if job_name is not None:
            j.name = job_name
    except Exception as err:
        return jsonify({"success": False, "message": str(err)}), 400

    return jsonify({"success": True,
                    "message": "Job with ID {} created successfully using the template with ID {}".format(j.id,
                                                                                                          template_id)})


# Perform Certain Action on the Job - PUT Method
@app.route("/api/job/<int:job_id>/<action>", methods=["PUT"])
# @token_required
# current_user,
def job_action_endpoint(job_id: int, action: str):
    """
    Given the job_id and action in the endpoint, perform the action on the job.

    The action can be any method or attribute change that can be called on the Job object.

    Example:
    1)
        PUT http://localhost:5000/job/13/resubmit

        The above request will resubmit the job with ID 13.

    2)
        PUT http://localhost:5000/job/13/force_status
        force_status="failed"

        The above request will force status of the job with ID 13 to killed. If unsuccessful will return back the error.

    3)
        PUT http://localhost:5000/job/13/name
        name="New Name"

        The above request will change the name of the job with ID 13 to "New Name". Notice how the required values
        are passed in the request body with the same name as action.

    NOTE: It is NECESSARY to wrap a String value in double quotes ("") when provide a value in the request body.
    Whereas DON'T wrap Integer or Boolean value in double quotes (""). Because values in double quotes are parsed as
    String, numerical values without double quotes as Integer/Float and True/False without double quotes as Boolean.
    You can also pass array of arguments. Eg. ["Test", 13, True] will be parsed as is in Python.

    :param job_id: int
    :param action: str
    :param current_user: Information of the current_user based on the request's JWT token
    """

    from GangaCore.GPI import jobs
    from GangaCore.GPIDev.Lib.Job import Job

    # Store request data in a dictionary
    request_data = request.form.to_dict()

    # Action validity check
    if action not in chain(Job._exportmethods, Job._schema.allItemNames()):
        return jsonify({"success": False, "message": f"{action} not supported or does not exist"}), 400

    # Action on Job Methods
    if action in Job._exportmethods:
        try:
            j = jobs(job_id)

            # Check for arguments in the request body for passing in the method
            if action in request_data.keys():
                args = json.loads(request_data[action])
                if isinstance(args, type([])):
                    getattr(j, action)(*args)
                else:
                    getattr(j, action)(args)
            else:
                getattr(j, action)()
        except Exception as err:
            return jsonify({"success": False, "message": str(err)}), 400

    if action in Job._schema.allItemNames():
        try:
            j = jobs(job_id)

            # Check for the value to set in the request body
            if action in request_data.keys():
                arg = json.loads(request_data[action])
                setattr(j, action, arg)
            else:
                return jsonify(
                    {"success": False, "message": f"Please provide the value for {action} in the request body"}), 400
        except Exception as err:
            return jsonify({"success": False, "message": str(err)}), 400

    return jsonify(
        {"success": True, "message": f"Successfully completed the action {action} on the Job with ID {job_id}"})


# Delete Job API - DELETE Method
@app.route("/api/job/<int:job_id>", methods=["DELETE"])
@token_required
def delete_job_endpoint(current_user, job_id: int):
    """
    Given the job id, removes the job from the job repository.

    :param job_id: int
    :param current_user: Information of the current_user based on the request's JWT token
    """

    from GangaCore.GPI import jobs

    try:
        j = jobs[job_id]
        j.remove()
    except Exception as err:
        return jsonify({"success": False, "message": str(err)}), 400

    return jsonify({"success": True, "message": "Job with ID {} removed successfully".format(job_id)})


# ******************** Subjobs API ******************** #

# Subjobs API - GET Method
@app.route("/api/job/<int:job_id>/subjobs", methods=["GET"])
@token_required
def subjobs_endpoint(current_user, job_id: int):
    """
    Returns a list subjobs of a particular job in a similar way as Jobs API.
    
    :param job_id: int
    :param current_user: Information of the current_user based on the request's JWT token
    """
    
    from GangaCore.GPI import jobs

    try:
        j = jobs(int(job_id))
    except Exception as err:
        return jsonify({"success": False, "message": str(err)}), 400

    # Store subjobs information in a list
    subjobs_info_list = []
    try:
        for sj in j.subjobs:
            subjobs_info_list.append(get_subjob_info(job_id=j.id, subjob_id=sj.id))
    except Exception as err:
        return jsonify({"success": False, "message": str(err)}), 400

    return jsonify(subjobs_info_list)


# Single Subjob Info API - GET Method
@app.route("/api/job/<int:job_id>/subjob/<int:subjob_id>", methods=["GET"])
@token_required
def subjob_endpoint(current_user, job_id: int, subjob_id: int):
    """
    Returns information of a single subjob related to a particular job

    Returned information: id, fqid, status, name, application, backend, backend.actualCE, comment

    :param job_id: int
    :param subjob_id: int
    :param current_user: Information of the current_user based on the request's JWT token
    """

    from GangaCore.GPI import jobs

    # Using the job id and subjob id get the subjob info
    try:
        j = jobs(int(job_id))
        sj = j.subjobs[int(subjob_id)]
        response_data = get_subjob_info(job_id=j.id, subjob_id=sj.id)
    except Exception as err:
        return jsonify({"success": False, "message": str(err)}), 400

    return jsonify(response_data)


# Single Subjob Attribute Info API - GET Method
@app.route("/api/job/<int:job_id>/subjob/<int:subjob_id>/<attribute>", methods=["GET"])
@token_required
def subjob_attribute_endpoint(current_user, job_id: int, subjob_id: int, attribute: str):
    """
    Given the job id, subjob id and attribute; return the attribute information in the string format via JSON.

    :param job_id: int
    :param subjob_id: int
    :param attribute: str
>>>>>>> c51919f2
    :param current_user: Information of the current_user based on the request's JWT token
    """

    from GangaCore.GPI import jobs

<<<<<<< HEAD
    # Store job information in a list
    job_info_list = []
    try:
        for j in jobs:
            job_info_list.append(get_job_info(j.id))
    except Exception as err:
        return jsonify({"success": False, "message": str(err)}), 400

    return jsonify(job_info_list)


# Job IDs API - GET Method
@app.route("/api/jobs/ids", methods=["GET"])
@token_required
def jobs_ids_endpoint(current_user):
    """
    Returns a list of job ids present in job repository.

    :param current_user: Information of the current_user based on the request's JWT token
    """

    from GangaCore.GPI import jobs

    # IDs list
    try:
        ids_list = list(jobs.ids())
    except Exception as err:
        return jsonify({"success": False, "message": str(err)}), 400

    return jsonify(ids_list)
=======
    # Get subjob attribute info
    try:
        j = jobs[int(job_id)]
        sj = j.subjobs[int(subjob_id)]
        response_data = {attribute: str(getattr(sj, attribute))}
    except Exception as err:
        return jsonify({"success": False, "message": str(err)}), 400

    return jsonify(response_data)


# ******************** Helper Functions ******************** #
>>>>>>> c51919f2

def get_job_info(job_id: int) -> dict:
    """
    Given the job_id, return a dict containing
    [id, fqid, status, name, subjobs, application, backend, backend.actualCE, comments, subjob_statuses] info of the job.

    :param job_id: int
    :return: dict
    """

    from GangaCore.GPI import jobs
    
    j = jobs[int(job_id)]

    # Store job info in a dict
    job_info = {}
    for attr in ["id", "fqid", "status", "name", "subjobs", "application", "backend", "comment"]:
        job_info[attr] = str(getattr(j, attr))
    job_info["backend.actualCE"] = str(j.backend.actualCE)
    job_info["subjob_statuses"] = str(j.returnSubjobStatuses())

    return job_info

def get_subjob_info(job_id: int, subjob_id: int) -> dict:
  """
  Given job_id and subjob_id, return a dict container general information about the subjob.

  :param job_id: int
  :param subjob_id: int
  :return: dict
  """

  from GangaCore.GPI import jobs
  j = jobs(int(job_id))
  sj = j.subjobs[int(subjob_id)]

  # Store subjob info in a dict
  subjob_info = {}
  for attr in ["id", "fqid", "status", "name", "application", "backend", "comment"]:
      subjob_info[attr] = str(getattr(j, attr))
  subjob_info["backend.actualCE"] = str(sj.backend.actualCE)

  return subjob_info


# ******************** Shutdown Function ******************** #

# Job Incomplete IDs API - GET Method
@app.route("/api/jobs/incomplete_ids", methods=["GET"])
@token_required
def jobs_incomplete_ids_endpoint(current_user):
    """
    Returns a list of incomplete job ids in JSON format.
    """

    from GangaCore.GPI import jobs

    # Incomplete IDs list
    try:
        incomplete_ids_list = list(jobs.incomplete_ids())
    except Exception as err:
        return jsonify({"success": False, "message": str(err)}), 400

    return jsonify(incomplete_ids_list)


# ******************** Helper Functions ******************** #

def get_job_info(job_id: int) -> dict:
    """
    Given the job_id, return a dict containing
    [id, fqid, status, name, subjobs, application, backend, backend.actualCE, comments, subjob_statuses] info of the job.

    :param job_id: int
    :return: dict
    """

    from GangaCore.GPI import jobs

    j = jobs[int(job_id)]

    # Store job info in a dict
    job_info = {}
    for attr in ["id", "fqid", "status", "name", "subjobs", "application", "backend", "comment"]:
        job_info[attr] = str(getattr(j, attr))
    job_info["backend.actualCE"] = str(j.backend.actualCE)
    job_info["subjob_statuses"] = str(j.returnSubjobStatuses())

    return job_info


# ******************** Shutdown Function ******************** #

# Route used to shutdown the flask server
@app.route("/shutdown", methods=["POST"])
def shutdown():
    func = request.environ.get("werkzeug.server.shutdown")
    func()
    response_data = {"success": True, "message": "Shutting down the server..."}
    return jsonify(response_data)

# ******************** EOF ******************** #<|MERGE_RESOLUTION|>--- conflicted
+++ resolved
@@ -83,17 +83,6 @@
     return decorated
 
 
-<<<<<<< HEAD
-# ******************** Jobs API ******************** #
-
-# Jobs API - GET Method
-@app.route("/api/jobs", methods=["GET"])
-@token_required
-def jobs_endpoint(current_user):
-    """
-    Returns a list of jobs with general information in JSON format.
-
-=======
 # ******************** Job API ******************** #
 
 # Single Job Information API - GET Method
@@ -174,9 +163,8 @@
 
 # Perform Certain Action on the Job - PUT Method
 @app.route("/api/job/<int:job_id>/<action>", methods=["PUT"])
-# @token_required
-# current_user,
-def job_action_endpoint(job_id: int, action: str):
+@token_required
+def job_action_endpoint(current_user, job_id: int, action: str):
     """
     Given the job_id and action in the endpoint, perform the action on the job.
 
@@ -346,44 +334,11 @@
     :param job_id: int
     :param subjob_id: int
     :param attribute: str
->>>>>>> c51919f2
-    :param current_user: Information of the current_user based on the request's JWT token
-    """
-
-    from GangaCore.GPI import jobs
-
-<<<<<<< HEAD
-    # Store job information in a list
-    job_info_list = []
-    try:
-        for j in jobs:
-            job_info_list.append(get_job_info(j.id))
-    except Exception as err:
-        return jsonify({"success": False, "message": str(err)}), 400
-
-    return jsonify(job_info_list)
-
-
-# Job IDs API - GET Method
-@app.route("/api/jobs/ids", methods=["GET"])
-@token_required
-def jobs_ids_endpoint(current_user):
-    """
-    Returns a list of job ids present in job repository.
-
-    :param current_user: Information of the current_user based on the request's JWT token
-    """
-
-    from GangaCore.GPI import jobs
-
-    # IDs list
-    try:
-        ids_list = list(jobs.ids())
-    except Exception as err:
-        return jsonify({"success": False, "message": str(err)}), 400
-
-    return jsonify(ids_list)
-=======
+    :param current_user: Information of the current_user based on the request's JWT token
+    """
+
+    from GangaCore.GPI import jobs
+
     # Get subjob attribute info
     try:
         j = jobs[int(job_id)]
@@ -393,10 +348,73 @@
         return jsonify({"success": False, "message": str(err)}), 400
 
     return jsonify(response_data)
+  
+  
+# ******************** Jobs API ******************** #
+
+# Jobs API - GET Method
+@app.route("/api/jobs", methods=["GET"])
+@token_required
+def jobs_endpoint(current_user):
+    """
+    Returns a list of jobs with general information in JSON format.
+    :param current_user: Information of the current_user based on the request's JWT token
+    """
+
+    from GangaCore.GPI import jobs
+
+    # Store job information in a list
+    job_info_list = []
+    try:
+        for j in jobs:
+            job_info_list.append(get_job_info(j.id))
+    except Exception as err:
+        return jsonify({"success": False, "message": str(err)}), 400
+
+    return jsonify(job_info_list)
+
+
+# Job IDs API - GET Method
+@app.route("/api/jobs/ids", methods=["GET"])
+@token_required
+def jobs_ids_endpoint(current_user):
+    """
+    Returns a list of job ids present in job repository.
+
+    :param current_user: Information of the current_user based on the request's JWT token
+    """
+
+    from GangaCore.GPI import jobs
+
+    # IDs list
+    try:
+        ids_list = list(jobs.ids())
+    except Exception as err:
+        return jsonify({"success": False, "message": str(err)}), 400
+
+    return jsonify(ids_list)
+  
+
+# Job Incomplete IDs API - GET Method
+@app.route("/api/jobs/incomplete_ids", methods=["GET"])
+@token_required
+def jobs_incomplete_ids_endpoint(current_user):
+    """
+    Returns a list of incomplete job ids in JSON format.
+    """
+
+    from GangaCore.GPI import jobs
+
+    # Incomplete IDs list
+    try:
+        incomplete_ids_list = list(jobs.incomplete_ids())
+    except Exception as err:
+        return jsonify({"success": False, "message": str(err)}), 400
+
+    return jsonify(incomplete_ids_list)
 
 
 # ******************** Helper Functions ******************** #
->>>>>>> c51919f2
 
 def get_job_info(job_id: int) -> dict:
     """
@@ -463,39 +481,4 @@
     return jsonify(incomplete_ids_list)
 
 
-# ******************** Helper Functions ******************** #
-
-def get_job_info(job_id: int) -> dict:
-    """
-    Given the job_id, return a dict containing
-    [id, fqid, status, name, subjobs, application, backend, backend.actualCE, comments, subjob_statuses] info of the job.
-
-    :param job_id: int
-    :return: dict
-    """
-
-    from GangaCore.GPI import jobs
-
-    j = jobs[int(job_id)]
-
-    # Store job info in a dict
-    job_info = {}
-    for attr in ["id", "fqid", "status", "name", "subjobs", "application", "backend", "comment"]:
-        job_info[attr] = str(getattr(j, attr))
-    job_info["backend.actualCE"] = str(j.backend.actualCE)
-    job_info["subjob_statuses"] = str(j.returnSubjobStatuses())
-
-    return job_info
-
-
-# ******************** Shutdown Function ******************** #
-
-# Route used to shutdown the flask server
-@app.route("/shutdown", methods=["POST"])
-def shutdown():
-    func = request.environ.get("werkzeug.server.shutdown")
-    func()
-    response_data = {"success": True, "message": "Shutting down the server..."}
-    return jsonify(response_data)
-
 # ******************** EOF ******************** #