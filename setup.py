--- conflicted
+++ resolved
@@ -54,11 +54,7 @@
 
     def run(self):
 
-<<<<<<< HEAD
-        cmd = ['nosetests --nocapture']
-=======
         cmd = ['py.test']
->>>>>>> 6d304797
 
         if self.type in ['unit', 'all']:
             cmd.append('python/Ganga/new_tests/Unit')
