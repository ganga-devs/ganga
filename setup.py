from setuptools import setup
from setuptools import find_packages
from setuptools import Command
import subprocess
import os
import sys

file_path = os.path.dirname(os.path.realpath(__file__))
ganga_python_dir = os.path.join(file_path, 'python')
sys.path.insert(0, ganga_python_dir)
from Ganga import _gangaVersion

def readme():
    import os.path
    filename = 'README.rst'
    if not os.path.exists(filename):
<<<<<<< HEAD
        filename = os.path.abspath(os.path.join(ganga_python_dir, '..', filename))
=======
        filename = os.path.abspath(os.path.join(file_path, filename))
>>>>>>> 73ebfb53
    with open(filename) as f:
        return f.read()


class RunTestsCommand(Command):
    """
    A custom setuptools command to run the Ganga test suite.
    """
    description = 'run the Ganga test suite'
    all_types = ['unit', 'integration', 'all']
    user_options = [
        ('type=', 't', 'the type of tests: [{0}]'.format(', '.join(all_types))),
        ('coverage', None, 'should coverage be generated'),
        ('xunit', None, 'should xunit-compatible files be produced'),
    ]

    def initialize_options(self):
        self.type = 'unit'
        self.coverage = False
        self.xunit = False

    def finalize_options(self):
        if not self.type in self.all_types:
            raise Exception('Test type must be [{0}]'.format(', '.join(self.all_types)))

    @staticmethod
    def _getTestEnv():

<<<<<<< HEAD
        ## Make sure GANAGSYSROOT is defined for tests to find python path
        test_env = os.environ.copy()
        test_env['GANGASYSROOT'] = ganga_python_dir
=======
        test_env = os.environ.copy()
>>>>>>> 73ebfb53
        ## Make sure that the PYTHONPATH is correct for the tests to pick up 'import Ganga'
        test_sys_path = ''
        for _dir in sys.path:
            test_sys_path = test_sys_path + _dir + ':'
        test_env['PYTHONPATH'] = test_sys_path

        return test_env

    def run(self):

        cmd = ['nosetests']

        if self.type in ['unit', 'all']:
            cmd.append('Ganga/new_tests/*.py')
        if self.type in ['integration', 'all']:
            cmd.append('Ganga/new_tests/GPI --testmatch="(?:\\b|_)([Tt]est|Savannah|JIRA)"')

        if self.coverage:
            cmd.append('--with-coverage --cover-erase --cover-xml --cover-package=.')
        if self.xunit:
            cmd.append('--with-xunit')

        subprocess.check_call(' '.join(cmd), cwd=ganga_python_dir, shell=True, env=self._getTestEnv())


setup(name='ganga',
      description='Job management tool',
      long_description=readme(),
      url='https://github.com/ganga-devs/ganga',
      version=_gangaVersion,
      author='Ganga Developers',
      author_email='project-ganga-developers@cern.ch',
      license='GPL v2',
      scripts=['bin/ganga'],
      package_dir={'': 'python'},
      packages=find_packages('python'),
      install_requires=[
          'ipython==1.2.1',
          'httplib2>=0.8',
          'python-gflags>=2.0',
          'google-api-python-client>=1.1',
          'stomp.py>=3.1.7',
      ],
      classifiers=[
          'License :: OSI Approved :: GNU General Public License v2 (GPLv2)',
          'Programming Language :: Python :: 2.6',
          'Programming Language :: Python :: 2.7',
      ],
      package_data={'Ganga': ['Runtime/HEAD_CONFIG.INI']},
      cmdclass={
          'tests': RunTestsCommand,
      },
      )<|MERGE_RESOLUTION|>--- conflicted
+++ resolved
@@ -14,11 +14,7 @@
     import os.path
     filename = 'README.rst'
     if not os.path.exists(filename):
-<<<<<<< HEAD
-        filename = os.path.abspath(os.path.join(ganga_python_dir, '..', filename))
-=======
         filename = os.path.abspath(os.path.join(file_path, filename))
->>>>>>> 73ebfb53
     with open(filename) as f:
         return f.read()
 
@@ -47,13 +43,7 @@
     @staticmethod
     def _getTestEnv():
 
-<<<<<<< HEAD
-        ## Make sure GANAGSYSROOT is defined for tests to find python path
         test_env = os.environ.copy()
-        test_env['GANGASYSROOT'] = ganga_python_dir
-=======
-        test_env = os.environ.copy()
->>>>>>> 73ebfb53
         ## Make sure that the PYTHONPATH is correct for the tests to pick up 'import Ganga'
         test_sys_path = ''
         for _dir in sys.path:
