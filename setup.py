--- conflicted
+++ resolved
@@ -116,13 +116,8 @@
             'pytest-pylint',
             'pytest-mock'],
         'profiler': ['memory_profiler'],
-<<<<<<< HEAD
-        'Dirac': ['UltraDict'],
-        'LHCb': ['LbDevTools']},
-=======
         'LHCb': ['LbDevTools'],
         'Dirac': ['UltraDict']},
->>>>>>> 63b65755
     classifiers=[
         'License :: OSI Approved :: GNU General Public License v2 (GPLv2)',
         'Programming Language :: Python :: 3.8',
