#!/usr/bin/env python3

################################################################################
# Ganga Project. http://cern.ch/ganga
#
# $Id: ganga,v 1.1 2008-07-17 16:40:05 moscicki Exp $
################################################################################

""" Executable for starting Ganga

    If a Python script is given as argument then it is executed
    within the Ganga environment. 

    If no argument is given then the Python interpreter is invoked
    within the Ganga environment"""

# %%%%%%%%%%%%%%%%%%%%%%%%%%%%%%%%%%%%%%%%%%%%%%%%%%%%%%%%%%%
# Perform setup needed for using Ganga Public Interface (GPI)
# This is a Copy/Paste logic which must stay in THIS file

from __future__ import print_function
import sys

<<<<<<< HEAD
#First make sure we are using a python version above 3.0
if sys.version_info[0] != 3 or sys.version_info[1] < 6:
    import logging
    logging.error("Ganga does not support python version %s.%s.%s. Make sure you have a python version >= 3.6 in your path" % (sys.version_info[0], sys.version_info[1], sys.version_info[2]))
    sys.exit(-1)
=======
>>>>>>> d6c20bff

def standardSetup():
    """Function to perform standard setup for Ganga.
    """   
    import os.path

    # insert the path to Ganga itself - this is required for the installations without pip 
    exeDir = os.path.abspath(os.path.normpath(os.path.dirname(os.path.realpath(__file__))))
    gangaDir = os.path.join(os.path.dirname(exeDir), 'ganga' )
    sys.path.insert(0, gangaDir)

    #On CVMFS we need to point to the site-packages directory as we don't start the virtualenv
    if exeDir.startswith('/cvmfs/ganga.cern.ch', 0, 20):
        envDir = exeDir[:-3]
        envDir = os.path.join(envDir, 'lib/python3.6/site-packages')
        sys.path.insert(0, envDir)    

    #This function is needed to add the individual ganga modules to the sys path - awful hack but saved rewriting all the code. This is needed for pip installs
    pathsToAdd = filter(lambda p : 'ganga' in os.listdir(p),
                        filter(lambda x : not x=='' and os.path.isdir(x), sys.path))
    for p in list(pathsToAdd):
        sys.path.insert(0, os.path.join(p, 'ganga'))

    from GangaCore.PACKAGE import standardSetup
    standardSetup()


try:
    standardSetup()
except KeyboardInterrupt:
    import logging
    logging.error("Ganga Startup was forced to exit due to a Ctrl+C Event")
    sys.exit(-1)
del standardSetup
# %%%%%%%%%%%%%%%%%%%%%%%%%%%%%%%%%%%%%%%%%%%%%%%%%%%%%%%%%%%

from GangaCore.Core.exceptions import GangaException
import GangaCore.Runtime
GangaCore.Runtime._prog = None
import sys

def log(level, err):
    # FIXME: for some reason self.logger.critical does not print any
    # messages here
    if level == 'DEBUG':
        sys.stderr.write(str(err)+'\n')
        import traceback
        traceback.print_exc(file=sys.stderr)
    else:
        sys.stderr.write(str(err)+'\n')
        sys.stderr.write('(consider --debug option for more information)\n')

try:
    # Import GPI and run Ganga
    GangaCore.Runtime.setupGanga()
    from GangaCore import GPI
    GangaCore.Runtime._prog.run(GPI.__dict__)
except KeyboardInterrupt:
    import logging
    logging.error("Ganga was forced to exit due to a Ctrl+C Event")
    pass
except GangaException as err:
    if GangaCore.Runtime._prog:
        log(GangaCore.Runtime._prog.options.force_loglevel, err)
    sys.exit(-1)
<|MERGE_RESOLUTION|>--- conflicted
+++ resolved
@@ -21,14 +21,11 @@
 from __future__ import print_function
 import sys
 
-<<<<<<< HEAD
 #First make sure we are using a python version above 3.0
 if sys.version_info[0] != 3 or sys.version_info[1] < 6:
     import logging
     logging.error("Ganga does not support python version %s.%s.%s. Make sure you have a python version >= 3.6 in your path" % (sys.version_info[0], sys.version_info[1], sys.version_info[2]))
     sys.exit(-1)
-=======
->>>>>>> d6c20bff
 
 def standardSetup():
     """Function to perform standard setup for Ganga.
