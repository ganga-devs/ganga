--- conflicted
+++ resolved
@@ -19,11 +19,7 @@
     name: status check
     runs-on: ubuntu-latest
     needs: [approve]
-<<<<<<< HEAD
-    if: always()
-=======
     if: skipped()
->>>>>>> 363e5b81
     steps:
     - name: check
       run: echo ${{needs.approve.result}}
