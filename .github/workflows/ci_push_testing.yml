--- conflicted
+++ resolved
@@ -86,15 +86,9 @@
       - name: Set autopep8 branch name
         id: vars
         run: |
-<<<<<<< HEAD
           echo "branch-name=autopep8-patches/${{ github.head_ref }}" >> $GITHUB_OUTPUT
-          PR_NUMBER=`echo ${{ github.ref_name }} | cut -f 1 -d '/'`
+          PR_NUMBER=`echo ${{ github.event.pull_request.number }} | cut -f 1 -d '/'`
           echo "pr-number=$PR_NUMBER" >> $GITHUB_OUTPUT
-=======
-          echo ::set-output name=branch-name::"autopep8-patches/${{ github.head_ref }}"
-          PR_NUMBER=`echo ${{ github.event.pull_request.number }} | cut -f 1 -d '/'`
-          echo ::set-output name=pr-number::"$PR_NUMBER"
->>>>>>> af9f09e4
       - name: Create Pull Request
         if: steps.autopep8.outputs.exit-code == 2
         uses: peter-evans/create-pull-request@v5.0.2
