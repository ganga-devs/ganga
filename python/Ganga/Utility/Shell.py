--- conflicted
+++ resolved
@@ -58,13 +58,11 @@
                     final_str += " ;"
                 final_str += " "
             tmp_dict[k] = final_str
-<<<<<<< HEAD
             # print tmp_dict[k]
     return tmp_dict
 
 
 class Shell(object):
-
     def __init__(self, setup=None, setup_args=[]):
         """The setup script is sourced (with possible arguments) and the
         environment is captured. The environment variables are expanded
@@ -113,73 +111,9 @@
 
             # print output
             # print eval(str(output)[0])
-=======
-            #print tmp_dict[k]
-    return tmp_dict 
-
-class Shell:
-
-   def __init__(self, setup=None, setup_args=[]):
-      
-      """The setup script is sourced (with possible arguments) and the
-      environment is captured. The environment variables are expanded
-      automatically (this is a fix for bug #44259: GangaLHCb tests fail due to
-      gridProxy check).
-
-      Example of variable expansion:
-      
-      os.environ['BAR'] = 'rabarbar'
-      os.environ['FOO'] = '$BAR'
-      s = Shell() # with or without the setup script
-      assert s.env['FOO'] == 'rabarbar' # NOT literal string '$BAR'
-
-      NOTE: the behaviour is not 100% bash compatible: undefined variables in
-      bash are empty strings, Shell() leaves the literals unchanged,so:
-
-      os.environ['FOO'] = '$NO_BAR'
-      s = Shell()
-      if os.environ.not has_key('NO_BAR'):
-         assert s.env['FOO'] == '$NO_BAR'
-         
-      """
-
-      if setup:
-
-         env = dict( os.environ )
-         env = expand_vars( env )
-
-         logger.debug( "Initializing Shell" )
-         logger.debug( "%s" % setup )
-         logger.debug( "%s" % " ".join(setup_args) )
-
-         this_cwd = os.path.abspath( os.getcwd() )
-         if not os.path.exists( this_cwd ):
-             this_cwd = os.path.abspath( tempfile.gettempdir() )
-         logger.debug( "Using CWD: %s" % this_cwd )
-         logger.debug( 'Running:   source %s %s > /dev/null 2>&1; python -c "import os; print os.environ"' % (setup," ".join(setup_args)) )
-         pipe = subprocess.Popen('source %s %s > /dev/null 2>&1; python -c "import os; print os.environ"' % (setup," ".join(setup_args)),
-                                env=env, cwd=this_cwd, shell=True, stdin=subprocess.PIPE, stdout=subprocess.PIPE )
-         output = pipe.communicate()
-         rc = pipe.poll()
-         if rc:
-            logger.warning('Unexpected rc %d from setup command %s', rc, setup)
-
-         #print output
-         #print eval(str(output)[0])
-         try:
-            env2 = expand_vars( eval(eval(str(output))[0]) )
-         except:
-            env2 = None
-            logger.error( "Cannot construct environ:\n%s" % str(output)[0] )
-            try:
-                logger.error( "eval: %s" % str(eval(str(output)[0])) )
-            except:
-                pass
->>>>>>> b17d47ec
             try:
                 env2 = expand_vars(eval(eval(str(output))[0]))
             except:
-<<<<<<< HEAD
                 env2 = None
                 logger.error("Cannot construct environ:\n%s" % str(output)[0])
                 try:
@@ -321,82 +255,6 @@
         except OSError as e:
             logger.warning(
                 'Problem with shell command: %s, %s', e.errno, e.strerror)
-=======
-                pass
-
-         if env2:
-            env = env2
-
-         self.env = env
-      else:
-         env=dict(os.environ) #bug #44334: Ganga/Utility/Shell.py does not save environ
-         self.env = expand_vars( env )
-
-      self.dirname=None
-
-   def pythonCmd(self, cmd, soutfile=None, allowed_exit=[0],
-                  capture_stderr=False, timeout=None, mention_outputfile_on_errors=True ):
-       "Execute a python command and captures the stderr and stdout which are returned in a file"
-       
-       return self.cmd( cmd, soutfile, allowed_exit, capture_stderr, timeout, mention_outputfile_on_errors, python=True )
-
-   def cmd(self, cmd, soutfile=None, allowed_exit=[0],
-           capture_stderr=False, timeout=None, mention_outputfile_on_errors=True, python=False ):
-      "Execute an OS command and captures the stderr and stdout which are returned in a file"
- 
-      if not soutfile:
-          soutfile = tempfile.NamedTemporaryFile( mode='w+t', suffix='.out' ).name
-
-      logger.debug('Running shell command: %s' % cmd)
-      try:
-         t0 = time.time()
-         already_killed = False
-         timeout0 = timeout
-         launcher = [ '/bin/sh', '-c' ]
-         args = [ '%s > %s 2>&1' % (cmd, soutfile) ]
-         command = launcher
-         for i in args:
-             command.append( i )
-         this_cwd = os.path.abspath( os.getcwd() )
-         if not os.path.exists( this_cwd ):
-             this_cwd = os.path.abspath( tempfile.gettempdir() )
-         logger.debug( "Using CWD: %s" % this_cwd )
-
-         #import traceback
-         #traceback.print_stack()
-
-         process = subprocess.Popen( command, env=self.env, cwd=this_cwd )
-         pid = process.pid 
-         while 1:
-            wpid, sts = os.waitpid(pid, os.WNOHANG)
-            if wpid!=0:
-               if os.WIFSIGNALED(sts):
-                  rc = -os.WTERMSIG(sts)
-                  break
-               elif os.WIFEXITED(sts):
-                  rc = os.WEXITSTATUS(sts)
-                  break
-            if timeout and time.time()-t0>timeout:
-               logger.warning('Command interrupted - timeout %ss reached: %s', timeout0, cmd)
-               if already_killed:
-                  sig = signal.SIGKILL
-               else:
-                  sig = signal.SIGTERM
-               logger.debug('killing process %d with signal %d', pid, sig)
-               os.kill(pid, sig)
-               t0=time.time()
-               timeout = 5 # wait just 5 seconds before killing with SIGKILL
-               already_killed = True
-            time.sleep(0.05)
-
-      except OSError, (num, text):
-         if num == 10:
-            rc = process.returncode
-            logger.debug( "Process has already exitted which will throw a 10" ) 
-            logger.debug( "Exit status is: %s" % rc )
-         else:
-            logger.warning( 'Problem with shell command: %s, %s', num, text)
->>>>>>> b17d47ec
             rc = 255
         return rc
 
