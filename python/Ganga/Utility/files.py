--- conflicted
+++ resolved
@@ -19,10 +19,7 @@
         return expanded_path
     else:
         from Ganga.Utility.logging import getLogger
-<<<<<<< HEAD
-=======
         import logging
->>>>>>> fe90e45c
         logger = getLogger()
         if logger.isEnabledFor(logging.DEBUG):
             logger.warning("Filename: %s doesn't exist using it anyway" % filename)
@@ -39,10 +36,7 @@
         return full_path
     else:
         from Ganga.Utility.logging import getLogger
-<<<<<<< HEAD
-=======
         import logging
->>>>>>> fe90e45c
         logger = getLogger()
         if logger.isEnabledFor(logging.DEBUG):
             logger.warning("path: %s doesn't exist using it anyway" % path)
