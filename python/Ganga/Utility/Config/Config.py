--- conflicted
+++ resolved
@@ -170,19 +170,8 @@
 
     try:
         return allConfigs[name]
-<<<<<<< HEAD
-    else:
-        if create:
-            if logger:
-                logger.debug('Creating "%s" config in getConfig', name)
-            allConfigs[name] = PackageConfig(name, 'Documentation not available')
-            return allConfigs[name]
-        else:
-            raise KeyError('Config section "{0}" not found'.format(name))
-=======
     except KeyError:
         raise KeyError('Config section "[{0}]" not found'.format(name))
->>>>>>> 9a850697
 
 
 def makeConfig(name, docstring, **kwds):
