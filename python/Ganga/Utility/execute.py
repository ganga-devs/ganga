--- conflicted
+++ resolved
@@ -277,14 +277,8 @@
     try:
         # If output
         if stdout:
-<<<<<<< HEAD
             stdout_temp = pickle.loads(stdout)
-    except pickle.UnpicklingError as err:
-        # If here, output likely unpickled
-=======
-            stdout = pickle.loads(stdout)
     except (pickle.UnpicklingError, EOFError) as err:
->>>>>>> c8553c89
         if not shell:
             logger.error("Execute Err: %s", err)
         else:
