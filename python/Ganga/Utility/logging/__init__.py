from __future__ import print_function

##########################################################################
# Ganga Project. http://cern.ch/ganga
#
# $Id: __init__.py,v 1.7 2009-06-25 13:30:00 moscicki Exp $
##########################################################################

#
# Thin wrapper for logging subsystem:
#  - makes standard python 2.3 logging available in python 2.2
#  - integrates loggers with Ganga configuration subsystem in a most covinient way
#  - extra reporting utilities:
#     log_user_exception
#
# Design principles:
#  - getLogger() returns the standard logger object for the current execution context
#     i.e. with the name which indicates the current package or module name
#  - all loggers are automatically configured according to this modules config dictionary (see below)
#  - special functions:
#       - log_user_exception() allows to format nicely exception messages

import logging
import logging.handlers as handlers
import sys

# logger configuration
# settings for new loggers may be added here at will (for example read
# from the config file)
import Ganga.Utility.Config

import Ganga.Utility.ColourText as ColourText

import threading

# initialize the root logger for the logger created directly in python
# executable scripts which have no name starting by "Ganga."
# By default everything goes to stdout
logging.basicConfig(stream=sys.stdout)

_formats = {
    'DEBUG': '%(asctime)s "%(filename)s":%(funcName)-10s at %(lineno)d, %(threadName)s: %(levelname)-8s %(message)s',
    'VERBOSE': '%(asctime)s %(name)-35s: %(levelname)-8s %(message)s',
    'NORMAL': '%(name)-35s: %(levelname)-8s %(message)s',
    'TERSE': 'Ganga: %(levelname)-8s %(message)s'
}

requires_shutdown = False

private_logger = None  # private logger of this module

# main logger corresponds to the root of the hierarchy
main_logger = logging.getLogger()

# this is the handler used to print on screen directly
direct_screen_handler = main_logger.handlers[0]  # get default StreamHandler

# if defined this is the handler used for caching background messages at
# interactive prompt
cached_screen_handler = None

# this is the handler currenty in use by main_logger (either direct_screen_handler or cached_screen_handler)
# or it may be overriden by bootstrap() to be arbitrary handler
default_handler = direct_screen_handler

# if defined this is ADDITIONAL handler that is used for the logfile
file_handler = None


# FIXME: this should be probably an option in the config
# if defined, global level (string) overrides anything which is in config
_global_level = None

# all loggers which are used by all modules
_allLoggers = {}

config = Ganga.Utility.Config.makeConfig("Logging", """control the messages printed by Ganga
The settings are applied hierarchically to the loggers. Ganga is the name of the top-level logger which
applies by default to all Ganga.* packages unless overriden in sub-packages.
You may define new loggers in this section.
The log level may be one of: CRITICAL ERROR WARNING INFO DEBUG
""", is_open=True)

# FIXME: Ganga WARNING should be turned into INFO level when the messages
# are reviewed in all the code
config.addOption('Ganga', "INFO", "top-level logger")
config.addOption('Ganga.Runtime.bootstrap', "INFO", 'FIXME')
config.addOption('Ganga.GPIDev', "INFO", "logger of Ganga.GPIDev.* packages")
config.addOption('Ganga.Utility.logging', "WARNING", "logger of the Ganga logging package itself (use with care!)")
config.addOption('_format', "NORMAL", "format of logging messages: TERSE,NORMAL,VERBOSE,DEBUG")
config.addOption('_colour', True, "enable ASCII colour formatting of messages e.g. errors in red")
config.addOption('_logfile', "~/.ganga.log", "location of the logfile")
config.addOption('_logfile_size', 100000,
                 "the size of the logfile (in bytes), the rotating log will never exceed this file size")  # 100 K
config.addOption('_interactive_cache', True,
                 'if True then the cache used for interactive sessions, False disables caching')
config.addOption('_customFormat', "", "custom formatting string for Ganga logging\n e.g. '%(name)-35s: %(levelname)-8s %(message)s'")


class ColourFormatter(logging.Formatter, object):

    def __init__(self, *args, **kwds):
        logging.Formatter.__init__(self, *args, **kwds)
        fg = ColourText.Foreground()
        fx = ColourText.Effects()
        self.colours = {logging.INFO: fx.normal,
                        logging.WARNING: fg.orange,
                        logging.ERROR: fg.red,
                        logging.CRITICAL: fg.red,
                        logging.DEBUG: fx.normal}
        self.markup = ColourText.ANSIMarkup()

    def format(self, record):
<<<<<<< HEAD
        s = logging.Formatter.format(self, record)
=======
>>>>>>> e9d137bd
        try:
            s = super(ColourFormatter, self).format(record)
        except TypeError:
            print("%s" % str(record))
            return None
        if record.levelno in self.colours.keys():
            code = self.colours[record.levelno]
            return self.markup(s, code)
        else:
            return s

    def setColour(self, yes):
        if yes:
            self.markup = ColourText.ANSIMarkup()
        else:
            self.markup = ColourText.NoMarkup()

def _set_formatter(handler):
    if config['_customFormat'] != "":
        for k in _formats.keys():
            _formats[k] = config['_customFormat']

    formatter = ColourFormatter(_formats[config['_format']])
    formatter.setColour(config['_colour'])
    handler.setFormatter(formatter)


def _make_file_handler(logfile, logfile_size):
    import os.path
    logfile = os.path.expanduser(logfile)
    global file_handler
    if logfile:
        try:
            new_file_handler = handlers.RotatingFileHandler(
                logfile, maxBytes=logfile_size, backupCount=1)
        except IOError as x:
            private_logger.error('Cannot open the log file: %s', str(x))
            return
        # remove old handler if exists
        # print 'removing old file handler',file_handler
        # print 'installing new file handler',new_file_handler
        if file_handler:
            main_logger.removeHandler(file_handler)
            file_handler.flush()
            file_handler.close()
            # this is required to properly remove the file handler from the logging system
            # otherwise I/O Error at shutdown
            try:
                # WARNING: this relies on the implementation details of the
                # logging module
                del logging._handlers[file_handler]
            except KeyError:
                # don't complain if the handler was correctly unregistered by
                # the logging system
                pass

        new_file_handler.setFormatter(logging.Formatter(_formats['VERBOSE']))
        main_logger.addHandler(new_file_handler)
        file_handler = new_file_handler


# reflect all user changes immediately
def post_config_handler(opt, value):

    if '_customFormat' in config:
        for k in _formats.keys():
            _formats[k] = config['_customFormat']

    _format, colour = config['_format'], config['_colour']

    if opt == '_format':
        badConfig = False
        if value in _formats:
            _format = _formats[value]
        else:
            private_logger.error('illegal name of format string (%s), possible values: %s' % (str(value), _formats.keys()))
            return

    if opt == '_colour':
        colour = value

    if opt in ['_format', '_colour', '_customFormat']:
        fmt = ColourFormatter(_format)
        fmt.setColour(colour)
        direct_screen_handler.setFormatter(fmt)
        return

    logfile, logfile_size = config['_logfile'], config['_logfile_size']

    if opt in ['_logfile', '_logfile_size']:
        global file_handler
        _make_file_handler(logfile, logfile_size)
        return

    # FIXME: has no effect at runtime, should raise a ConfigError
    if opt == '_interactive_cache':
        return

    # set the logger level
    private_logger.info('setting loglevel: %s %s', opt, value)
    _set_log_level(getLogger(opt), value)

config.attachUserHandler(None, post_config_handler)
config.attachSessionHandler(None, post_config_handler)


# set the loglevel for a logger to a given string value (example: "DEBUG")
def _set_log_level(logger, value):

    if _global_level is not None:
        value = _global_level

    # convert a string "DEBUG" into enum object logging.DEBUG
    def _string2level(name):
        if hasattr(logging, name):
            return getattr(logging, name)

    try:
        logger.setLevel(_string2level(value))
        #if value != 'DEBUG':
        #    return value
        #    #logging._srcfile = None
        #    #logging.logThreads = 0
        #    #logging.logThreads = 0
        return value
    except AttributeError as err:
        logger.error('Attribute Error: %s', str(err))
        logger.warning('possible configuration error: invalid level value (%s), using default level', value)
        return None


def _guess_module_logger_name(modulename, frame=None):
    # print " _guess_module_logger_name",modulename
    # find the filename of the calling module
    import sys
    import os.path
    if frame is None:
        # assuming 2 nested calls to the module boundary!
        frame = sys._getframe(3)
    else:
        print('using frame from the caller')

    # accessing __file__ from globals() is much more reliable than
    # f_code.co_filename (name = os.path.normcase(frame.f_code.co_filename))
    if '__file__' in frame.f_globals.keys():
        name = os.path.realpath(os.path.abspath(frame.f_globals['__file__']))
    else:
        # no file associated with the frame (e.g. interactive prompt, exec
        # statement)
        name = '_program_'

    # print " _guess_module_logger_name",name
    del frame

    # if private_logger:
    #    private_logger.debug('searching for package matching calling module co_filename= %s',str(name))

    # sometimes the filename is an absolute path, try to find a relative module path from the PYTHONPATH
    # and remove the trailing path -> the result will be used as the logger
    # name

    from Ganga.Utility.files import remove_prefix

    name = remove_prefix(name, sys.path)

    def remove_tail(s, tail):
        idx = s.rfind(tail)
        if idx != -1:
            return s[:idx]
        return s

    # get rid of trailing .py  .pyc .pyo
    name = remove_tail(name, '.py')

    # replace slashes with dots
    name = name.replace(os.sep, '.')

    # return full module name
    if modulename == 1:
        return name

    # remove module name
    name = remove_tail(name, '.')

    if name == 'ganga':  # interactive IPython session
        name = "Ganga.GPI"

    # return package name
    if not modulename:
        return name

    # return custom module name
    return name + '.' + modulename


# use this function to get new loggers into your packages
# if you do not provide the name then logger will detect your package name
# if you specify the modulename as a string then it will be appended to the package name
# if you specify the modulename==1 then your module name will be guessed and appended to the package name
# the guessing algorithm may be modified by passing the frame object (to emulate a different physical location of the logger)
# this is only useful for special usage such as IBackend base class
def getLogger(name=None, modulename=None, frame=None):
    return _getLogger(name, modulename, frame=frame)

# Caching will not be done for messages which are generated by the main thread.
class FlushedMemoryHandler(logging.handlers.MemoryHandler):

    def __init__(self, *args, **kwds):
        logging.handlers.MemoryHandler.__init__(self, *args, **kwds)

    def shouldFlush(self, record):
        return threading.currentThread().getName().find("GANGA_Update_Thread") == -1 or \
                logging.handlers.MemoryHandler.shouldFlush(self, record)
        #        #threading.currentThread().getName().find("Main") == -1
        #return False#logging.handlers.MemoryHandler.shouldFlush(self, record)

def enableCaching():
    """
    Enable caching of log messages at interactive prompt. In the interactive IPython session, the messages from monitoring
    loop will be cached until the next prompt. In non-interactive sessions no caching is required.
    """

    if not config['_interactive_cache']:
        return

    private_logger.debug('CACHING ENABLED')
    global default_handler, cached_screen_handler
    main_logger.removeHandler(default_handler)
    cached_screen_handler = FlushedMemoryHandler(1000, target=direct_screen_handler)
    default_handler = cached_screen_handler
    main_logger.addHandler(default_handler)


def _getLogger(name=None, modulename=None, _roothandler=0, handler=None, frame=None):

    if handler is None:
        handler = default_handler

    requested_name = name

    if name is None:
        name = _guess_module_logger_name(modulename, frame=frame)

    if name.split('.')[0] != 'Ganga' and name != 'Ganga':
        name = 'Ganga.' + name

    ## Reduce verbosity on startup
    #if private_logger:
    #    private_logger.debug('getLogger: effective_name=%s original_name=%s', name, requested_name)

    if name in _allLoggers:
        return _allLoggers[name]
        # print 'reusing existing logger: ',name
    else:

        logger = logging.getLogger(name)
        _allLoggers[name] = logger
        #logger.setLevel( logging.CRITICAL )

        if name in config:
            thisConfig = config[name]
            _set_log_level(logger, thisConfig)

        ## Reduce verbosity on startup
        #if private_logger:
        #    private_logger.debug('created logger %s in %s mode', name, logging.getLevelName(logger.getEffectiveLevel()))
        #    private_logger.debug('applied %s format string to %s', config['_format'], name)

        # print '------------>',logger
        #logger.critical('initialization of logger for module %s',name)
        # print '------------> should have printed the message'

        return logger


# this bootstrap method should be called very early in the bootstrap phase of the entire system to enable
# the log level configuration to take effect...
# the optional handler overrides the default handler and is used for GUI environment
# NOTE: the additional message buffering handler is available only for the
# default handler

def bootstrap(internal=False, handler=None):

    global private_logger, main_logger

    if internal == True and private_logger is not None:
        return

    private_logger = getLogger('Ganga.Utility.logging')
    _set_log_level(private_logger, 'CRITICAL')
    #main_logger = _getLogger('Ganga',_roothandler=1,handler=handler)

    private_logger.debug('bootstrap')

    if internal:
        _make_file_handler(config['_logfile'], config['_logfile_size'])
    else:
        # override main_logger handler
        global default_handler
        if handler is not None and handler is not default_handler:
            main_logger.removeHandler(default_handler)
            main_logger.addHandler(handler)
            default_handler = handler

    _set_formatter(default_handler)
    # main_logger.propagate = 0 # do not propagate messages upwards...
    # main_logger.addHandler(default_handler)
    if file_handler:
        main_logger.addHandler(file_handler)

    opts = filter(lambda o: o.find('Ganga') == 0, config)
    for opt in opts:

        # should reconfigure Ganga and private logger according to the config
        # file contents

        # logging.getLevelName(getLogger(opt).getEffectiveLevel()))
        msg = 'logging %s in %s mode' % (opt, config[opt])
        if internal:
            private_logger.debug(msg)
        else:
            private_logger.info(msg)

        _set_log_level(getLogger(opt), config[opt])

    if not internal:
        class NoErrorFilter(logging.Filter):
            """
            A filter which only allow messages which are WARNING or lower to be logged
            """
            def filter(self, record):
                return record.levelno <= 30

        # Make the default handler not print ERROR and CRITICAL
        direct_screen_handler.addFilter(NoErrorFilter())

        # Add a new handler for ERROR and CRITICAL which prints to stderr
        error_logger = logging.StreamHandler(sys.stderr)
        error_logger.setLevel(logging.ERROR)
        _set_formatter(error_logger)
        main_logger.addHandler(error_logger)

    global requires_shutdown
    requires_shutdown = True

    private_logger.debug('end of bootstrap')


def shutdown():
    private_logger.debug('shutting down logsystem')
    logging.shutdown()


# do the initial bootstrap automatically at import -> this will bootstrap
# the main and private loggers
bootstrap(internal=True)

# force all loggers to use the same level


def force_global_level(level):
    if level is not None:
        for l in _allLoggers:
            _set_log_level(_allLoggers[l], level)
        global _global_level
        _global_level = level


def log_user_exception(logger=None, debug=False):
    import traceback
    import cStringIO
    buf = cStringIO.StringIO()
    traceback.print_exc(file=buf)
    banner = 10 * '-' + ' error in user/extension code ' + 10 * '-'
    if not logger:
        logger = private_logger
    logmethod = logger.warning
    if debug:
        logmethod = logger.debug
    logmethod(banner)
    for line in buf.getvalue().splitlines():
        logmethod(line)
    logmethod('-' * len(banner))


def log_unknown_exception():
    """
    This is convenince function which is used to track down what exceptions
    are being caught by ambiguous 'except' clauses.
    It should only be called from within an exception handler.
    """
    tb_logger = getLogger('Ganga.Utility.logging.log_unknown_exception')

    # Fetch the place from where this function was called to locate the bare
    # except
    from inspect import getframeinfo, stack, getsourcefile
    caller = getframeinfo(stack()[1][0])

    tb_logger.debug('Bare except clause triggered {0}:{1}'.format(caller.filename, caller.lineno))
    tb_logger.debug('Exception caught:', exc_info=True)


# extra imports for more convenient work with the logging module
getLevelName = logging.getLevelName

if __name__ == "__main__":
    print('Little test')

    private_logger = logging.getLogger("TESTLOGGER.CHILD.GRANDCHILD")
    formatter = logging.Formatter(_formats['DEBUG'])
    console = logging.StreamHandler()
    console.setFormatter(formatter)
    private_logger.setLevel(logging.DEBUG)
    private_logger.addHandler(console)
    private_logger.critical('hello')<|MERGE_RESOLUTION|>--- conflicted
+++ resolved
@@ -111,10 +111,6 @@
         self.markup = ColourText.ANSIMarkup()
 
     def format(self, record):
-<<<<<<< HEAD
-        s = logging.Formatter.format(self, record)
-=======
->>>>>>> e9d137bd
         try:
             s = super(ColourFormatter, self).format(record)
         except TypeError:
