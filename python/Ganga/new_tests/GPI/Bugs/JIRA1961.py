
from GangaUnitTest import *
from Ganga.Utility.Config import setConfigOption


class JIRA1961(GangaUnitTest):

    def test_unprepareTrue(self):

        from Ganga.GPI import Job, Executable
<<<<<<< HEAD
        from Ganga.Utility.Config import setConfigOption
        setConfigOption('Preparable', 'unprepare_on_copy', 'True')
        j = Job(application=Executable(exe='/bin/echo', args=['hello']))
=======
        setConfigOption( 'Preparable', 'unprepare_on_copy', 'True' )
        j = Job( application=Executable(exe='/bin/echo',args=['hello']) )
>>>>>>> b17d47ec
        j.submit()

        assert(j.application.is_prepared != None)

        j2 = j.copy()

        assert(j2.application.is_prepared == None)

        j3 = Job(j)

        assert(j3.application.is_prepared == None)

    def test_unprepareFalse(self):

        from Ganga.GPI import Job, Executable
<<<<<<< HEAD
        from Ganga.Utility.Config import setConfigOption
        setConfigOption('Preparable', 'unprepare_on_copy', 'False')
        k = Job(application=Executable(exe='/bin/echo', args=['hello']))
=======
        setConfigOption( 'Preparable', 'unprepare_on_copy', 'False' )
        k = Job( application=Executable(exe='/bin/echo',args=['hello']) )
>>>>>>> b17d47ec
        k.submit()

        assert(k.application.is_prepared != None)

        k2 = k.copy()

        assert(k2.application.is_prepared != None)

        k3 = Job(k)

        assert(k.application.is_prepared != None)<|MERGE_RESOLUTION|>--- conflicted
+++ resolved
@@ -8,14 +8,8 @@
     def test_unprepareTrue(self):
 
         from Ganga.GPI import Job, Executable
-<<<<<<< HEAD
-        from Ganga.Utility.Config import setConfigOption
         setConfigOption('Preparable', 'unprepare_on_copy', 'True')
         j = Job(application=Executable(exe='/bin/echo', args=['hello']))
-=======
-        setConfigOption( 'Preparable', 'unprepare_on_copy', 'True' )
-        j = Job( application=Executable(exe='/bin/echo',args=['hello']) )
->>>>>>> b17d47ec
         j.submit()
 
         assert(j.application.is_prepared != None)
@@ -31,14 +25,8 @@
     def test_unprepareFalse(self):
 
         from Ganga.GPI import Job, Executable
-<<<<<<< HEAD
-        from Ganga.Utility.Config import setConfigOption
         setConfigOption('Preparable', 'unprepare_on_copy', 'False')
         k = Job(application=Executable(exe='/bin/echo', args=['hello']))
-=======
-        setConfigOption( 'Preparable', 'unprepare_on_copy', 'False' )
-        k = Job( application=Executable(exe='/bin/echo',args=['hello']) )
->>>>>>> b17d47ec
         k.submit()
 
         assert(k.application.is_prepared != None)
