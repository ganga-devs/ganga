
import unittest


def startGanga():

    # Taken from  the ganga 'binary'
    def standardSetup():
        """Function to perform standard setup for Ganga.
        """
        import sys
        import os.path

        try:
            from os import environ
            GangaSysRoot = os.environ.get('GANGASYSROOT')
        except Exception, err:
            print "Exception Raised finding GANGASYSROOT,\n\tPLEASE DEFINE THIS IN YOUR ENVIRONMENT TO RUN THE TESTS\n"
            raise err

        exe_relPath = "../install/ganga/bin"
        python_relPath = "../install/ganga/python"

        # insert the path to Ganga itself
<<<<<<< HEAD
        exeDir = os.path.abspath(
            "/afs/cern.ch/user/r/rcurrie/cmtuser/GANGA/GANGA_v600r99/install/ganga/bin")  # which ganga

        # os.path.join( os.path.dirname(exeDir), 'python' )
        gangaDir = "/afs/cern.ch/user/r/rcurrie/cmtuser/GANGA/GANGA_v600r99/install/ganga/python"
=======
        exeDir =  os.path.abspath( os.path.join( GangaSysRoot, exe_relPath) ) #os.path.abspath( "/afs/cern.ch/user/r/rcurrie/cmtuser/GANGA/GANGA_v600r99/install/ganga/bin" ) # which ganga

        gangaDir = os.path.abspath( os.path.join( GangaSysRoot, python_relPath) ) #"/afs/cern.ch/user/r/rcurrie/cmtuser/GANGA/GANGA_v600r99/install/ganga/python" #os.path.join( os.path.dirname(exeDir), 'python' )
>>>>>>> b17d47ec
        sys.path.insert(0, gangaDir)

        import Ganga.PACKAGE
        Ganga.PACKAGE.standardSetup()

    standardSetup()
    del standardSetup

    # End taken from the ganga binary

    import Ganga.Runtime
    import sys
    import Ganga.Utility.logging
    logger = Ganga.Utility.logging.getLogger()

    # Start ganga by passing some options for unittesting

    logger.info("Starting ganga")

    logger.info("Parsing Command Line options")
    import Ganga.Runtime
    import sys
    this_argv = sys.argv[1:]
    this_argv.append('-o[Configuration]RUNTIME_PATH=GangaTest')
    this_argv.append('-o[Configuration]UsageMonitoringURL=""')
    this_argv.append('-o[Configuration]user=testframework')
    this_argv.append('-o[Configuration]gangadir=$HOME/gangadir_testing')
    this_argv.append('-o[Configuration]repositorytype=LocalXML')
    this_argv.append('-o[TestingFramework]ReleaseTesting=True')

    # FIXME Should we need to add the ability to load from a custom .ini file
    # to configure tests without editting this?

    # Actually parse the options
    Ganga.Runtime._prog = Ganga.Runtime.GangaProgram(argv=this_argv)
    Ganga.Runtime._prog.parseOptions()

    # Determine if ganga has actually finished initializing...
    # This is here to protect against the startGanga being called on an
    # initialized ganga environment
    try:
        doConfig = not Ganga.Utility.Config.Config._after_bootstrap
    except:
        doConfig = True

    if doConfig:
        # Perform the configuration and bootstrap steps in ganga
        logger.info("Parsing Configuration Options")
        Ganga.Runtime._prog.configure()
        from Ganga.Utility.Config import setConfigOption
        setConfigOption('PollThread', 'forced_shutdown_policy', 'batch')
        logger.info("Initializing")
        Ganga.Runtime._prog.initEnvironment()
        logger.info("Bootstrapping")
        Ganga.Runtime._prog.bootstrap()
    else:
        # No need to perform the bootstrap but we need to test if the internal
        # services need to be reinitialized
        from Ganga.Utility.Config import setConfigOption
        setConfigOption('PollThread', 'forced_shutdown_policy', 'batch')
        from Ganga.Core.InternalServices import Coordinator
        if not Coordinator.servicesEnabled:
            # Start internal services
            logger.info("InternalServices restarting")

            def testing_cb(t_total, critical_thread_ids, non_critical_thread_ids):
                return True
            from Ganga.Core.GangaThread import GangaThreadPool
            thread_pool = GangaThreadPool.getInstance()
            thread_pool.shutdown(should_wait_cb=testing_cb)
            from Ganga.GPI import reactivate
            reactivate()
        else:
            logger.info("InternalServices still running")

    # Adapted from the Coordinator class, check for the required credentials and stop if not found
    # Hopefully stops us falling over due to no AFS access of something similar
    from Ganga.Core.InternalServices import Coordinator
    missing_cred = Coordinator.getMissingCredentials()

    logger.info("Checking Credentials")

    if missing_cred:
        raise Exception("Failed due to missing credentials %s" %
                        str(missing_cred))

    logger.info("Passing to Unittest")


def stopGanga():

    import Ganga.Utility.logging
    logger = Ganga.Utility.logging.getLogger()

    logger.info("Deciding how to shutdown")

    # Do we want to empty the repository on shutdown?
    from Ganga.Utility.Config import getConfig
    if 'AutoCleanup' in getConfig('TestingFramework'):
        wholeCleanup = getConfig('TestingFramework')['AutoCleanup']
    else:
        wholeCleanup = True

    if wholeCleanup:
        # empty repository so we start again at job 0 when we restart
        logger.info("Clearing the Job and Template repositories")

        from Ganga.GPI import jobs, templates
        for j in jobs:
            j.remove()
        for t in templates:
            t.remove()
        if hasattr(jobs, 'clean'):
            jobs.clean(confirm=True, force=True)
        if hasattr(templates, 'clean'):
            templates.clean(confirm=True, force=True)

    logger.info("Shutting Down Internal Services")

<<<<<<< HEAD
    # Disable internal services such as monitoring and other tasks
    from Ganga.Core.InternalServices import Coordinator
    if Coordinator.servicesEnabled:
        Coordinator.disableInternalServices()
=======
    ## Disable internal services such as monitoring and other tasks
    #from Ganga.Core.InternalServices import Coordinator
    #if Coordinator.servicesEnabled:
    #    Coordinator.disableInternalServices()
    #    Coordinator.servicesEnabled = False
>>>>>>> b17d47ec

    logger.info("Mimicking ganga exit")
    from Ganga.Core.InternalServices import ShutdownManager

    import Ganga.Core
    Ganga.Core.change_atexitPolicy('batch')
    # This should now be safe
    ShutdownManager._ganga_run_exitfuncs()

    # Finished
    logger.info("Test Finished")


class GangaUnitTest(unittest.TestCase):

    def setUp(self):
        # Start ganga and internal services
        # This is called before each unittest
        startGanga()

    def tearDown(self):
        # Stop ganga and mimick an exit to shutdown all internal processes
        stopGanga()

# Not sure if required but I think it is
if __name__ == "__main__":
    try:
        unittest.main()
    except:
        pass<|MERGE_RESOLUTION|>--- conflicted
+++ resolved
@@ -14,25 +14,17 @@
         try:
             from os import environ
             GangaSysRoot = os.environ.get('GANGASYSROOT')
-        except Exception, err:
-            print "Exception Raised finding GANGASYSROOT,\n\tPLEASE DEFINE THIS IN YOUR ENVIRONMENT TO RUN THE TESTS\n"
+        except Exception as err:
+            print("Exception Raised finding GANGASYSROOT,\n\tPLEASE DEFINE THIS IN YOUR ENVIRONMENT TO RUN THE TESTS\n")
             raise err
 
         exe_relPath = "../install/ganga/bin"
         python_relPath = "../install/ganga/python"
 
         # insert the path to Ganga itself
-<<<<<<< HEAD
-        exeDir = os.path.abspath(
-            "/afs/cern.ch/user/r/rcurrie/cmtuser/GANGA/GANGA_v600r99/install/ganga/bin")  # which ganga
-
-        # os.path.join( os.path.dirname(exeDir), 'python' )
-        gangaDir = "/afs/cern.ch/user/r/rcurrie/cmtuser/GANGA/GANGA_v600r99/install/ganga/python"
-=======
         exeDir =  os.path.abspath( os.path.join( GangaSysRoot, exe_relPath) ) #os.path.abspath( "/afs/cern.ch/user/r/rcurrie/cmtuser/GANGA/GANGA_v600r99/install/ganga/bin" ) # which ganga
 
         gangaDir = os.path.abspath( os.path.join( GangaSysRoot, python_relPath) ) #"/afs/cern.ch/user/r/rcurrie/cmtuser/GANGA/GANGA_v600r99/install/ganga/python" #os.path.join( os.path.dirname(exeDir), 'python' )
->>>>>>> b17d47ec
         sys.path.insert(0, gangaDir)
 
         import Ganga.PACKAGE
@@ -152,18 +144,11 @@
 
     logger.info("Shutting Down Internal Services")
 
-<<<<<<< HEAD
     # Disable internal services such as monitoring and other tasks
-    from Ganga.Core.InternalServices import Coordinator
-    if Coordinator.servicesEnabled:
-        Coordinator.disableInternalServices()
-=======
-    ## Disable internal services such as monitoring and other tasks
     #from Ganga.Core.InternalServices import Coordinator
     #if Coordinator.servicesEnabled:
     #    Coordinator.disableInternalServices()
     #    Coordinator.servicesEnabled = False
->>>>>>> b17d47ec
 
     logger.info("Mimicking ganga exit")
     from Ganga.Core.InternalServices import ShutdownManager
