--- conflicted
+++ resolved
@@ -205,11 +205,4 @@
         assert self.thread.done
         self.logger.info(str(self.id) + ' shutdown()')
         self.repo.shutdown()
-<<<<<<< HEAD
         logger.info(str(self.id) + ' shutdown() done!')
-
-    def has_loaded(self, obj):
-        return True
-=======
-        self.logger.info(str(self.id) + ' shutdown() done!')
->>>>>>> 89df82f0
