from __future__ import absolute_import

import random
import threading

from ..GangaUnitTest import GangaUnitTest


class HammerThread(threading.Thread):
    def __init__(self, _id, reg):
        self.id = _id
        self.reg = reg
        self.rng = random.Random()
        self.owned_ids = []
        self.owned_objs = {}
        self.done = False
        super(HammerThread, self).__init__()#'HammerThread_%s' % _id)
        from Ganga.Utility.logging import getLogger
        self.logger = getLogger(modulename=True)

    def updown(self):
        self.logger.info(str(self.id) + ' shutdown()')
        self.reg.shutdown()
        self.logger.info(str(self.id) + ' shutdown() done!')
        self.owned_ids = []
        self.logger.info(str(self.id) + ' startup()')
        self.reg.startup()
        self.logger.info(str(self.id) + ' startup() done!')

    def uindex(self):
        self.logger.info(str(self.id) + ' update_index(None)')
        self.reg.ids()
        self.logger.info(str(self.id) + ' update_index(None) done!')

    def add(self):
        from GangaTest.Lib.TestObjects import TestGangaObject  # This import is in here to avoid confusing nosetests
        self.logger.info('self.ref.keys before: %s' % self.reg.keys())
        objs = [TestGangaObject('HT%i' % self.id) for _ in range(self.rng.randint(1, 2))]
        self.logger.info(str(self.id) + ' add(%s)' % objs)
        ids = []
        count = 1
        self.logger.info('Adding #%s Objs' % len(objs))
        for obj in objs:
            self.logger.info('\n\n\nAdding #%s of #%s Object(s)' % (count, len(objs)))
            ids.append(self.reg._add(obj))
            self.logger.info('Added as : %s' % ids[-1])
            assert (ids[-1] == obj.id)
            self.owned_objs[obj.id] = obj
            self.logger.info('Count: %s\n\n' % count)
            count += 1

        # ids = [self.reg._add(obj) for obj in objs]
        self.logger.info(str(self.id) + ' add(%s) done, ids = %s!' % (objs, ids))
        assert len(ids) == len(objs)
        # TODO: Check if objects stay the same
        self.owned_ids.extend(ids)
        self.logger.info('self.reg.keys after: %s' % self.reg.keys())

    def delete(self):
        _ids = self.reg.ids()
        self.logger.info('delete self.reg.keys start: %s' % self.reg.keys())
        if len(_ids) == 0:
            return
        n = min(len(self.reg.keys()), self.rng.randint(1, 2))
        ids = self.rng.sample(self.reg.keys(), n)
        self.logger.info(str(self.id) + ' delete(%s)' % ids)
        for _id in ids:
            self.logger.debug('Removing: %s' % _id)
            try:
                from Ganga.GPIDev.Base.Proxy import stripProxy
                self.logger.debug('reg_id: %s' % stripProxy(self.reg[_id]).id)
            except:
                pass
            obj_to_remove = self.reg[_id]
            self.reg._remove(obj_to_remove)
            self.logger.info('Finished Remove\n\n')
        # [self.reg._remove(self.reg[id]) for id in ids]
        for _id in ids:
            self.logger.info('keys: %s' % self.reg.keys())
            self.logger.info('testing: %s' % _id)
            assert _id not in self.reg.keys()
            try:
                self.owned_ids.remove(_id)
                del self.owned_ids[_id]
            except:
                pass
        self.logger.info(str(self.id) + ' delete(%s) done!' % ids)
        self.logger.info('delete self.reg.keys end: %s' % self.reg.keys())

    def load(self):
        ids = self.reg.ids()
        if len(ids) == 0:
            return
        _id = self.rng.sample(ids, 1)[0]
        self.logger.info(str(self.id) + ' load(%s)' % _id)
        try:
            self.logger.info('Getting ReadAccess: %s from %s' % (_id, self.reg.ids()))
            from Ganga.GPIDev.Base.Proxy import stripProxy
            stripProxy(self.reg[_id])._getReadAccess()
            # self.logger.info('Looking at: %s' % self.owned_objs[_id])
            # self.logger.info('stripped: %s' % stripProxy(self.owned_objs[_id]))
            self.logger.info('name: %s' % self.reg[_id].name)
            self.logger.info('Wanting: %s' % _id)
            self.logger.info('Loaded: %s' % self.reg._loaded_ids)
            assert self.reg[_id].name.startswith('HT')
            if _id in self.owned_ids:
                assert self.reg[_id].name == 'HT%i' % self.id, '{0} == {1}'.format(self.reg[_id].name, 'HT%i' % self.id)
        except KeyError:  # If the object has been deleted in the meantime, it must be gone from the registry
            assert _id not in self.reg.ids()
            self.logger.info(str(self.id) + '  %s deleted after KeyError (as per specification)' % _id)
        self.logger.info(str(self.id) + ' load(%s) done!' % _id)

    def lock(self):
        ids = self.reg.ids()
        if len(ids) == 0:
            return
        _id = self.rng.sample(ids, 1)[0]
        self.logger.info(str(self.id) + ' lock(%s)' % _id)
        from Ganga.Core.GangaRepository import RegistryLockError
        try:
            self.logger.info('Getting Read, Write access: %s' % _id)
            from Ganga.GPIDev.Base.Proxy import stripProxy
            stripProxy(self.reg[_id])._getReadAccess()
            stripProxy(self.reg[_id])._getWriteAccess()
            self.logger.info('Got Access: %s' % _id)
            self.logger.info('Name: %s' % self.reg[_id].name)
            assert self.reg[_id].name.startswith('HT')
            self.reg[_id].name = 'HT%i' % self.id
            if _id not in self.owned_ids:
                self.owned_ids.append(_id)
        except KeyError:  # If the object has been deleted in the meantime, it must be gone from the registry
            self.logger.info(str(self.id) + '  %s deleted after KeyError (as per specification)' % _id)
            assert _id not in self.reg
        except RegistryLockError:  # ok, this is already locked
            self.logger.info(str(self.id) + '  %s was locked...' % _id)
        self.logger.info(str(self.id) + ' lock(%s) done!' % _id)

    def unlock(self):
        if len(self.owned_ids) == 0:
            return
        _id = self.rng.sample(self.owned_ids, 1)[0]
        self.logger.info(str(self.id) + ' unlock(%s)' % _id)
        obj_to_unlock = self.reg[_id]
        assert obj_to_unlock.name.startswith('HT')
        # self.reg[_id].name = 'HT-unlocked'
        # self.owned_ids.remove(_id)
        self.reg._release_lock(self.reg[_id])
        self.logger.info(str(self.id) + ' unlock(%s) done!' % _id)

    def run(self):
        for i in range(100):
            choices = []
            choices.extend([self.updown] * 1)
            choices.extend([self.uindex] * 1)
            choices.extend([self.add] * 10)
            choices.extend([self.delete] * 10)
            choices.extend([self.load] * 10)
            choices.extend([self.lock] * 10)
            choices.extend([self.unlock] * 5)
            # choices.extend([self.flush]*2)
            this_choice = self.rng.choice(choices)
            self.logger.debug('\n\n\n\n\n%s) This Choise: %s\n' % (i, this_choice))
            this_choice()
            assert len(self.owned_ids) == len(dict(zip(self.owned_ids, range(len(self.owned_ids)))).keys())
            for _id in self.owned_ids:
                if _id not in self.reg._objects:
                    self.logger.info('LOCKED ID DELETED: ' + str(_id))
                    assert False

            self.logger.info('\n\nChecking Object consistency')
            try:
                self.reg._checkObjects()
                self.logger.info('PASSED')
            except:
                self.logger.error('FAILED')
                raise

        self.done = True


class TestRegistry(GangaUnitTest):
    def setUp(self):
        super(TestRegistry, self).setUp()
        from Ganga.Utility.Config import setConfigOption
        setConfigOption('TestingFramework', 'AutoCleanup', 'False')

    def test_pass1(self):
        t = TestReg(1)
        while not t.isReadyForCheck():
            pass
        return t.checkTest()

    def test_pass2(self):
        t = TestReg(2)
        while not t.isReadyForCheck():
            pass
        return t.checkTest()


class TestReg(object):
    def __init__(self, _id):
        self.id = _id
        from Ganga.Core.GangaRepository.Registry import Registry
        self.registry = Registry('TestRegistry_%s' % _id, 'TestRegistry_%s' % _id)
        from Ganga.Utility.Config import getConfig
        config = getConfig('Configuration')
        self.registry.type = config['repositorytype']
        from Ganga.Runtime.Repository_runtime import getLocalRoot
        self.registry.location = getLocalRoot()
        from Ganga.Utility.logging import getLogger
        self.logger = getLogger(modulename=True)
        self.logger.info(str(_id) + ' startup()')
        self.registry.startup()
        self.logger.info(str(_id) + ' startup() done!')
        self.logger.info('RUNNING HAMMERTHREAD #%s on direcory %s' % (_id, self.registry.location))
        self.thread = HammerThread(_id, self.registry)
        self.thread.start()

    def isReadyForCheck(self):
        return self.thread.done or not self.thread.isAlive()

    def checkTest(self):
        self.thread.join()
        assert self.thread.done
        self.logger.info(str(self.id) + ' shutdown()')
        self.registry.shutdown()
<<<<<<< HEAD
        logger.info(str(self.id) + ' shutdown() done!')
=======
        self.logger.info(str(self.id) + ' shutdown() done!')
>>>>>>> 89df82f0
<|MERGE_RESOLUTION|>--- conflicted
+++ resolved
@@ -224,8 +224,4 @@
         assert self.thread.done
         self.logger.info(str(self.id) + ' shutdown()')
         self.registry.shutdown()
-<<<<<<< HEAD
-        logger.info(str(self.id) + ' shutdown() done!')
-=======
         self.logger.info(str(self.id) + ' shutdown() done!')
->>>>>>> 89df82f0
