--- conflicted
+++ resolved
@@ -5,11 +5,7 @@
     import unittest
 
 
-<<<<<<< HEAD
-def start_ganga(gangadir_for_test='$HOME/gangadir_testing'):
-=======
 def start_ganga(gangadir_for_test='$HOME/gangadir_testing', extra_opts=[]):
->>>>>>> c406a479
 
     import sys
     import os.path
@@ -102,12 +98,9 @@
 
     if missing_cred:
         raise Exception("Failed due to missing credentials %s" % str(missing_cred))
-<<<<<<< HEAD
-=======
 
     from Ganga.GPI import queues
     queues.unlock()
->>>>>>> c406a479
 
     logger.info("Passing to Unittest")
 
@@ -173,11 +166,7 @@
     wipe_repo = None
     gangadir = None
 
-<<<<<<< HEAD
-    def setUp(self, gangadir=None, wipe_repo=None):
-=======
     def setUp(self, gangadir=None, wipe_repo=None, extra_opts=[]):
->>>>>>> c406a479
         unittest.TestCase.setUp(self)
         # Start ganga and internal services
         # This is called before each unittest
@@ -193,11 +182,7 @@
         self.gangadir = gangadir
         self.__class__.gangadir = self.gangadir
         self.__class__.wipe_repo = self.wipe_repo
-<<<<<<< HEAD
-        start_ganga(gangadir_for_test=gangadir)
-=======
         start_ganga(gangadir_for_test=gangadir, extra_opts=extra_opts)
->>>>>>> c406a479
 
     def tearDown(self):
         unittest.TestCase.tearDown(self)
