--- conflicted
+++ resolved
@@ -9,11 +9,7 @@
     import unittest
 
 
-<<<<<<< HEAD
-def set_ganga_sys_path():
-=======
 def _setupGangaPath():
->>>>>>> 5021aced
     file_path = os.path.dirname(os.path.realpath(__file__))
     ganga_python_dir = os.path.join(file_path, '..', '..', '..')
     ganga_python_dir = os.path.realpath(ganga_python_dir)
@@ -22,11 +18,7 @@
 
         print("Adding: %s to Python Path\n" % ganga_python_dir)
 
-<<<<<<< HEAD
-set_ganga_sys_path()
-=======
 _setupGangaPath()
->>>>>>> 5021aced
 
 def start_ganga(gangadir_for_test, extra_opts=[]):
 
