import unittest
import uuid

from Ganga.GPIDev.Lib.File.LocalFile import LocalFile


class TestSafeSave(unittest.TestCase):

    def test_safe_save_threadcalls(self):
        """Test that XML files don't disappear - See Github Issue #185"""
        import threading
        import os

        from Ganga.Core.GangaRepository.GangaRepositoryXML import safe_save

        def my_to_file(obj, fhandle, ignore_subs):
            fhandle.write("!" * 1000)

        # Create lots of threads that will keep hitting safe_save
        testfn = '/tmp/xmltest.tmp' + str(uuid.uuid4())
        ths = []

        o = LocalFile()

        for i in range(0, 500):
            ths.append(threading.Thread(target=safe_save, args=(testfn, o, my_to_file)))

        for th in ths:
            th.start()

        for th in ths:
            th.join()

        self.assertTrue(os.path.isfile(testfn))
<<<<<<< HEAD
=======
        os.remove(testfn)
        self.assertTrue(os.path.isfile(testfn+'~'))
        os.remove(testfn+'~')
        self.assertFalse(os.path.isfile(testfn+'.new'))
>>>>>>> 8dfd9344
<|MERGE_RESOLUTION|>--- conflicted
+++ resolved
@@ -32,10 +32,7 @@
             th.join()
 
         self.assertTrue(os.path.isfile(testfn))
-<<<<<<< HEAD
-=======
         os.remove(testfn)
         self.assertTrue(os.path.isfile(testfn+'~'))
         os.remove(testfn+'~')
-        self.assertFalse(os.path.isfile(testfn+'.new'))
->>>>>>> 8dfd9344
+        self.assertFalse(os.path.isfile(testfn+'.new'))