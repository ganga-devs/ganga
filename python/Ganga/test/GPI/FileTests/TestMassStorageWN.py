--- conflicted
+++ resolved
@@ -1,30 +1,19 @@
 from __future__ import absolute_import
-<<<<<<< HEAD
-<<<<<<< HEAD
 import os
 import shutil
 
 from Ganga.testlib.GangaUnitTest import GangaUnitTest
 from Ganga.testlib.file_utils import generate_unique_temp_file
 
-=======
 from Ganga.testlib.GangaUnitTest import GangaUnitTest
 from Ganga.testlib.file_utils import generate_unique_temp_file
 
-import datetime
-import time
 import os
 import shutil
 
->>>>>>> Adding test for MassStorageFile (#735)
-=======
-import os
-import shutil
-
 from Ganga.testlib.GangaUnitTest import GangaUnitTest
 from Ganga.testlib.file_utils import generate_unique_temp_file
 
->>>>>>> 30e862b3
 class TestMassStorageWN(GangaUnitTest):
     """test for sjid in filename names explain each test"""
 
@@ -33,24 +22,15 @@
     # Num of sj in tests
     sj_len = 3
 
-<<<<<<< HEAD
     fileName = 'MassStorageFile'
 
     # Where on local storage we want to have our 'MassStorage solution'
     outputFilePath = '/tmp/' + fileName + 'WN'
-=======
-    # Where on local storage we want to have our 'MassStorage solution'
-    outputFilePath = '/tmp/MassStorageWN'
->>>>>>> Adding test for MassStorageFile (#735)
 
     # This sets up a MassStorageConfiguration which works by placing a file on local storage somewhere we can test using standard tools
     MassStorageTestConfig = {'defaultProtocol': 'file://',
                              'fileExtensions': [''],
-<<<<<<< HEAD
                              'uploadOptions': {'path': outputFilePath, 'cp_cmd': 'cp', 'ls_cmd': 'ls', 'mkdir_cmd': 'mkdir'},
-=======
-                             'uploadOptions': {'path': outputFilePath, 'cp_cmd': 'cp', 'ls_cmd': 'ls', 'mkdir_cmd': 'mkdir -p'},
->>>>>>> Adding test for MassStorageFile (#735)
                              'backendPostprocess': {'LSF': 'WN', 'LCG': 'client', 'ARC': 'client', 'Dirac': 'client',
                                                     'PBS': 'WN', 'Interactive': 'client', 'Local': 'WN', 'CREAM': 'client'}}
 
@@ -61,7 +41,6 @@
         extra_opts=[('PollThread', 'autostart', 'False'),
                     ('Local', 'remove_workdir', 'False'),
                     ('TestingFramework', 'AutoCleanup', 'False'),
-<<<<<<< HEAD
                     ('Output', TestMassStorageWN.fileName, TestMassStorageWN.MassStorageTestConfig),
                     ('Output', 'FailJobIfNoOutputMatched', 'True')]
         os.system( 'mkdir -p %s' % TestMassStorageWN.outputFilePath )
@@ -76,37 +55,15 @@
     @staticmethod
     def cleanUp():
         """ Cleanup the current job objects """
-=======
-                    ('Output', 'MassStorageFile', TestMassStorageWN.MassStorageTestConfig),
-                    ('Output', 'FailJobIfNoOutputMatched', 'True')]
-        super(TestMassStorageWN, self).setUp(extra_opts=extra_opts)
-
-    @staticmethod
-    def cleanUp():
-<<<<<<< HEAD
-        """ Cleanup the current temp objects """
->>>>>>> Adding test for MassStorageFile (#735)
-=======
-        """ Cleanup the current job objects """
->>>>>>> 30e862b3
 
         from Ganga.GPI import jobs
         for j in jobs:
             shutil.rmtree(j.backend.workdir, ignore_errors=True)
             j.remove()
 
-<<<<<<< HEAD
-<<<<<<< HEAD
     @classmethod
     def tearDownClass(cls):
         """ Cleanup the current temp objects """
-=======
->>>>>>> Adding test for MassStorageFile (#735)
-=======
-    @classmethod
-    def tearDownClass(cls):
-        """ Cleanup the current temp objects """
->>>>>>> 30e862b3
         for file_ in TestMassStorageWN._managed_files:
             os.unlink(file_)
         TestMassStorageWN._managed_files = []
@@ -115,19 +72,10 @@
 
     def test_a_Submit(self):
         """Test the ability to submit a job with some LocalFiles"""
-<<<<<<< HEAD
 
         MassStorageFile = TestMassStorageWN.getFileObject()
         from Ganga.GPI import jobs, Job, LocalFile
-=======
-        from Ganga.GPI import jobs, Job, LocalFile, MassStorageFile
-
-<<<<<<< HEAD
-        TestMassStorageWN.cleanUp()
->>>>>>> Adding test for MassStorageFile (#735)
-
-=======
->>>>>>> 30e862b3
+
         _ext = '.txt'
 
         file_1 = generate_unique_temp_file(_ext)
@@ -147,18 +95,7 @@
 
         j = jobs[-1]
 
-<<<<<<< HEAD
-<<<<<<< HEAD
-        assert sleep_until_completed(j)
-=======
-        sleep_until_completed(j)
-
-        # Just has to have reached completed state for checks to make sense
-        assert j.status == 'completed'
->>>>>>> Adding test for MassStorageFile (#735)
-=======
-        assert sleep_until_completed(j)
->>>>>>> 30e862b3
+        assert sleep_until_completed(j)
 
         # Check that we've still got 1 file everywhere we expect 1
         assert len(j.inputfiles) == 1
@@ -177,24 +114,12 @@
         assert os.path.isdir(output_dir)
         assert os.path.isfile(os.path.join(output_dir, j.inputfiles[0].namePattern))
 
-<<<<<<< HEAD
-<<<<<<< HEAD
         self.cleanUp()
 
     def test_c_SplitJob(self):
         """Test submitting subjobs"""
         MassStorageFile = TestMassStorageWN.getFileObject()
         from Ganga.GPI import Job, LocalFile, ArgSplitter
-=======
-        TestMassStorageWN.cleanUp()
-=======
-        self.cleanUp()
->>>>>>> 30e862b3
-
-    def test_c_SplitJob(self):
-        """Test submitting subjobs"""
-        from Ganga.GPI import Job, LocalFile, MassStorageFile, ArgSplitter
->>>>>>> Adding test for MassStorageFile (#735)
 
         _ext = '.txt2'
 
@@ -216,17 +141,7 @@
 
         j = jobs[-1]
 
-<<<<<<< HEAD
-<<<<<<< HEAD
-        assert sleep_until_completed(j)
-=======
-        sleep_until_completed(j)
-
-        assert j.status == 'completed'
->>>>>>> Adding test for MassStorageFile (#735)
-=======
-        assert sleep_until_completed(j)
->>>>>>> 30e862b3
+        assert sleep_until_completed(j)
 
         assert len(j.subjobs) == TestMassStorageWN.sj_len
 
@@ -240,25 +155,13 @@
             for _input_file in j.inputfiles:
                 assert os.path.isfile(os.path.join(output_dir, _input_file.namePattern))
 
-<<<<<<< HEAD
-<<<<<<< HEAD
-        self.cleanUp()
-=======
-        TestMassStorageWN.cleanUp()
->>>>>>> Adding test for MassStorageFile (#735)
-=======
-        self.cleanUp()
->>>>>>> 30e862b3
+        self.cleanUp()
 
     def test_e_MultipleFiles(self):
         """Test that the wildcards work"""
 
-<<<<<<< HEAD
         MassStorageFile = TestMassStorageWN.getFileObject()
         from Ganga.GPI import LocalFile, Job, ArgSplitter
-=======
-        from Ganga.GPI import LocalFile, MassStorageFile, Job, ArgSplitter
->>>>>>> Adding test for MassStorageFile (#735)
 
         _ext = '.root'
         _ext2 = '.txt'
@@ -286,17 +189,7 @@
 
         j = jobs[-1]
 
-<<<<<<< HEAD
-<<<<<<< HEAD
-        assert sleep_until_completed(j)
-=======
-        sleep_until_completed(j)
-
-        assert j.status == 'completed'
->>>>>>> Adding test for MassStorageFile (#735)
-=======
-        assert sleep_until_completed(j)
->>>>>>> 30e862b3
+        assert sleep_until_completed(j)
 
         assert len(j.subjobs) == TestMassStorageWN.sj_len
 
@@ -312,25 +205,13 @@
             for file_ in j.inputfiles: 
                 assert os.path.isfile(os.path.join(output_dir, file_.namePattern))
 
-<<<<<<< HEAD
-<<<<<<< HEAD
-        self.cleanUp()
-=======
-        TestMassStorageWN.cleanUp()
->>>>>>> Adding test for MassStorageFile (#735)
-=======
-        self.cleanUp()
->>>>>>> 30e862b3
+        self.cleanUp()
 
     def test_g_MultipleFiles(self):
         """Test that the wildcards work"""
 
-<<<<<<< HEAD
         MassStorageFile = TestMassStorageWN.getFileObject()
         from Ganga.GPI import LocalFile, Job, ArgSplitter
-=======
-        from Ganga.GPI import LocalFile, MassStorageFile, Job, ArgSplitter
->>>>>>> Adding test for MassStorageFile (#735)
 
         _ext = '.root'
         file_1 = generate_unique_temp_file(_ext)
@@ -354,17 +235,7 @@
 
         j = jobs[-1]
 
-<<<<<<< HEAD
-<<<<<<< HEAD
-        assert sleep_until_completed(j)
-=======
-        sleep_until_completed(j)
-
-        assert j.status == 'completed'
->>>>>>> Adding test for MassStorageFile (#735)
-=======
-        assert sleep_until_completed(j)
->>>>>>> 30e862b3
+        assert sleep_until_completed(j)
 
         assert len(j.subjobs) == TestMassStorageWN.sj_len
 
@@ -377,8 +248,6 @@
             for file_ in j.inputfiles:
                 assert os.path.isfile(file_prep + file_.namePattern)
 
-<<<<<<< HEAD
-<<<<<<< HEAD
         self.cleanUp()
 
 
@@ -386,9 +255,3 @@
     """test for sjid in filename names explain each test"""
 
     fileName = 'SharedFile'
-=======
-        TestMassStorageWN.cleanUp()
->>>>>>> Adding test for MassStorageFile (#735)
-=======
-        self.cleanUp()
->>>>>>> 30e862b3
