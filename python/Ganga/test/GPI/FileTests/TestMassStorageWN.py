from __future__ import absolute_import
import os
import shutil
import tempfile

from Ganga.testlib.GangaUnitTest import GangaUnitTest
from Ganga.testlib.file_utils import generate_unique_temp_file

from Ganga.testlib.GangaUnitTest import GangaUnitTest
from Ganga.testlib.file_utils import generate_unique_temp_file

class TestMassStorageWN(GangaUnitTest):
    """test for sjid in filename names explain each test"""

    _managed_files = []

    # Num of sj in tests
    sj_len = 3

    # Where on local storage we want to have our 'MassStorage solution'
    outputFilePath = '/tmp/MassStorageWN'

    # This sets up a MassStorageConfiguration which works by placing a file on local storage somewhere we can test using standard tools
    MassStorageTestConfig = {'defaultProtocol': 'file://',
                             'fileExtensions': [''],
                             'uploadOptions': {'path': outputFilePath, 'cp_cmd': 'cp', 'ls_cmd': 'ls', 'mkdir_cmd': 'mkdir -p'},
                             'backendPostprocess': {'LSF': 'WN', 'LCG': 'client', 'ARC': 'client', 'Dirac': 'client',
                                                    'PBS': 'WN', 'Interactive': 'client', 'Local': 'WN', 'CREAM': 'client'}}

    def setUp(self):
        """
        Configure the MassStorageFile for the test
        """
        extra_opts=[('PollThread', 'autostart', 'False'),
                    ('Local', 'remove_workdir', 'False'),
                    ('TestingFramework', 'AutoCleanup', 'False'),
                    ('Output', 'MassStorageFile', TestMassStorageWN.MassStorageTestConfig),
                    ('Output', 'FailJobIfNoOutputMatched', 'True')]
        super(TestMassStorageWN, self).setUp(extra_opts=extra_opts)

    @staticmethod
    def cleanUp():
        """ Cleanup the current job objects """

        from Ganga.GPI import jobs
        for j in jobs:
            shutil.rmtree(j.backend.workdir, ignore_errors=True)
            j.remove()

    @classmethod
<<<<<<< HEAD
    def setUpClass(cls):
        """ """
        cls.outputFilePath = tempfile.mkdtemp()
        cls.MassStorageTestConfig['uploadOptions']['path'] = cls.outputFilePath

    @classmethod
=======
>>>>>>> 30e862b3
    def tearDownClass(cls):
        """ Cleanup the current temp objects """
        for file_ in TestMassStorageWN._managed_files:
            os.unlink(file_)
        TestMassStorageWN._managed_files = []

        shutil.rmtree(TestMassStorageWN.outputFilePath, ignore_errors=True)

    def test_a_Submit(self):
        """Test the ability to submit a job with some LocalFiles"""
        from Ganga.GPI import jobs, Job, LocalFile, MassStorageFile

        _ext = '.txt'

        file_1 = generate_unique_temp_file(_ext)
        TestMassStorageWN._managed_files.append(file_1)

        j = Job()
        j.inputfiles = [LocalFile(file_1)]
        j.outputfiles = [MassStorageFile(namePattern='*'+_ext, outputfilenameformat='{jid}/{fname}')]
        j.submit()

    def test_b_Completed(self):
        """Test the job completed and the output files exit `in storage`"""
        from Ganga.GPI import jobs
        from Ganga.GPIDev.Base.Proxy import stripProxy

        from GangaTest.Framework.utils import sleep_until_completed

        j = jobs[-1]

        assert sleep_until_completed(j)

        # Check that we've still got 1 file everywhere we expect 1
        assert len(j.inputfiles) == 1
        assert len(j.outputfiles) == 1
        # 1 file after wildcard expansion
        assert len(stripProxy(stripProxy(j).outputfiles[0]).subfiles) == 1
        assert len(j.outputfiles) == 1

        # Test that these strings are sensible
        assert j.outputfiles[0].namePattern != '' and j.outputfiles[0].namePattern[0] != '*'
        assert j.outputfiles[0].locations != [''] and isinstance(j.outputfiles[0].locations[0], str) is True
        assert j.outputfiles[0].accessURL() != [''] and isinstance(j.outputfiles[0].accessURL()[0], str) is True

        # Check that the output file exists on 'storage'
        output_dir = os.path.join(TestMassStorageWN.outputFilePath, str(j.id))
        assert os.path.isdir(output_dir)
        assert os.path.isfile(os.path.join(output_dir, j.inputfiles[0].namePattern))

        self.cleanUp()

    def test_c_SplitJob(self):
        """Test submitting subjobs"""
        from Ganga.GPI import Job, LocalFile, MassStorageFile, ArgSplitter

        _ext = '.txt2'

        file_1 = generate_unique_temp_file(_ext)
        TestMassStorageWN._managed_files.append(file_1)

        j = Job()
        j.inputfiles = [LocalFile(file_1)]
        j.splitter = ArgSplitter(args = [[_] for _ in range(0, TestMassStorageWN.sj_len) ])
        j.outputfiles = [MassStorageFile(namePattern='*'+_ext, outputfilenameformat='{jid}/{sjid}/{fname}')]
        j.submit()

    def test_d_CompletedSJ(self):
        """Test that the subjobs ave completed"""
        from Ganga.GPI import jobs
        from Ganga.GPIDev.Base.Proxy import stripProxy

        from GangaTest.Framework.utils import sleep_until_completed

        j = jobs[-1]

        assert sleep_until_completed(j)

        assert len(j.subjobs) == TestMassStorageWN.sj_len

        assert len(stripProxy(stripProxy(j.subjobs[0]).outputfiles[0]).subfiles) == 1
        assert len(j.subjobs[0].outputfiles) == 1

        for i in range(0, TestMassStorageWN.sj_len):
            output_dir = os.path.join(TestMassStorageWN.outputFilePath, str(j.id), str(i))
            assert os.path.isdir(output_dir)
            # Check each inputfile has been placed in storage like we asked
            for _input_file in j.inputfiles:
                assert os.path.isfile(os.path.join(output_dir, _input_file.namePattern))

        self.cleanUp()

    def test_e_MultipleFiles(self):
        """Test that the wildcards work"""

        from Ganga.GPI import LocalFile, MassStorageFile, Job, ArgSplitter

        _ext = '.root'
        _ext2 = '.txt'
        file_1 = generate_unique_temp_file(_ext)
        file_2 = generate_unique_temp_file(_ext)
        file_3 = generate_unique_temp_file(_ext2)
        TestMassStorageWN._managed_files.append(file_1)
        TestMassStorageWN._managed_files.append(file_2)
        TestMassStorageWN._managed_files.append(file_3)

        j = Job()
        j.inputfiles = [LocalFile(file_1), LocalFile(file_2), LocalFile(file_3)]
        j.splitter = ArgSplitter(args = [[_] for _ in range(0, TestMassStorageWN.sj_len) ])
        j.outputfiles = [MassStorageFile(namePattern='*'+_ext, outputfilenameformat='{jid}/{sjid}/{fname}'),
                         MassStorageFile(namePattern='*'+_ext2)]
        j.submit()

    def test_f_MultiUpload(self):
        """Test that multiple 'uploads' work"""

        from Ganga.GPI import jobs
        from Ganga.GPIDev.Base.Proxy import stripProxy

        from GangaTest.Framework.utils import sleep_until_completed

        j = jobs[-1]

        assert sleep_until_completed(j)

        assert len(j.subjobs) == TestMassStorageWN.sj_len

        for i in range(0, TestMassStorageWN.sj_len):
            # Check that the subfiles were expended correctly
            assert len(stripProxy(stripProxy(j.subjobs[i]).outputfiles[0]).subfiles) == 2
            assert len(stripProxy(stripProxy(j.subjobs[i]).outputfiles[1]).subfiles) == 1
            # Check we have the correct total number of files
            assert len(j.subjobs[i].outputfiles) == 3
            output_dir = os.path.join(TestMassStorageWN.outputFilePath, str(j.id), str(i))
            assert os.path.isdir(output_dir)
            # Checl all of the files were put into storage
            for file_ in j.inputfiles: 
                assert os.path.isfile(os.path.join(output_dir, file_.namePattern))

        self.cleanUp()

    def test_g_MultipleFiles(self):
        """Test that the wildcards work"""

        from Ganga.GPI import LocalFile, MassStorageFile, Job, ArgSplitter

        _ext = '.root'
        file_1 = generate_unique_temp_file(_ext)
        file_2 = generate_unique_temp_file(_ext)
        TestMassStorageWN._managed_files.append(file_1)
        TestMassStorageWN._managed_files.append(file_2)

        j = Job()
        j.inputfiles = [LocalFile(file_1), LocalFile(file_2)]
        j.splitter = ArgSplitter(args = [[_] for _ in range(0, TestMassStorageWN.sj_len) ])
        j.outputfiles = [MassStorageFile(namePattern='*'+_ext, outputfilenameformat='{jid}_{sjid}_{fname}')]
        j.submit()

    def test_h_MultiUpload(self):
        """Test that multiple 'uploads' work"""

        from Ganga.GPI import jobs
        from Ganga.GPIDev.Base.Proxy import stripProxy

        from GangaTest.Framework.utils import sleep_until_completed

        j = jobs[-1]

        assert sleep_until_completed(j)

        assert len(j.subjobs) == TestMassStorageWN.sj_len

        for i in range(0, TestMassStorageWN.sj_len):
            # Check that we correctly have expanded the wildcard still
            assert len(stripProxy(stripProxy(j.subjobs[i]).outputfiles[0]).subfiles) == 2
            assert len(j.subjobs[i].outputfiles) == 2
            file_prep = os.path.join(TestMassStorageWN.outputFilePath, str(j.id) + '_' + str(i) + '_')
            # Check that the files were placed in the correct place on storage
            for file_ in j.inputfiles:
                assert os.path.isfile(file_prep + file_.namePattern)

        self.cleanUp()
<|MERGE_RESOLUTION|>--- conflicted
+++ resolved
@@ -48,15 +48,12 @@
             j.remove()
 
     @classmethod
-<<<<<<< HEAD
     def setUpClass(cls):
         """ """
         cls.outputFilePath = tempfile.mkdtemp()
         cls.MassStorageTestConfig['uploadOptions']['path'] = cls.outputFilePath
 
     @classmethod
-=======
->>>>>>> 30e862b3
     def tearDownClass(cls):
         """ Cleanup the current temp objects """
         for file_ in TestMassStorageWN._managed_files:
