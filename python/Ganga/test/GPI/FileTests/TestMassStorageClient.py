--- conflicted
+++ resolved
@@ -2,12 +2,9 @@
 import os
 import shutil
 import tempfile
-<<<<<<< HEAD
 
 from Ganga.testlib.GangaUnitTest import GangaUnitTest
 from Ganga.testlib.file_utils import generate_unique_temp_file
-=======
->>>>>>> bebfaf8e
 
 from Ganga.testlib.GangaUnitTest import GangaUnitTest
 from Ganga.testlib.file_utils import generate_unique_temp_file
@@ -59,11 +56,7 @@
 
     @classmethod
     def setUpClass(cls):
-<<<<<<< HEAD
-        """ """
-=======
         """ This creates a safe place to put the files into 'mass-storage' """
->>>>>>> bebfaf8e
         cls.outputFilePath = tempfile.mkdtemp()
         cls.MassStorageTestConfig['uploadOptions']['path'] = cls.outputFilePath
 
