from __future__ import absolute_import
<<<<<<< HEAD
<<<<<<< HEAD
import os
import shutil

from Ganga.testlib.GangaUnitTest import GangaUnitTest
from Ganga.testlib.file_utils import generate_unique_temp_file

=======
from Ganga.testlib.GangaUnitTest import GangaUnitTest
from Ganga.testlib.file_utils import generate_unique_temp_file

import datetime
import time
import os
import shutil

>>>>>>> Adding test for MassStorageFile (#735)
=======
import os
import shutil

from Ganga.testlib.GangaUnitTest import GangaUnitTest
from Ganga.testlib.file_utils import generate_unique_temp_file

>>>>>>> 30e862b3
class TestMassStorageClient(GangaUnitTest):
    """test for sjid in filename names explain each test"""

    _managed_files = []

    # Num of sj in tests
    sj_len = 3

<<<<<<< HEAD
    fileName = 'MassStorageFile'

    # Where on local storage we want to have our 'MassStorage solution'
    outputFilePath = '/tmp/' + fileName + 'Client'
=======
    # Where on local storage we want to have our 'MassStorage solution'
    outputFilePath = '/tmp/MassStorageClient'
>>>>>>> Adding test for MassStorageFile (#735)

    # This sets up a MassStorageConfiguration which works by placing a file on local storage somewhere we can test using standard tools
    MassStorageTestConfig = {'defaultProtocol': 'file://',
                             'fileExtensions': [''],
<<<<<<< HEAD
                             'uploadOptions': {'path': outputFilePath, 'cp_cmd': 'cp', 'ls_cmd': 'ls', 'mkdir_cmd': 'mkdir'},
                             'backendPostprocess': {'LSF': 'client', 'LCG': 'client', 'ARC': 'client', 'Dirac': 'client',
                                                    'PBS': 'client', 'Interactive': 'client', 'Local': 'client', 'CREAM': 'client'}}


=======
                             'uploadOptions': {'path': outputFilePath, 'cp_cmd': 'cp', 'ls_cmd': 'ls', 'mkdir_cmd': 'mkdir -p'},
                             'backendPostprocess': {'LSF': 'client', 'LCG': 'client', 'ARC': 'client', 'Dirac': 'client',
                                                    'PBS': 'client', 'Interactive': 'client', 'Local': 'client', 'CREAM': 'client'}}

>>>>>>> Adding test for MassStorageFile (#735)
    def setUp(self):
        """
        Configure the MassStorageFile for the test
        """
<<<<<<< HEAD

        extra_opts=[('PollThread', 'autostart', 'False'),
                    ('Local', 'remove_workdir', 'False'),
                    ('TestingFramework', 'AutoCleanup', 'False'),
                    ('Output', TestMassStorageClient.fileName, TestMassStorageClient.MassStorageTestConfig),
                    ('Output', 'FailJobIfNoOutputMatched', 'True')]
        super(TestMassStorageClient, self).setUp(extra_opts=extra_opts)

    @classmethod
    def getFileObject(cls):
        """ Return an instance of the file we're wanting to test """
        import Ganga.GPI as gpi
        return getattr(gpi, cls.fileName)

    @staticmethod
    def cleanUp():
        """ Cleanup the current temp jobs """
=======
        extra_opts=[('PollThread', 'autostart', 'False'),
                    ('Local', 'remove_workdir', 'False'),
                    ('TestingFramework', 'AutoCleanup', 'False'),
                    ('Output', 'MassStorageFile', TestMassStorageClient.MassStorageTestConfig),
                    ('Output', 'FailJobIfNoOutputMatched', 'True')]
        super(TestMassStorageClient, self).setUp(extra_opts=extra_opts)

    @staticmethod
    def cleanUp():
<<<<<<< HEAD
        """ Cleanup the current temp objects """
>>>>>>> Adding test for MassStorageFile (#735)
=======
        """ Cleanup the current temp jobs """
>>>>>>> 30e862b3

        from Ganga.GPI import jobs
        for j in jobs:
            shutil.rmtree(j.backend.workdir, ignore_errors=True)
            j.remove()

<<<<<<< HEAD
<<<<<<< HEAD
=======
>>>>>>> 30e862b3
    @classmethod
    def tearDownClass(cls):
        """ Cleanup the current temp objects """

<<<<<<< HEAD
=======
>>>>>>> Adding test for MassStorageFile (#735)
=======
>>>>>>> 30e862b3
        for file_ in TestMassStorageClient._managed_files:
            os.unlink(file_)
        TestMassStorageClient._managed_files = []

        shutil.rmtree(TestMassStorageClient.outputFilePath, ignore_errors=True)

    def test_a_testClientSideSubmit(self):
        """Test the client side code whilst stil using the Local backend"""

<<<<<<< HEAD
        MassStorageFile = TestMassStorageClient.getFileObject()

        from Ganga.GPI import LocalFile, Job, ArgSplitter
=======
        from Ganga.GPI import LocalFile, MassStorageFile, Job, ArgSplitter
>>>>>>> Adding test for MassStorageFile (#735)

        from Ganga.Utility.Config import getConfig

<<<<<<< HEAD
        TestMassStorageClient.cleanUp()

<<<<<<< HEAD
        assert getConfig('Output')[TestMassStorageClient.fileName]['backendPostprocess']['Local'] == 'client'
=======
=======
>>>>>>> 30e862b3
        assert getConfig('Output')['MassStorageFile']['backendPostprocess']['Local'] == 'client'
>>>>>>> Adding test for MassStorageFile (#735)

        _ext = '.root'
        file_1 = generate_unique_temp_file(_ext)
        file_2 = generate_unique_temp_file(_ext)
        TestMassStorageClient._managed_files.append(file_1)
        TestMassStorageClient._managed_files.append(file_2)

        j = Job()
        j.inputfiles = [LocalFile(file_1), LocalFile(file_2)]
<<<<<<< HEAD
<<<<<<< HEAD
        j.splitter = ArgSplitter(args = [[_] for _ in range(TestMassStorageClient.sj_len)])
=======
        j.splitter = ArgSplitter(args = [[_] for _ in range(0, TestMassStorageClient.sj_len) ])
>>>>>>> Adding test for MassStorageFile (#735)
=======
        j.splitter = ArgSplitter(args = [[_] for _ in range(TestMassStorageClient.sj_len)])
>>>>>>> 30e862b3
        j.outputfiles = [MassStorageFile(namePattern='*'+_ext)]
        j.submit()

    def test_b_testClientSideComplete(self):
        """Test the client side code whilst stil using the Local backend"""

        from Ganga.GPI import jobs
        from Ganga.GPIDev.Base.Proxy import stripProxy

        from GangaTest.Framework.utils import sleep_until_completed

        from Ganga.Utility.Config import getConfig

<<<<<<< HEAD
        assert getConfig('Output')[TestMassStorageClient.fileName]['backendPostprocess']['Local'] == 'client'

        j = jobs[-1]

        assert sleep_until_completed(j)
=======
        assert getConfig('Output')['MassStorageFile']['backendPostprocess']['Local'] == 'client'

        j = jobs[-1]

<<<<<<< HEAD
        sleep_until_completed(j)

        assert j.status == 'completed'
>>>>>>> Adding test for MassStorageFile (#735)
=======
        assert sleep_until_completed(j)
>>>>>>> 30e862b3

        for sj in j.subjobs:
            output_dir = stripProxy(sj).getOutputWorkspace(create=False).getPath()
            assert os.path.isdir(output_dir) == True

            # Check that the files have been removed from the output worker dir
            for input_f in j.inputfiles:
                assert not os.path.isfile(os.path.join(output_dir, input_f.namePattern))

            # Check that the files were placed in the correct place on storage
            output_dir = os.path.join(TestMassStorageClient.outputFilePath, str(j.id), str(sj.id))
            for file_ in j.inputfiles:
                assert os.path.isfile(os.path.join(output_dir, file_.namePattern))

            # Check that wildcard expansion happened correctly
            assert len(stripProxy(stripProxy(sj).outputfiles[0]).subfiles) == 2

            assert len(sj.outputfiles) == 2

<<<<<<< HEAD
<<<<<<< HEAD
        self.cleanUp()

class TestSharedClient(TestMassStorageClient):
    """test for sjid in filename names explain each test"""

    fileName = 'SharedFile'
=======
        TestMassStorageClient.cleanUp()
>>>>>>> Adding test for MassStorageFile (#735)
=======
        self.cleanUp()
>>>>>>> 30e862b3
<|MERGE_RESOLUTION|>--- conflicted
+++ resolved
@@ -1,30 +1,10 @@
 from __future__ import absolute_import
-<<<<<<< HEAD
-<<<<<<< HEAD
 import os
 import shutil
 
 from Ganga.testlib.GangaUnitTest import GangaUnitTest
 from Ganga.testlib.file_utils import generate_unique_temp_file
 
-=======
-from Ganga.testlib.GangaUnitTest import GangaUnitTest
-from Ganga.testlib.file_utils import generate_unique_temp_file
-
-import datetime
-import time
-import os
-import shutil
-
->>>>>>> Adding test for MassStorageFile (#735)
-=======
-import os
-import shutil
-
-from Ganga.testlib.GangaUnitTest import GangaUnitTest
-from Ganga.testlib.file_utils import generate_unique_temp_file
-
->>>>>>> 30e862b3
 class TestMassStorageClient(GangaUnitTest):
     """test for sjid in filename names explain each test"""
 
@@ -33,37 +13,22 @@
     # Num of sj in tests
     sj_len = 3
 
-<<<<<<< HEAD
     fileName = 'MassStorageFile'
 
     # Where on local storage we want to have our 'MassStorage solution'
     outputFilePath = '/tmp/' + fileName + 'Client'
-=======
-    # Where on local storage we want to have our 'MassStorage solution'
-    outputFilePath = '/tmp/MassStorageClient'
->>>>>>> Adding test for MassStorageFile (#735)
 
     # This sets up a MassStorageConfiguration which works by placing a file on local storage somewhere we can test using standard tools
     MassStorageTestConfig = {'defaultProtocol': 'file://',
                              'fileExtensions': [''],
-<<<<<<< HEAD
                              'uploadOptions': {'path': outputFilePath, 'cp_cmd': 'cp', 'ls_cmd': 'ls', 'mkdir_cmd': 'mkdir'},
                              'backendPostprocess': {'LSF': 'client', 'LCG': 'client', 'ARC': 'client', 'Dirac': 'client',
                                                     'PBS': 'client', 'Interactive': 'client', 'Local': 'client', 'CREAM': 'client'}}
 
-
-=======
-                             'uploadOptions': {'path': outputFilePath, 'cp_cmd': 'cp', 'ls_cmd': 'ls', 'mkdir_cmd': 'mkdir -p'},
-                             'backendPostprocess': {'LSF': 'client', 'LCG': 'client', 'ARC': 'client', 'Dirac': 'client',
-                                                    'PBS': 'client', 'Interactive': 'client', 'Local': 'client', 'CREAM': 'client'}}
-
->>>>>>> Adding test for MassStorageFile (#735)
     def setUp(self):
         """
         Configure the MassStorageFile for the test
         """
-<<<<<<< HEAD
-
         extra_opts=[('PollThread', 'autostart', 'False'),
                     ('Local', 'remove_workdir', 'False'),
                     ('TestingFramework', 'AutoCleanup', 'False'),
@@ -79,42 +44,17 @@
 
     @staticmethod
     def cleanUp():
-        """ Cleanup the current temp jobs """
-=======
-        extra_opts=[('PollThread', 'autostart', 'False'),
-                    ('Local', 'remove_workdir', 'False'),
-                    ('TestingFramework', 'AutoCleanup', 'False'),
-                    ('Output', 'MassStorageFile', TestMassStorageClient.MassStorageTestConfig),
-                    ('Output', 'FailJobIfNoOutputMatched', 'True')]
-        super(TestMassStorageClient, self).setUp(extra_opts=extra_opts)
-
-    @staticmethod
-    def cleanUp():
-<<<<<<< HEAD
         """ Cleanup the current temp objects """
->>>>>>> Adding test for MassStorageFile (#735)
-=======
-        """ Cleanup the current temp jobs """
->>>>>>> 30e862b3
 
         from Ganga.GPI import jobs
         for j in jobs:
             shutil.rmtree(j.backend.workdir, ignore_errors=True)
             j.remove()
 
-<<<<<<< HEAD
-<<<<<<< HEAD
-=======
->>>>>>> 30e862b3
     @classmethod
     def tearDownClass(cls):
         """ Cleanup the current temp objects """
 
-<<<<<<< HEAD
-=======
->>>>>>> Adding test for MassStorageFile (#735)
-=======
->>>>>>> 30e862b3
         for file_ in TestMassStorageClient._managed_files:
             os.unlink(file_)
         TestMassStorageClient._managed_files = []
@@ -124,26 +64,15 @@
     def test_a_testClientSideSubmit(self):
         """Test the client side code whilst stil using the Local backend"""
 
-<<<<<<< HEAD
         MassStorageFile = TestMassStorageClient.getFileObject()
 
         from Ganga.GPI import LocalFile, Job, ArgSplitter
-=======
-        from Ganga.GPI import LocalFile, MassStorageFile, Job, ArgSplitter
->>>>>>> Adding test for MassStorageFile (#735)
 
         from Ganga.Utility.Config import getConfig
 
-<<<<<<< HEAD
         TestMassStorageClient.cleanUp()
 
-<<<<<<< HEAD
         assert getConfig('Output')[TestMassStorageClient.fileName]['backendPostprocess']['Local'] == 'client'
-=======
-=======
->>>>>>> 30e862b3
-        assert getConfig('Output')['MassStorageFile']['backendPostprocess']['Local'] == 'client'
->>>>>>> Adding test for MassStorageFile (#735)
 
         _ext = '.root'
         file_1 = generate_unique_temp_file(_ext)
@@ -153,15 +82,7 @@
 
         j = Job()
         j.inputfiles = [LocalFile(file_1), LocalFile(file_2)]
-<<<<<<< HEAD
-<<<<<<< HEAD
         j.splitter = ArgSplitter(args = [[_] for _ in range(TestMassStorageClient.sj_len)])
-=======
-        j.splitter = ArgSplitter(args = [[_] for _ in range(0, TestMassStorageClient.sj_len) ])
->>>>>>> Adding test for MassStorageFile (#735)
-=======
-        j.splitter = ArgSplitter(args = [[_] for _ in range(TestMassStorageClient.sj_len)])
->>>>>>> 30e862b3
         j.outputfiles = [MassStorageFile(namePattern='*'+_ext)]
         j.submit()
 
@@ -175,25 +96,11 @@
 
         from Ganga.Utility.Config import getConfig
 
-<<<<<<< HEAD
         assert getConfig('Output')[TestMassStorageClient.fileName]['backendPostprocess']['Local'] == 'client'
 
         j = jobs[-1]
 
         assert sleep_until_completed(j)
-=======
-        assert getConfig('Output')['MassStorageFile']['backendPostprocess']['Local'] == 'client'
-
-        j = jobs[-1]
-
-<<<<<<< HEAD
-        sleep_until_completed(j)
-
-        assert j.status == 'completed'
->>>>>>> Adding test for MassStorageFile (#735)
-=======
-        assert sleep_until_completed(j)
->>>>>>> 30e862b3
 
         for sj in j.subjobs:
             output_dir = stripProxy(sj).getOutputWorkspace(create=False).getPath()
@@ -213,17 +120,9 @@
 
             assert len(sj.outputfiles) == 2
 
-<<<<<<< HEAD
-<<<<<<< HEAD
         self.cleanUp()
 
 class TestSharedClient(TestMassStorageClient):
     """test for sjid in filename names explain each test"""
 
     fileName = 'SharedFile'
-=======
-        TestMassStorageClient.cleanUp()
->>>>>>> Adding test for MassStorageFile (#735)
-=======
-        self.cleanUp()
->>>>>>> 30e862b3
