from __future__ import absolute_import
import os
import shutil

from Ganga.testlib.GangaUnitTest import GangaUnitTest
from Ganga.testlib.file_utils import generate_unique_temp_file

class TestMassStorageClient(GangaUnitTest):
    """test for sjid in filename names explain each test"""

    _managed_files = []

    # Num of sj in tests
    sj_len = 3

    fileName = 'MassStorageFile'

    # Where on local storage we want to have our 'MassStorage solution'
    outputFilePath = '/tmp/' + fileName + 'Client'

    # This sets up a MassStorageConfiguration which works by placing a file on local storage somewhere we can test using standard tools
    MassStorageTestConfig = {'defaultProtocol': 'file://',
                             'fileExtensions': [''],
                             'uploadOptions': {'path': outputFilePath, 'cp_cmd': 'cp', 'ls_cmd': 'ls', 'mkdir_cmd': 'mkdir'},
                             'backendPostprocess': {'LSF': 'client', 'LCG': 'client', 'ARC': 'client', 'Dirac': 'client',
                                                    'PBS': 'client', 'Interactive': 'client', 'Local': 'client', 'CREAM': 'client'}}


    def setUp(self):
        """
        Configure the MassStorageFile for the test
        """

        extra_opts=[('PollThread', 'autostart', 'False'),
                    ('Local', 'remove_workdir', 'False'),
                    ('TestingFramework', 'AutoCleanup', 'False'),
                    ('Output', TestMassStorageClient.fileName, TestMassStorageClient.MassStorageTestConfig),
                    ('Output', 'FailJobIfNoOutputMatched', 'True')]
        super(TestMassStorageClient, self).setUp(extra_opts=extra_opts)

    @classmethod
    def getFileObject(cls):
        """ Return an instance of the file we're wanting to test """
        import Ganga.GPI as gpi
        return getattr(gpi, cls.fileName)

    @staticmethod
    def cleanUp():
        """ Cleanup the current temp jobs """

        from Ganga.GPI import jobs
        for j in jobs:
            shutil.rmtree(j.backend.workdir, ignore_errors=True)
            j.remove()

    @classmethod
    def tearDownClass(cls):
        """ Cleanup the current temp objects """

        for file_ in TestMassStorageClient._managed_files:
            os.unlink(file_)
        TestMassStorageClient._managed_files = []

        shutil.rmtree(TestMassStorageClient.outputFilePath, ignore_errors=True)

    def test_a_testClientSideSubmit(self):
        """Test the client side code whilst stil using the Local backend"""

        MassStorageFile = TestMassStorageClient.getFileObject()

        from Ganga.GPI import LocalFile, Job, ArgSplitter

        from Ganga.Utility.Config import getConfig

<<<<<<< HEAD
        TestMassStorageClient.cleanUp()

        assert getConfig('Output')[TestMassStorageClient.fileName]['backendPostprocess']['Local'] == 'client'
=======
        assert getConfig('Output')['MassStorageFile']['backendPostprocess']['Local'] == 'client'
>>>>>>> eac91afb

        _ext = '.root'
        file_1 = generate_unique_temp_file(_ext)
        file_2 = generate_unique_temp_file(_ext)
        TestMassStorageClient._managed_files.append(file_1)
        TestMassStorageClient._managed_files.append(file_2)

        j = Job()
        j.inputfiles = [LocalFile(file_1), LocalFile(file_2)]
        j.splitter = ArgSplitter(args = [[_] for _ in range(TestMassStorageClient.sj_len)])
        j.outputfiles = [MassStorageFile(namePattern='*'+_ext)]
        j.submit()

    def test_b_testClientSideComplete(self):
        """Test the client side code whilst stil using the Local backend"""

        from Ganga.GPI import jobs
        from Ganga.GPIDev.Base.Proxy import stripProxy

        from GangaTest.Framework.utils import sleep_until_completed

        from Ganga.Utility.Config import getConfig

        assert getConfig('Output')[TestMassStorageClient.fileName]['backendPostprocess']['Local'] == 'client'

        j = jobs[-1]

        assert sleep_until_completed(j)

        for sj in j.subjobs:
            output_dir = stripProxy(sj).getOutputWorkspace(create=False).getPath()
            assert os.path.isdir(output_dir) == True

            # Check that the files have been removed from the output worker dir
            for input_f in j.inputfiles:
                assert not os.path.isfile(os.path.join(output_dir, input_f.namePattern))

            # Check that the files were placed in the correct place on storage
            output_dir = os.path.join(TestMassStorageClient.outputFilePath, str(j.id), str(sj.id))
            for file_ in j.inputfiles:
                assert os.path.isfile(os.path.join(output_dir, file_.namePattern))

            # Check that wildcard expansion happened correctly
            assert len(stripProxy(stripProxy(sj).outputfiles[0]).subfiles) == 2

            assert len(sj.outputfiles) == 2

<<<<<<< HEAD
        TestMassStorageClient.cleanUp()

class TestSharedClient(TestMassStorageClient):
    """test for sjid in filename names explain each test"""

    fileName = 'SharedFile'
=======
        self.cleanUp()
>>>>>>> eac91afb
<|MERGE_RESOLUTION|>--- conflicted
+++ resolved
@@ -72,13 +72,9 @@
 
         from Ganga.Utility.Config import getConfig
 
-<<<<<<< HEAD
         TestMassStorageClient.cleanUp()
 
         assert getConfig('Output')[TestMassStorageClient.fileName]['backendPostprocess']['Local'] == 'client'
-=======
-        assert getConfig('Output')['MassStorageFile']['backendPostprocess']['Local'] == 'client'
->>>>>>> eac91afb
 
         _ext = '.root'
         file_1 = generate_unique_temp_file(_ext)
@@ -126,13 +122,9 @@
 
             assert len(sj.outputfiles) == 2
 
-<<<<<<< HEAD
-        TestMassStorageClient.cleanUp()
+        self.cleanUp()
 
 class TestSharedClient(TestMassStorageClient):
     """test for sjid in filename names explain each test"""
 
     fileName = 'SharedFile'
-=======
-        self.cleanUp()
->>>>>>> eac91afb
