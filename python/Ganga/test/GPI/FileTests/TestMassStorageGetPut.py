from __future__ import absolute_import
import os
import shutil
import copy
import tempfile

from Ganga.testlib.GangaUnitTest import GangaUnitTest
from Ganga.testlib.file_utils import generate_unique_temp_file
from Ganga.Core.exceptions import GangaException
from Ganga.GPIDev.Base.Proxy import stripProxy, getProxyClass
from GangaTest.Framework.utils import sleep_until_completed
from Ganga.GPIDev.Lib.File.MassStorageFile import MassStorageFile, SharedFile
from Ganga.GPIDev.Base.Objects import _getName

class TestMassStorageGetPut(GangaUnitTest):
    """Testing the get/put/copyTo methods of MassStorage"""

    _temp_files = []
    _managed_files = []

    # Num of sj in tests
    sj_len = 3

    fileClass = getProxyClass(MassStorageFile)

    # Where on local storage we want to have our 'MassStorage solution'
    outputFilePath = '/tmp/Test' + _getName(fileClass) + 'GetPut'

    # This sets up a MassStorageConfiguration which works by placing a file on local storage somewhere we can test using standard tools
    MassStorageTestConfig = {'defaultProtocol': 'file://',
                             'fileExtensions': [''],
                             'uploadOptions': {'path': outputFilePath, 'cp_cmd': 'cp', 'ls_cmd': 'ls', 'mkdir_cmd': 'mkdir -p'},
                             'backendPostprocess': {'LSF': 'client', 'LCG': 'client', 'ARC': 'client', 'Dirac': 'client',
                                                    'PBS': 'client', 'Interactive': 'client', 'Local': 'client', 'CREAM': 'client'}}

    def setUp(self):
        """
        Configure the MassStorageFile for the test
        """
        extra_opts=[('PollThread', 'autostart', 'False'),
                    ('Local', 'remove_workdir', 'False'),
                    ('TestingFramework', 'AutoCleanup', 'False'),
                    ('Output', _getName(self.fileClass), self.MassStorageTestConfig),
                    ('Output', 'FailJobIfNoOutputMatched', 'True')]
        super(TestMassStorageGetPut, self).setUp(extra_opts=extra_opts)

    @staticmethod
    def cleanUp():
        """ Cleanup the current temp jobs """

        from Ganga.GPI import jobs
        for j in jobs:
            shutil.rmtree(j.backend.workdir, ignore_errors=True)
            j.remove()

    @classmethod
    def setUpClass(cls):
<<<<<<< HEAD
        """ """
=======
        """ This creates a safe place to put the files into 'mass-storage' """
>>>>>>> bebfaf8e
        cls.outputFilePath = tempfile.mkdtemp()
        cls.MassStorageTestConfig['uploadOptions']['path'] = cls.outputFilePath

    @classmethod
    def tearDownClass(cls):
        """ Cleanup the current temp objects """

        for file_ in cls._temp_files:
            os.unlink(file_)
        cls._temp_files = []
        cls._managed_files = []

        shutil.rmtree(cls.outputFilePath, ignore_errors=True)

    def test_a_test_put(self):
        """Test that a job can be submitted with inputfiles in the input"""

<<<<<<< HEAD
        if not os.path.isdir(self.outputFilePath):
            os.makedirs(self.outputFilePath)

        from Ganga.GPI import MassStorageFile
=======
        MassStorageFile = self.fileClass
>>>>>>> bebfaf8e

        _ext = '.root'
        file_1 = generate_unique_temp_file(_ext)
        file_2 = generate_unique_temp_file(_ext)
        self._temp_files.append(file_1)
        self._temp_files.append(file_2)
        msf_1 = MassStorageFile(file_1)
        msf_2 = MassStorageFile(file_2)
        self._managed_files.append(msf_1)
        self._managed_files.append(msf_2)
        msf_1.put()
        msf_2.put()

        for file_ in [msf for msf in (msf_1, msf_2)]:
            assert os.path.isfile(os.path.join(self.outputFilePath, file_.namePattern))
            file_.localDir = ''
            assert file_.localDir == ''

    def test_b_test_get(self):
        """Test that the files were made accessible to the WN area and collected as LocalFile objects in outputfiles"""

        from Ganga.GPI import Job

        tmpdir = tempfile.mkdtemp()

        # Test in the case that the files don't have a parent or a localDir
        for file_ in self._managed_files:
            file_.localDir = ''
            try:
                assert file_.localDir == ''
                file_.get()
                print("Unexpected localDir: %s" % file_.localDir)
                failed = False
            except GangaException:
                failed = True
            assert failed

        # Test in the case that the localDir has been set
        for file_ in self._managed_files:
            file_.localDir = tmpdir
            print("localDir: %s" % file_.localDir)
            file_.get()
            assert os.path.isfile(os.path.join(tmpdir, file_.namePattern))
            file_.localDir = ''
            assert file_.localDir == ''

        # Test in the case that the object is 'owned' by a Job

        j=Job()
        outputdir = stripProxy(j).getOutputWorkspace(create=True).getPath()
        j.outputfiles = self._managed_files
        for file_ in j.outputfiles:
            assert stripProxy(file_).getJobObject() is stripProxy(j)
            assert file_.localDir == ''
            file_.get()
            assert os.path.isfile(os.path.join(outputdir, file_.namePattern))

        shutil.rmtree(tmpdir, ignore_errors=True)

        self.cleanUp()

    def test_c_test_copyTo(self):
        """ Test the new copyTo interface"""

        tmpdir = tempfile.mkdtemp()

        for file_ in self._managed_files:
            file_.localDir = ''
            file_.copyTo(tmpdir)
            assert os.path.isfile(os.path.join(tmpdir, file_.namePattern))

        shutil.rmtree(tmpdir, ignore_errors=True)

class TestSharedFileGetPut(TestMassStorageGetPut):
    """Testing the get/put/copyTo methods of SharedFile"""
    fileClass = getProxyClass(SharedFile)
<|MERGE_RESOLUTION|>--- conflicted
+++ resolved
@@ -55,11 +55,7 @@
 
     @classmethod
     def setUpClass(cls):
-<<<<<<< HEAD
-        """ """
-=======
         """ This creates a safe place to put the files into 'mass-storage' """
->>>>>>> bebfaf8e
         cls.outputFilePath = tempfile.mkdtemp()
         cls.MassStorageTestConfig['uploadOptions']['path'] = cls.outputFilePath
 
@@ -77,14 +73,7 @@
     def test_a_test_put(self):
         """Test that a job can be submitted with inputfiles in the input"""
 
-<<<<<<< HEAD
-        if not os.path.isdir(self.outputFilePath):
-            os.makedirs(self.outputFilePath)
-
-        from Ganga.GPI import MassStorageFile
-=======
         MassStorageFile = self.fileClass
->>>>>>> bebfaf8e
 
         _ext = '.root'
         file_1 = generate_unique_temp_file(_ext)
