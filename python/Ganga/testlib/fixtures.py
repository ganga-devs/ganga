--- conflicted
+++ resolved
@@ -18,11 +18,7 @@
         str: the name of the gangadir directory to use
 
     """
-<<<<<<< HEAD
-    return os.path.join(_getGangaPath(), 'gangadir testing', request.module.__name__)
-=======
     return os.path.join(_getGangaPath(), ganga_test_dir_name, request.module.__name__)
->>>>>>> 193a1080
 
 
 @pytest.yield_fixture(scope='module')
