##########################################################################
# Ganga Project. http://cern.ch/ganga
#
# $Id: IApplication.py,v 1.1 2008-07-17 16:40:52 moscicki Exp $
##########################################################################

from Ganga.GPIDev.Adapters.IApplication import IApplication
from Ganga.Core.GangaRepository import getRegistry
from Ganga.GPIDev.Base.Proxy import GPIProxyObjectFactory, isType
from Ganga.GPIDev.Lib.GangaList.GangaList import GangaList
from Ganga.GPIDev.Lib.File import File
import os
import shutil
from Ganga.GPIDev.Schema import Schema, Version, SimpleItem

import Ganga.Utility.logging
logger = Ganga.Utility.logging.getLogger()


from Ganga.Utility.Config import makeConfig, getConfig
from Ganga.Utility.files import expandfilename
config = makeConfig('Preparable', 'Parameters for preparable applications')
<<<<<<< HEAD
config.addOption('unprepare_on_copy', False,
                 'Unprepare a prepared application when it is copied')

=======
config.addOption('unprepare_on_copy', False, 'Unprepare a prepared application when it is copied')
>>>>>>> b17d47ec

class IPrepareApp(IApplication):

    """
    Base class for all applications which can be placed into a prepared\
    state. 
    """
    _schema = Schema(Version(0, 0), {'hash': SimpleItem(
        defvalue=None, typelist=['type(None)', 'str'], hidden=1)})
    _category = 'applications'
    _name = 'PrepareApp'
    _hidden = 1

#    def _readonly(self):
#        """An application is read-only once it has been prepared."""
#        if self.is_prepared is None:
#            return 0
#        else:
#            logger.error("Cannot modify a prepared application's attributes. First unprepare() the application.")
#            return 1

    def _auto__init__(self, unprepare=None):
        if unprepare is True:
            logger.debug(
                "Calling unprepare() from IPrepareApp's _auto__init__()")
            self.unprepare()

    def prepare(self, force=False):
        """
        Base class for all applications which can be placed into a prepared\
        state. 

        """
        pass

    def post_prepare(self):
        """
        Put any methods that should always be run at the end of the preparation process here.
        """
        self.calc_hash()

    def unprepare(self, force=False):
        """
        Revert an application back to the exact state it was in prior to being\
        prepared.
        """
        logger.debug("Running unprepare() from IPrepareApp")
        if self.is_prepared is True:
            self.is_prepared = None
        elif self.is_prepared is not None:
            self.is_prepared = None
        self.hash = None

    def copyPreparables(self):
        """
        This method iterates over all attributes in an application and decides\
        whether they should be persisted (i.e. copied) in the Shared Directory\
        when the application is prepared.
        If an IOError is raised when attempting the copy, this method returns 0\
        otherwise it returns 1.
        """
        send_to_sharedir = []
        for name, item in self._schema.allItems():
            if item['preparable']:
                logger.debug('Found preparable %s' % (name))
                logger.debug('adding to sharedir %s' %
                             (self.__getattribute__(name)))
                send_to_sharedir.append(self.__getattribute__(name))

        shared_path = os.path.join(expandfilename(getConfig('Configuration')['gangadir']),
                                   'shared', getConfig('Configuration')['user'])

<<<<<<< HEAD
=======
    
>>>>>>> b17d47ec
        for prepitem in send_to_sharedir:
            logger.debug('working on %s' % (prepitem))
            # we may have a list of files/strings
            if isinstance(prepitem, (list, GangaList)):
                logger.debug('found a list')
                for subitem in prepitem:
                    if isType(subitem, str):
                        # we have a file. if it's an absolute path, copy it to
                        # the shared dir
                        if os.path.abspath(subitem) == subitem:
                            logger.info(
                                'Sending file %s to shared directory.' % (subitem))
                            try:
                                shr_dir = os.path.join(
                                    shared_path, self.is_prepared.name)
                                if not os.path.isidr(shr_dir):
                                    os.makedirs(shr_dir)
                                shutil.copy2(subitem, shr_dir)
                            except IOError as e:
                                logger.error(e)
                                return 0
                    elif isinstance(subitem, File) and subitem.name is not '':
                        logger.info(
                            'Sending file object %s to shared directory' % subitem.name)
                        try:
                            shr_dir = os.path.join(
                                shared_path, self.is_prepared.name)
                            if not os.path.isdir(shr_dir):
                                os.makedirs(shr_dir)
                            shutil.copy2(subitem.name, shr_dir)
                        except IOError as e:
                            logger.error(e)
                            return 0
            elif isinstance(prepitem, str):
                logger.debug('found a string')
                # we have a file. if it's an absolute path, copy it to the
                # shared dir
                if os.path.abspath(prepitem) == prepitem:
                    logger.info(
                        'Sending file %s to shared directory.' % (prepitem))
                    try:
                        shr_dir = os.path.join(
                            shared_path, self.is_prepared.name)
                        if not os.path.isdir(shr_dir):
                            os.makedirs(shr_dir)
                        shutil.copy2(prepitem, shr_dir)
                    except IOError as e:
                        logger.error(e)
                        return 0
            elif isinstance(prepitem, File) and prepitem.name is not '':
                logger.debug('found a file')
                logger.info(
                    'Sending file object %s to shared directory' % prepitem.name)
                try:
                    shr_dir = os.path.join(shared_path, self.is_prepared.name)
                    if not os.path.isdir(shr_dir):
                        os.makedirs(shr_dir)
                    shutil.copy2(prepitem.name, shr_dir)
                except IOError as e:
                    logger.error(e)
                    return 0
            else:
                logger.debug('Nothing worth copying found in %s' % (prepitem))
        return 1

    def calc_hash(self, verify=False):
        """Calculate the MD5 digest of the application's preparable attribute(s), and store
        that value in the application schema. The value is recalculated (and compared against
        the initial value) every time the application is written to the Ganga repository. This
        allows warnings to be generated should an application's locked attributes be changed 
        post-preparation.
        """
        from Ganga.GPIDev.Base.Proxy import runProxyMethod
        import StringIO
        try:
            import hashlib
            digest = hashlib.new('md5')
        except:
            import md5
            digest = md5.new()

        sio = StringIO.StringIO()
        runProxyMethod(self, 'printPrepTree', sio)
        digest.update(str(sio.getvalue()))
        tmp = sio.getvalue()
        if verify == False:
            self.hash = digest.hexdigest()
        else:
            # we return true if this is called with verify=True and the current hash is the same as that stored in the schema.
            # this is checked immediately prior to (re)writing the object to
            # the repository
            return digest.hexdigest() == self.hash

    def incrementShareCounter(self, shared_directory_name):
        logger.debug('Incrementing shared directory reference counter')
        shareref = GPIProxyObjectFactory(getRegistry("prep").getShareRef())
        logger.debug('within incrementShareCounter, calling increase')
        shareref.increase(shared_directory_name)

    def decrementShareCounter(self, shared_directory_name, remove=0):
        remove = remove
        logger.debug('Decrementing shared directory reference counter')
        shareref = GPIProxyObjectFactory(getRegistry("prep").getShareRef())
        shareref.decrease(shared_directory_name, remove)

    def listShareDirs(self):
        shareref = GPIProxyObjectFactory(getRegistry("prep").getShareRef())
        shareref

    def listShareDirContents(self, shared_directory_name):
        shareref = GPIProxyObjectFactory(getRegistry("prep").getShareRef())
        shareref.ls(shared_directory_name)

    def checkPreparedHasParent(self, prepared_object):
        if prepared_object._getRegistry() is None:
            self.incrementShareCounter(prepared_object.is_prepared.name)
            self.decrementShareCounter(prepared_object.is_prepared.name)
            logger.info(
                'Application is not currently associated with a persisted Ganga object')
            logger.debug(
                '(e.g. box, job, task). Both the prepared application and the contents of')
            logger.debug('its shared directory will be lost when Ganga exits.')
            logger.debug('Shared directory location: %s' %
                         (self.is_prepared.name))
            # logger.error(self.listShareDirContents(prepared_object.is_prepared.name))
        else:
            self.incrementShareCounter(prepared_object.is_prepared.name)<|MERGE_RESOLUTION|>--- conflicted
+++ resolved
@@ -20,13 +20,8 @@
 from Ganga.Utility.Config import makeConfig, getConfig
 from Ganga.Utility.files import expandfilename
 config = makeConfig('Preparable', 'Parameters for preparable applications')
-<<<<<<< HEAD
-config.addOption('unprepare_on_copy', False,
-                 'Unprepare a prepared application when it is copied')
-
-=======
 config.addOption('unprepare_on_copy', False, 'Unprepare a prepared application when it is copied')
->>>>>>> b17d47ec
+
 
 class IPrepareApp(IApplication):
 
@@ -95,14 +90,8 @@
                 logger.debug('adding to sharedir %s' %
                              (self.__getattribute__(name)))
                 send_to_sharedir.append(self.__getattribute__(name))
-
         shared_path = os.path.join(expandfilename(getConfig('Configuration')['gangadir']),
                                    'shared', getConfig('Configuration')['user'])
-
-<<<<<<< HEAD
-=======
-    
->>>>>>> b17d47ec
         for prepitem in send_to_sharedir:
             logger.debug('working on %s' % (prepitem))
             # we may have a list of files/strings
