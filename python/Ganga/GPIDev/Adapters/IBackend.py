--- conflicted
+++ resolved
@@ -457,12 +457,6 @@
                 if not monitorable_subjob_ids:
                     continue
 
-<<<<<<< HEAD
-                # make sure we have the session lock
-                stripProxy(j)._getSessionLock()
-
-=======
->>>>>>> 4dc67bb6
                 #logger.info("Dividing")
 
                 monitorable_blocks = []
@@ -503,12 +497,6 @@
         if len(simple_jobs) > 0:
             for this_backend in simple_jobs.keys():
                 logger.debug('Monitoring jobs: %s', repr([jj._repr() for jj in simple_jobs[this_backend]]))
-
-<<<<<<< HEAD
-                for this_job in simple_jobs[this_backend]:
-                    stripProxy(this_job)._getSessionLock()
-=======
->>>>>>> 4dc67bb6
                 stripProxy(simple_jobs[this_backend][0].backend).updateMonitoringInformation(simple_jobs[this_backend])
 
         logger.debug("Finished Monitoring request")
