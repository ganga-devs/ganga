import os
import glob
import re
import shutil
<<<<<<< HEAD
import copy
=======
>>>>>>> 30e862b3
from Ganga.Core import GangaException
from Ganga.GPIDev.Base import GangaObject
from Ganga.GPIDev.Base.Proxy import getName
from Ganga.GPIDev.Schema import Schema, Version, SimpleItem
from Ganga.Utility.logging import getLogger
from fnmatch import fnmatch

logger = getLogger()
regex = re.compile('[*?\[\]]')


class IGangaFile(GangaObject):

    """IGangaFile represents base class for output files, such as MassStorageFile, LCGSEFile, DiracFile, LocalFile, etc 
    """
    _schema = Schema(Version(1, 1), {'namePattern': SimpleItem(defvalue="", doc='pattern of the file name')})
    _category = 'gangafiles'
    _name = 'IGangaFile'
    _hidden = 1

    def __init__(self):
        super(IGangaFile, self).__init__()

    def setLocation(self):
        """
        Sets the location of output files that were uploaded from the WN
        """
        raise NotImplementedError

    def location(self):
        """
        Return list with the locations of the post processed files (if they were configured to upload the output somewhere)
        """
        raise NotImplementedError

    def get(self):
        """
        Retrieves locally all files that were uploaded before that 
        Order of priority about where a file is going to be placed are:
            1) The localDir as defined in the schema. (Exceptions thrown if this doesn't exist)
            2) The Job outpudir of the parent job if the localDir is not defined.
            3) raise an exception if neither are defined correctly.
        """
        if self.localDir:
            if not os.path.isdir(self.localDir):
                msg = "Folder '%s' doesn't exist. Please construct this before 'get'-ing a file." % self.localDir
                raise GangaException(msg)
            to_location = self.localDir
        else:
            try:
                to_location = self.getJobObject().outputdir
            except AssertionError:
                msg = "%s: Failed to get file object. Please set the `localDir` parameter and try again. e.g. file.localDir=os.getcwd();file.get()" % getName(self)
                logger.debug("localDir value: %s" % self.localDir)
                logger.debug("parent: %s" % self._getParent())
                raise GangaException(msg)

        # FIXME CANNOT perform a remote globbing here in a nice way so have to just perform a copy when dealing with wildcards
        if not os.path.isfile(os.path.join(to_location, self.namePattern)):
            returnable = self.copyTo(to_location)
            if not self.localDir:
                self.localDir = to_location
            return returnable
        else:
            logger.debug("File: %s already exists, not performing copy" % (os.path.join(to_location, self.namePattern), ))
            return True


    def getSubFiles(self, process_wildcards=False):
        """
        Returns the sub files if wildcards are used
        """
        # should we process wildcards? Used for inputfiles
        if process_wildcards:
            self.processWildcardMatches()

        # if we have subfiles, return that
        if hasattr(self, 'subfiles'):
            return self.subfiles

        return []

    def getFilenameList(self):
        """
        Returns the filenames of all associated files through a common interface
        """
        raise NotImplementedError

    def getWNScriptDownloadCommand(self, indent):
        """
        Gets the command used to download already uploaded file
        """
        raise NotImplementedError

    def put(self):
        """
        Postprocesses (upload) output file to the desired destination from the client
        Order of priority of where the file is to be uploaded to:
            1) If a this is managed by a parent job then it's name is expanded according to the outputnameformat if the IGangaFile supports it
                then it's placed in an automatic folder based upon the base string with the correct name expansion
                i.e. baseDir / auto-expanded-filename
            2) If the remoteDir has been defined for this file object the file is uploaded to
                baseDir / remoteDir / auto-expanded-filename
            3) In the case the namePattern isn't auto-expanded
                baseDir / namePattern

        Order of priority as to where the file is taken to be on local storage:
            1) If the object is managed by a Job the job.outputdir is set to the localDir if None exists
            2) If the object has a localDir then this is taken to be the location the upload will attempt to upload the file from
            2) This will raise an exception if the file doesn't exist before attempting an upload
        """

        sourcePath = ''

        fileName = self.namePattern
        if self.compressed:
            fileName = '%s.gz' % self.namePattern

        if self._getParent() is not None and not self.localDir:
            sourceDir = self.getJobObject().outputdir
            self.localDir = sourceDir
        else:
            sourceDir = self.localDir

        # Not a valid assumption for LocalFile
        #if sourceDir and not os.path.isdir(self.localDir):
        #    raise GangaException("Local directory of file: '%s' not found please set localDir and try again" % self.localDir)

        if regex.search(fileName) is not None:

            output = True
            for this_file in glob.glob(os.path.join(sourceDir, fileName)):
            
                logger.info("Adding: %s" % (this_file))
                sub_file = copy.deepcopy(self)
                sub_file.namePattern = os.path.basename(this_file)
                output = output and sub_file.put()
                if sub_file.namePattern not in [file_.namePattern for file_ in self.subfiles]:
                    self.subfiles.append(sub_file)
                else:
                    for file_ in self.subfiles:
                        if file_.namePattern == sub_file.namePattern:
                            file_.localDir = sub_file.localDir
                            break

            return output
        
        elif self.getSubFiles():

            output = True
            for sub_file in self.getSubFiles():
                output = output and sub_file.put()
            return output

        if self._getParent() is not None:
            targetDir, targetFile = self.getOutputFilename()
        else:
            targetDir = ''
            targetFile = self.namePattern

        if targetDir:
            self.makeStorageDir(targetDir)

        returnable = self.uploadTo(os.path.join(sourceDir, self.namePattern), os.path.join(targetDir, targetFile))

        if returnable is True:
            self.namePattern = targetFile

        return True

    def getOutputFilename(self):
        """
        This method expands the otuput file name of a class which has implemented the 'outputfilenameformat' attribute
        Args:
            fileName(str): This is the basename of the inputfile which is copied to the output folder
        """

        if not self._getParent() or hasattr(self, 'outputfilenameformat') and self.outputfilenameformat:
            raise GangaException("This file has no Parent or hasn't implemented outputfilenameformat this is an error!")

        jobfqid = self.getJobObject().fqid

        jobid = jobfqid
        subjobid = ''

        folderStructure = ''
        filenameStructure = self.namePattern

        if (jobfqid.find('.') > -1):
            jobid = jobfqid.split('.')[0]
            subjobid = jobfqid.split('.')[1]

        if not hasattr(self, 'outputfilenameformat') or (hasattr(self, 'outputfilenameformat') and not self.outputfilenameformat):
            # create jid/sjid directories
            folderStructure = jobid
            if subjobid != '':
                folderStructure = os.path.join(jobid, subjobid)
        else:
            filenameStructure = os.path.basename(self.outputfilenameformat)
            filenameStructure = filenameStructure.replace('{jid}', jobid)

            folderStructure = os.path.dirname(self.outputfilenameformat)
            folderStructure = folderStructure.replace('{jid}', jobid)

            if subjobid != '':
                filenameStructure = filenameStructure.replace('{sjid}', subjobid)
                folderStructure = folderStructure.replace('{sjid}', subjobid)
       
        return (folderStructure, filenameStructure)

    def makeStorageDir(self, folderStructure):
        """
        This method will create the given folder structure underneath the base directory of the file object
        Args:
            folderStructure (str): This is the folder structure which needs to be created under the basedir of the file on remote storage
        """
        raise NotImplementedError

    def uploadTo(self, sourcePath, targetPath):
        """
        This method only cares about uploading the file to the correct location given as 'targetPath'
        Args:
            sourcePath (str): This is the _absolute_ target where the file managed by this class is stored locally
            targetPath (str): This is the _relative_ target where the file managed by this class is uploaded to
        """
        raise NotImplementedError

    def copyTo(self, targetPath):
        """
        Copy a the file to the local storage using the appropriate file-transfer mechanism
        This will raise an exception if targetPath isn't set to something sensible.
        Args:
            targetPath (str): Target path where the file is to copied to
        """
        if not isinstance(targetPath, str) and targetPath:
            raise GangaException("Cannot perform a copyTo with no given targetPath!")
        if regex.search(self.namePattern) is None\
            and os.path.isfile(os.path.join(self.localDir, self.namePattern)):

            if not os.path.isfile(os.path.join(targetPath, self.namePattern)):
                shutil.copy(os.path.join(self.localDir, self.namePattern), os.path.join(targetPath, self.namePattern))
            else:
                logger.debug("Already found file: %s" % os.path.join(targetPath, self.namePattern))
                
            return True

        # Again, cannot perform a remote glob here so have to ignore wildcards
        else:
            return self.internalCopyTo(targetPath)

    def internalCopyTo(self, targetPath):
        """
        Internal method for implementing the actual copy mechanism for each IGangaFile
        Args:
             targetPath (str): Target path where the file is to copied to
        """
        raise NotImplementedError

    def copyTo(self, targetPath):
        """
        Copy a the file to the local storage using the appropriate file-transfer mechanism
        This will raise an exception if targetPath isn't set to something sensible.
        Args:
            targetPath (str): Target path where the file is to copied to
        """
        if not isinstance(targetPath, str) and targetPath:
            raise GangaException("Cannot perform a copyTo with no given targetPath!")
        if regex.search(self.namePattern) is None\
            and os.path.isfile(os.path.join(self.localDir, self.namePattern)):

            if not os.path.isfile(os.path.join(targetPath, self.namePattern)):
                shutil.copy(os.path.join(self.localDir, self.namePattern), os.path.join(targetPath, self.namePattern))
            else:
                logger.debug("Already found file: %s" % os.path.join(targetPath, self.namePattern))
                
            return True

        # Again, cannot perform a remote glob here so have to ignore wildcards
        else:
            return self.internalCopyTo(targetPath)

    def internalCopyTo(self, targetPath):
        """
        Internal method for implementing the actual copy mechanism for each IGangaFile
        Args:
             targetPath (str): Target path where the file is to copied to
        """
        raise NotImplementedError

    def getWNInjectedScript(self, outputFiles, indent, patternsToZip, postProcessLocationsFP):
        """
        Returns script that have to be injected in the jobscript for postprocessing on the WN
        """
        raise NotImplementedError

    def processWildcardMatches(self):
        """
        If namePattern contains a wildcard, populate the subfiles property
        """
        raise NotImplementedError

    def _auto_remove(self):
        """
        Remove called when job is removed as long as config option allows
        """
        self.remove()

    def _readonly(self):
        return False

    def _list_get__match__(self, to_match):
        if isinstance(to_match, str):
            return fnmatch(self.namePattern, to_match)
        # Note: type(DiracFile) = ObjectMetaclass
        # type(ObjectMetaclass) = type
        # hence checking against a class type not an instance
        if isinstance(type(to_match), type):
            return issubclass(self.__class__, to_match)
        return to_match == self

    def execSyscmdSubprocess(self, cmd):

        import subprocess

        exitcode = -999
        mystdout = ''
        mystderr = ''

        try:
            child = subprocess.Popen(cmd, shell=True, stdout=subprocess.PIPE, stderr=subprocess.PIPE)
            (mystdout, mystderr) = child.communicate()
            exitcode = child.returncode
        finally:
            pass

        return (exitcode, mystdout, mystderr)

    def remove(self):
        """
        Objects should implement something to overload this!
        """
        raise NotImplementedError

    def accessURL(self):
        """
        Return the URL including the protocol used to access a file on a certain storage element
        """
        raise NotImplementedError

    def hasMatchedFiles(self):
        """
        Return if this file has got valid matched files. Default implementation checks for
        subfiles and locations
        """

        # check for subfiles
        if (hasattr(self, 'subfiles') and len(self.subfiles) > 0):
            # we have subfiles so we must have actual files associated
            return True

        # check for locations
        if (hasattr(self, 'locations') and len(self.locations) > 0):
            return True

        return False

    def containsWildcards(self):
        """
        Return if the name has got wildcard characters
        """
        if regex.search(self.namePattern) != None:
            return True

        return False

    def cleanUpClient(self):
        """
        This method cleans up the client space after performing a put of a file after a job has completed
        """

        # For all other file types (not LocalFile) The file in the outputdir is temporary waiting for Ganga to pass it to the storage solution
        job = self.getJobObject()

        for f in glob.glob(os.path.join(job.outputdir, self.namePattern)):
            try:
                os.remove(f)
            except OSError as err:
                if err.errno != errno.ENOENT:
                    logger.error('failed to remove temporary/intermediary file: %s' % f)
                    logger.debug("Err: %s" % err)
                    raise err
<|MERGE_RESOLUTION|>--- conflicted
+++ resolved
@@ -2,10 +2,7 @@
 import glob
 import re
 import shutil
-<<<<<<< HEAD
 import copy
-=======
->>>>>>> 30e862b3
 from Ganga.Core import GangaException
 from Ganga.GPIDev.Base import GangaObject
 from Ganga.GPIDev.Base.Proxy import getName
