from Ganga.GPIDev.Base.Objects import GangaObject
from Ganga.GPIDev.Base.Filters import allComponentFilters
from Ganga.GPIDev.Base.Proxy import addProxy, isType, getProxyAttr, stripProxy, TypeMismatchError
from Ganga.GPIDev.Base.VPrinter import full_print, summary_print
from Ganga.GPIDev.Schema.Schema import ComponentItem, Schema, SimpleItem, Version
from Ganga.Utility.util import containsGangaObjects, isNestedList
from Ganga.GPIDev.Base.Proxy import ReadOnlyObjectError, isType
import copy
import sys

from Ganga.Utility.logging import getLogger
<<<<<<< HEAD
logger = getLogger(modulename=True)


def makeGangaList(_list, mapfunction=None, parent=None, preparable=False):
    """Should be used for makeing full gangalists"""

    # work with a simple list always
    if isType(_list, list):
        _list = _list
    elif isType(_list, GangaList):
        _list = getProxyAttr(_list, '_list')
    else:
        _list = [_list]

    logger.debug("_list: %s" % str(_list))
=======
logger = getLogger(modulename=1)

def makeGangaList(_list, mapfunction = None, parent = None, preparable = False):
    """Should be used for makeing full gangalists"""
    
    #work with a simple list always
    if isType(_list, list):
        _list = _list
    elif isType(_list, GangaList):
        _list = getProxyAttr(_list,'_list')
    else:
        _list = [_list]

    #logger.debug( "_list: %s" % str(_list) )
>>>>>>> 6d6983f3

    if mapfunction is not None:
        _list = map(mapfunction, _list)

    result = GangaList()
    result.extend(_list)

    result._is_preparable = preparable

    # set the parent if possible
    if parent is not None:
        result._setParent(parent)

        for r in result:
            if isinstance(r, GangaObject) and r._getParent() is None:
                r._setParent(parent)

    return result


def stripGangaList(_list):
    """Gets the underlying list of non-proxy objects"""
    result = _list
    if isType(_list, GangaList):
        result = getProxyAttr(_list, '_list')
    return result


def makeGangaListByRef(_list):
    """Faster version of makeGangaList. Does not make a copy of _list but use it by reference."""
    result = GangaList()
    result._list = _list
    return result


def decorateListEntries(entries, typename):
    return "[%d Entries of type '%s']" % (entries, typename)


class GangaListIter(object):

    """Simple wrapper around the listiterator"""

    def __init__(self, it):
        self.it = it

    def next(self):
        return addProxy(next(self.it))

    def __iter__(self):
        return self


class GangaList(GangaObject):

    _category = 'internal'
    _exportmethods = ['__add__', '__contains__', '__delitem__', '__delslice__', '__eq__', '__ge__',
                      '__getitem__', '__getslice__', '__gt__', '__iadd__', '__imul__',
                      '__iter__', '__le__', '__len__', '__lt__', '__mul__', '__ne__', '__reversed__', '__radd__', '__rmul__',
                      '__setitem__', '__setslice__', 'append', 'count', 'extend', 'index',
                      'insert', 'pop', 'remove', 'reverse', 'sort', '__hash__', 'get']
    _hidden = 1
    _enable_plugin = 1
    _name = 'GangaList'
    _schema = Schema(Version(1, 0), {
        '_list': SimpleItem(defvalue=[], doc='The raw list', hidden=1),
        '_is_preparable': SimpleItem(defvalue=False, doc='defines if prepare lock is checked', hidden=1),
    })
    _enable_config = 1

    def __init__(self):
        super(GangaList, self).__init__()

    # convenience methods
    def is_list(self, obj):
        result = (obj != None) and (
            isType(obj, GangaList) or isinstance(obj, list))
        return result

    def _on_attribute__set__(self, obj_type, attrib_name):
        new_list = []
        for i in self._list:
            if hasattr(i, '_on_attribute__set__'):
                new_list.append(i._on_attribute__set__(obj_type, attrib_name))
                continue
            new_list.append(i)
        self._list = new_list
        return self

    def get(self, to_match):
        def matching_filter(item):
            if '_list_get__match__' in dir(item):
                return item._list_get__match__(to_match)
            return to_match == item
        return makeGangaListByRef(filter(matching_filter, self._list))

    def _export_get(self, to_match):
        return addProxy(self.get(stripProxy(to_match)))

    def strip_proxy(self, obj, filter=False):
        """Removes proxies and calls shortcut if needed"""

        def applyFilter(obj, item):
            category = item['category']
            filter = allComponentFilters[category]
            filter_obj = filter(obj, item)
            if filter_obj is None:
                raise TypeMismatchError(
                    '%s is not of type %s.' % (str(obj), category))
            return filter_obj

        obj = stripProxy(obj)
        # apply a filter if possible
        if filter:
            parent = self._getParent()
            item = self.findSchemaParentSchemaEntry(parent)
            if item and item.isA(ComponentItem):  # only filter ComponentItems
                category = item['category']
                if isType(obj, GangaObject):
                    if obj._category != category:
                        obj = applyFilter(obj, item)
                    obj._setParent(parent)
                else:
                    obj = applyFilter(obj, item)
        return obj

    def strip_proxy_list(self, obj_list, filter=False):

        if isType(obj_list, GangaList):
            return getProxyAttr(obj_list, '_list')
        result = []
        for o in obj_list:
            result.append(self.strip_proxy(o, filter))
        return result

    def getCategory(self):
        """Returns a list of categories for the objects in the list. Returns [] for an empty list."""

        result = []
        for o in self._list:
            category = o._category
            if not category in result:
                result.append(category)
        return result

    def _readonly(self):
        if self._is_preparable and hasattr(self, '_parent'):
            if self._parent._category == 'applications' and hasattr(self._parent, 'is_prepared'):
                from Ganga.GPIDev.Lib.File.File import ShareDir
                return (isType(self._parent.is_prepared, ShareDir) or super(GangaList, self)._readonly())
        return super(GangaList, self)._readonly()

    def checkReadOnly(self):
        """Puts a hook in to stop mutable access to readonly jobs."""
        if self._readonly():
            raise ReadOnlyObjectError(
                'object %s is readonly and attribute "%s" cannot be modified now' % (repr(self), self._name))
        else:
            self._getWriteAccess()
            # TODO: BUG: This should only be set _after_ the change has been
            # done! This can lead to data loss!
            self._setDirty()

    def checkNestedLists(self, value):
        """The rule is that if there are nested lists then they 
        must not contain GangaObjects, as this corrupts the repository"""
        if isNestedList(value) and containsGangaObjects(value):
            raise TypeMismatchError(
                'Assigning nested lists which contain Ganga GPI Objects is not supported.')

    # list methods
    # All list methods should be overridden in a way that makes
    # sure that no proxy objects end up in the list, and no
    # unproxied objects make it out.

    def __add__(self, obj_list):
        # Savanah 32342
        if not self.is_list(obj_list):
            raise TypeError(
                'Type %s can not be concatinated to a GangaList' % type(obj_list))

        return makeGangaList(self._list.__add__(self.strip_proxy_list(obj_list, True)))

    def _export___add__(self, obj_list):
        self.checkReadOnly()
        self.checkNestedLists(obj_list)
        return addProxy(self.__add__(obj_list))

    def __contains__(self, obj):
        return self._list.__contains__(self.strip_proxy(obj))

    def __copy__(self):
        """Bypass any checking when making the copy"""
        return makeGangaList(_list=copy.copy(self._list))

    def __delitem__(self, obj):
        self._list.__delitem__(self.strip_proxy(obj))

    def _export___delitem__(self, obj):
        self.checkReadOnly()
        self.__delitem__(obj)

    def __delslice__(self, start, end):
        self._list.__delslice__(start, end)

    def _export___delslice__(self, start, end):
        self.checkReadOnly()
        self.__delslice__(start, end)

    def __deepcopy__(self, memo):
        """Bypass any checking when making the copy"""
        return makeGangaList(_list=copy.deepcopy(self._list, memo))

    def __eq__(self, obj_list):
        if obj_list is self:  # identity check
            return True
        result = False
        if self.is_list(self.strip_proxy(obj_list)):
            result = self._list.__eq__(self.strip_proxy_list(obj_list))
        return result

    def __ge__(self, obj_list):
        return self._list.__ge__(self.strip_proxy_list(obj_list))

    def __getitem__(self, index):
        return self._list.__getitem__(index)

    def _export___getitem__(self, index):
        return addProxy(self.__getitem__(index))

    def __getslice__(self, start, end):
        return makeGangaList(_list=self._list.__getslice__(start, end))

    def _export___getslice__(self, start, end):
        return addProxy(self.__getslice__(start, end))

    def __gt__(self, obj_list):
        return self._list.__gt__(self.strip_proxy_list(obj_list))

    def __hash__(self):
        result = 0
        for element in self:
            result ^= hash(element)
        return result
        # return self._list.__hash__()

    def __iadd__(self, obj_list):
        self._list.__iadd__(self.strip_proxy_list(obj_list, True))
        return self

    def _export___iadd__(self, obj_list):
        self.checkReadOnly()
        self.checkNestedLists(obj_list)
        return addProxy(self.__iadd__(obj_list))

    def __imul__(self, number):
        self._list.__imul__(number)
        return self

    def _export___imul__(self, number):
        self.checkReadOnly()
        return addProxy(self.__imul__(number))

    def __iter__(self):
        return self._list.__iter__()

    def _export___iter__(self):
        return GangaListIter(iter(self._list))

    def __le__(self, obj_list):
        return self._list.__le__(self.strip_proxy_list(obj_list))

    def __len__(self):
        return len(self._list)

    def __lt__(self, obj_list):
        return self._list.__lt__(self.strip_proxy_list(obj_list))

    def __mul__(self, number):
        return makeGangaList(self._list.__mul__(number))

    def _export___mul__(self, number):
        return addProxy(self.__mul__(number))

    def __ne__(self, obj_list):
        if obj_list is self:  # identity check
            return True
        result = True
        if self.is_list(obj_list):
            result = self._list.__ne__(self.strip_proxy_list(obj_list))
        return result

    def __reversed__(self):
        """Implements the __reversed__ list method introduced in 2.4"""

        return reversed(self._list)

    def _export___reversed__(self):
        return GangaListIter(self.__reversed__())

    def __radd__(self, obj):
        return obj + self._list

    def _export___radd__(self, obj):
        # return the proxied objects
        cp = []
        for i in self._export___iter__():
            cp.append(i)
        return obj + cp

    def __rmul__(self, number):
        return makeGangaList(self._list.__rmul__(number))

    def _export___rmul__(self, number):
        return addProxy(self.__rmul__(number))

    def __setitem__(self, index, obj):
        self._list.__setitem__(index, self.strip_proxy(obj, True))

    def _export___setitem__(self, index, obj):
        self.checkReadOnly()
        self.checkNestedLists(obj)
        self.__setitem__(index, obj)

    def __setslice__(self, start, end, obj_list):
        self._list.__setslice__(
            start, end, self.strip_proxy_list(obj_list, True))

    def _export___setslice__(self, start, end, obj_list):
        self.checkReadOnly()
        self.checkNestedLists(obj_list)
        self.__setslice__(start, end, obj_list)

    def __repr__(self):
        return self.toString()

    def __str__(self):
        return self.__repr__()

    def append(self, obj):
        self._list.append(self.strip_proxy(obj, True))

    def _export_append(self, obj):
        self.checkReadOnly()
        self.checkNestedLists(obj)
        self.append(obj)

    def count(self, obj):
        return self._list.count(self.strip_proxy(obj))

    def extend(self, ittr):
        for i in ittr:
            self.append(i)

    def _export_extend(self, ittr):
        self.checkReadOnly()
        self.checkNestedLists(ittr)
        self.extend(ittr)

    def index(self, obj):
        return self._list.index(self.strip_proxy(obj))

    def insert(self, index, obj):
        self._list.insert(index, self.strip_proxy(obj, True))

    def _export_insert(self, index, obj):
        self.checkReadOnly()
        self.checkNestedLists(obj)
        self.insert(index, obj)

    def pop(self, index=-1):
        return self._list.pop(index)

    def _export_pop(self, index=-1):
        self.checkReadOnly()
        return addProxy(self.pop(index))

    def remove(self, obj):
        self._list.remove(self.strip_proxy(obj))

    def _export_remove(self, obj):
        self.checkReadOnly()
        self.remove(obj)

    def reverse(self):
        self._list.reverse()

    def _export_reverse(self):
        self.checkReadOnly()
        self.reverse()

    def sort(self, cmpfunc=None):
        # TODO: Should comparitor have access to unproxied objects?
        self._list.sort(cmpfunc)

    def _export_sort(self, cmpfunc=None):
        self.checkReadOnly()
        self.sort(cmpfunc)

    # now some more ganga specific methods
    def findSchemaParentSchemaEntry(self, parent):
        """Finds the schema entry for this GangaList"""
        result = None
        if parent and parent._schema:
            for k, v in parent._schema.allItems():
                if getattr(parent, k) is self:
                    result = v
                    break
        return result

    def printSummaryTree(self, level=0, verbosity_level=0, whitespace_marker='', out=sys.stdout, selection=''):
        parent = self._getParent()
        schema_entry = self.findSchemaParentSchemaEntry(parent)

        if parent is None:
            full_print(self, out)
            return

        if schema_entry:
            self_len = len(self)
            print_summary = schema_entry['summary_print']
            maxLen = schema_entry['summary_sequence_maxlen']

            if print_summary:
                fp = getattr(parent, print_summary)
                str_val = fp(self._list, verbosity_level)
                out.write(str_val)
                return

            if (maxLen != -1) and (self_len > maxLen):
                out.write(
                    decorateListEntries(self_len, type(self[0]).__name__))
                return
            else:
                summary_print(self, out)
                return

        out.write(str(self._list))
        return

    def toString(self):
        """Returns a simple str of the _list."""
        return str(self._list)<|MERGE_RESOLUTION|>--- conflicted
+++ resolved
@@ -9,7 +9,6 @@
 import sys
 
 from Ganga.Utility.logging import getLogger
-<<<<<<< HEAD
 logger = getLogger(modulename=True)
 
 
@@ -24,23 +23,7 @@
     else:
         _list = [_list]
 
-    logger.debug("_list: %s" % str(_list))
-=======
-logger = getLogger(modulename=1)
-
-def makeGangaList(_list, mapfunction = None, parent = None, preparable = False):
-    """Should be used for makeing full gangalists"""
-    
-    #work with a simple list always
-    if isType(_list, list):
-        _list = _list
-    elif isType(_list, GangaList):
-        _list = getProxyAttr(_list,'_list')
-    else:
-        _list = [_list]
-
-    #logger.debug( "_list: %s" % str(_list) )
->>>>>>> 6d6983f3
+    #logger.debug("_list: %s" % str(_list))
 
     if mapfunction is not None:
         _list = map(mapfunction, _list)
