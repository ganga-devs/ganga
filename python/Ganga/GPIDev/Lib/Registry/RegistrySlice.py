--- conflicted
+++ resolved
@@ -12,12 +12,7 @@
 
 logger = getLogger()
 
-<<<<<<< HEAD
 config = Ganga.Utility.Config.getConfig('Display')
-=======
-config = makeConfig('Display', 'control the printing style of the different registries ("jobs","box","tasks"...)')
-
->>>>>>> 05e15ea6
 
 class RegistrySlice(object):
 
