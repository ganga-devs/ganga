from __future__ import absolute_import
##########################################################################
# Ganga Project. http://cern.ch/ganga
#
# $Id: JobRegistry.py,v 1.1.2.1 2009-07-24 13:39:39 ebke Exp $
##########################################################################

# display default values for job list
from .RegistrySlice import config
config.addOption('jobs_columns',
                 ("fqid", "status", "name", "subjobs", "application",
                  "backend", "backend.actualCE", "comment"),
                 'list of job attributes to be printed in separate columns')

config.addOption('jobs_columns_width',
                 {'fqid': 8, 'status': 10, 'name': 10, 'subjobs': 8, 'application':
                     15, 'backend': 15, 'backend.actualCE': 45, 'comment': 30},
                 'width of each column')

config.addOption('jobs_columns_functions',
                 {'subjobs': "lambda j: len(j.subjobs)", 'application': "lambda j: j.application._name",
                  'backend': "lambda j:j.backend._name", 'comment': "lambda j: j.comment"},
                 'optional converter functions')

config.addOption('jobs_columns_show_empty',
                 ['fqid'],
                 'with exception of columns mentioned here, hide all values which evaluate to logical false (so 0,"",[],...)')

config.addOption('jobs_status_colours',
                 {'new': 'fx.normal',
                  'submitted': 'fg.orange',
                  'running': 'fg.green',
                  'completed': 'fg.blue',
                  'failed': 'fg.red'
                  },
                 'colours for jobs status')
import Ganga.Utility.logging
logger = Ganga.Utility.logging.getLogger()

from Ganga.Core.GangaRepository.Registry import Registry, RegistryKeyError, RegistryAccessError


class JobRegistry(Registry):

    def getProxy(self):
        slice = JobRegistrySlice(self.name)
        slice.objects = self
        return JobRegistrySliceProxy(slice)

    def getIndexCache(self, obj):
        if not obj._data:
            return None
        cached_values = ['status', 'id', 'name']
        c = {}
        for cv in cached_values:
            if cv in obj._data:
                c[cv] = obj._data[cv]
        slice = JobRegistrySlice("tmp")
        for dpv in slice._display_columns:
            c["display:" + dpv] = slice._get_display_value(obj, dpv)

        # store subjob status
        if hasattr(obj, "subjobs"):
            c["subjobs:status"] = []
<<<<<<< HEAD
            for sj in obj.subjobs:
                c["subjobs:status"].append(sj.status)

=======
            if hasattr(obj.subjobs, "getAllCachedData"):
                for sj in obj.subjobs.getAllCachedData():
                    c["subjobs:status"].append(sj['status'])
            #for sj in obj.subjobs:
            #    c["subjobs:status"].append(sj.status)
 
>>>>>>> b17d47ec
        return c

    def startup(self):
        self._needs_metadata = True
        super(JobRegistry, self).startup()
        if len(self.metadata.ids()) == 0:
            from Ganga.GPIDev.Lib.JobTree import JobTree
            self.metadata._add(JobTree())
        self.jobtree = self.metadata[self.metadata.ids()[-1]]

    def getJobTree(self):
        return self.jobtree

from .RegistrySlice import RegistrySlice


class JobRegistrySlice(RegistrySlice):

    def __init__(self, name):
        super(JobRegistrySlice, self).__init__(name, display_prefix="jobs")
        from Ganga.Utility.ColourText import Foreground, Background, Effects
        fg = Foreground()
        fx = Effects()
        bg = Background()
        try:
            status_colours = config['jobs_status_colours']
            self.status_colours = dict(
                [(k, eval(v)) for k, v in status_colours.iteritems()])
        except Exception as x:
            logger.warning(
                'configuration problem with colour specification: "%s"', str(x))
            status_colours = config.options[
                'jobs_status_colours'].default_value
            self.status_colours = dict(
                [(k, eval(v)) for k, v in status_colours.iteritems()])
        self.fx = fx
        self._proxyClass = JobRegistrySliceProxy

    def _getColour(self, obj):
        return self.status_colours.get(obj.status, self.fx.normal)

    def __call__(self, id):
        """ Retrieve a job by id.
        """
        t = type(id)
        if t is int:
            try:
                return self.objects[id]
            except KeyError:
                if self.name == 'templates':
                    raise RegistryKeyError('Template %d not found' % id)
                else:
                    raise RegistryKeyError('Job %d not found' % id)
        elif t is tuple:
            ids = id
        elif t is str:
            if id.isdigit():
                try:
                    return self.objects[int(id)]
                except KeyError:
                    if self.name == 'templates':
                        raise RegistryKeyError('Template %d not found' % id)
                    else:
                        raise RegistryKeyError('Job %d not found' % id)
            elif id.count('.') == 1 and id.split('.')[0].isdigit() and id.split('.')[1].isdigit():
                ids = id.split(".")
            else:
                import fnmatch
                jlist = [
                    j for j in self.objects if fnmatch.fnmatch(j.name, id)]
                if len(jlist) == 1:
                    return jlist[0]
                return jobSlice(jlist)
        else:
            raise RegistryAccessError(
                'Expected a job id: int, (int,int), or "int.int"')

        if not len(ids) in [1, 2]:
            raise RegistryAccessError(
                'Too many ids in the access tuple, 2-tuple (job,subjob) only supported')

        try:
            ids = [int(id) for id in ids]
        except TypeError:
            raise RegistryAccessError(
                'Expeted a job id: int, (int,int), or "int.int"')
        except ValueError:
            raise RegistryAccessError(
                'Expected a job id: int, (int,int), or "int.int"')

        try:
            j = self.objects[ids[0]]
        except KeyError:
            if self.name == 'templates':
                raise RegistryKeyError('Template %d not found' % ids[0])
            else:
                raise RegistryKeyError('Job %d not found' % ids[0])

        if len(ids) > 1:
            try:
                return j.subjobs[ids[1]]
            except IndexError:
                raise RegistryKeyError(
                    'Subjob %s not found' % ('.'.join([str(id) for id in ids])))
        else:
            return j

    def submit(self, keep_going):
        self.do_collective_operation(keep_going, 'submit')

    def kill(self, keep_going):
        self.do_collective_operation(keep_going, 'kill')

    def resubmit(self, keep_going):
        self.do_collective_operation(keep_going, 'resubmit')

    def fail(self, keep_going, force):
        raise GangaException(
            'fail() is deprecated, use force_status("failed") instead')

    def force_status(self, status, keep_going, force):
        self.do_collective_operation(
            keep_going, 'force_status', status, force=force)

    def remove(self, keep_going, force):
        self.do_collective_operation(keep_going, 'remove', force=force)


from .RegistrySliceProxy import RegistrySliceProxy, _wrap, _unwrap


class JobRegistrySliceProxy(RegistrySliceProxy):

    """This object is an access list of jobs defined in Ganga. 

    'jobs' represents all existing jobs, so a subset of jobs may 
    be created by slicing: 
    jobs[-10:]      (to get the last ten jobs)

    or selecting:
    jobs.select(status='new')      (to select all new jobs)
    jobs.select(10,20)      (to select those with IDs between 10 and 20)

    A new access list is created as a result of a slice/select operation. 
    The new access list may be further restricted.

    This object allows one to perform collective operations such as
    killing or submiting all jobs in the current range. Setting the optional
    parameter keep_going=True (the default) results in the operation continuing 
    to process all jobs, irrespective of any errors encountered. If keep_going=False 
    then the operation will stop with an Exception at the first error encountered.


    """

    def submit(self, keep_going=True):
        """ Submit all jobs."""
        self._impl.submit(keep_going=keep_going)

    def resubmit(self, keep_going=True):
        """ Resubmit all jobs."""
        return self._impl.resubmit(keep_going=keep_going)

    def kill(self, keep_going=True):
        """ Kill all jobs."""
        return self._impl.kill(keep_going=keep_going)

    def remove(self, keep_going=True, force=False):
        """ Remove all jobs."""
        return self._impl.remove(keep_going=keep_going, force=force)

    def fail(self, keep_going=True, force=False):
        """ Fail all jobs."""
        return self._impl.fail(keep_going=keep_going, force=force)

    def force_status(self, status, keep_going=True, force=False):
        """ Force status of all jobs to 'completed' or 'failed'."""
        return self._impl.force_status(status, keep_going=keep_going, force=force)

    def copy(self, keep_going=True):
        """ Copy all jobs. """
        return JobRegistrySliceProxy(self._impl.copy(keep_going=keep_going))

    def __call__(self, x):
        """ Access individual job. Examples:
        jobs(10) : get job with id 10 or raise exception if it does not exist.
        jobs((10,2)) : get subjobs number 2 of job 10 if exist or raise exception.
        jobs('10.2')) : same as above
        """
        return _wrap(self._impl.__call__(x))

    def __getslice__(self, i1, i2):
        """ Get a slice. Examples:
        jobs[2:] : get first two jobs,
        jobs[-10:] : get last 10 jobs.
        """
        return _wrap(self._impl.__getslice__(i1, i2))

    def __getitem__(self, x):
        """ Get a job by positional index. Examples:
        jobs[-1] : get last job,
        jobs[0] : get first job,
        jobs[1] : get second job.
        """
        return _wrap(self._impl.__getitem__(_unwrap(x)))

from Ganga.Utility.external.ordereddict import oDict


def jobSlice(joblist):
    """create a 'JobSlice' from a list of jobs
    example: jobSlice([j for j in jobs if j.name.startswith("T1:")])"""
    slice = JobRegistrySlice("manual slice")
    slice.objects = oDict([(j.fqid, _unwrap(j)) for j in joblist])
    return _wrap(slice)

from Ganga.Runtime.GPIexport import exportToGPI
# , "Create a job slice from a job list")
exportToGPI("jobSlice", jobSlice, "Functions")<|MERGE_RESOLUTION|>--- conflicted
+++ resolved
@@ -62,18 +62,11 @@
         # store subjob status
         if hasattr(obj, "subjobs"):
             c["subjobs:status"] = []
-<<<<<<< HEAD
-            for sj in obj.subjobs:
-                c["subjobs:status"].append(sj.status)
-
-=======
             if hasattr(obj.subjobs, "getAllCachedData"):
                 for sj in obj.subjobs.getAllCachedData():
                     c["subjobs:status"].append(sj['status'])
             #for sj in obj.subjobs:
             #    c["subjobs:status"].append(sj.status)
- 
->>>>>>> b17d47ec
         return c
 
     def startup(self):
