from __future__ import absolute_import
from Ganga.GPIDev.Base import GangaObject
from Ganga.GPIDev.Schema import Schema, Version, SimpleItem, ComponentItem, FileItem, GangaFileItem
from .common import markup, overview_colours, logger
from Ganga.Core.exceptions import ApplicationConfigurationError
from Ganga.GPIDev.Base.Proxy import stripProxy
import time


class IUnit(GangaObject):
    _schema = Schema(Version(1, 0), {
        'status': SimpleItem(defvalue='new', protected=1, copyable=0, doc='Status - running, pause or completed', typelist=["str"]),
        'name': SimpleItem(defvalue='Simple Unit', doc='Name of the unit (cosmetic)', typelist=["str"]),
        'application': ComponentItem('applications', defvalue=None, optional=1, load_default=False, doc='Application of the Transform.'),
        'inputdata': ComponentItem('datasets', defvalue=None, optional=1, load_default=False, doc='Input dataset'),
        'outputdata': ComponentItem('datasets', defvalue=None, optional=1, load_default=False, doc='Output dataset'),
        'active': SimpleItem(defvalue=False, hidden=1, doc='Is this unit active'),
        'active_job_ids': SimpleItem(defvalue=[], typelist=['int'], sequence=1, hidden=1, doc='Active job ids associated with this unit'),
        'prev_job_ids': SimpleItem(defvalue=[], typelist=['int'], sequence=1,  hidden=1, doc='Previous job ids associated with this unit'),
        'minor_resub_count': SimpleItem(defvalue=0, hidden=1, doc='Number of minor resubmits'),
        'major_resub_count': SimpleItem(defvalue=0, hidden=1, doc='Number of major resubmits'),
        'req_units': SimpleItem(defvalue=[], typelist=['str'], sequence=1, hidden=1, doc='List of units that must complete for this to start (format TRF_ID:UNIT_ID)'),
        'start_time': SimpleItem(defvalue=0, hidden=1, doc='Start time for this unit. Allows a delay to be put in'),
        'copy_output': ComponentItem('datasets', defvalue=None, load_default=0, optional=1, doc='The dataset to copy the output of this unit to, e.g. Grid dataset -> Local Dataset'),
        'merger': ComponentItem('mergers', defvalue=None, load_default=0, optional=1, doc='Merger to be run after this unit completes.'),
        'splitter': ComponentItem('splitters', defvalue=None, optional=1, load_default=False, doc='Splitter used on each unit of the Transform.'),
        'postprocessors': ComponentItem('postprocessor', defvalue=None, doc='list of postprocessors to run after job has finished'),
        'inputsandbox': FileItem(defvalue=[], typelist=['str', 'Ganga.GPIDev.Lib.File.File.File'], sequence=1, doc="list of File objects shipped to the worker node "),
        'inputfiles': GangaFileItem(defvalue=[], typelist=['str', 'Ganga.GPIDev.Lib.File.IOutputFile.IOutputFile'], sequence=1, doc="list of file objects that will act as input files for a job"),
        'outputfiles': GangaFileItem(defvalue=[], typelist=['str', 'Ganga.GPIDev.Lib.File.OutputFile.OutputFile'], sequence=1, doc="list of OutputFile objects to be copied to all jobs"),
    })

    _category = 'units'
    _name = 'IUnit'
    _exportmethods = []
    _hidden = 0

# Special methods:
    def __init__(self):
        super(IUnit, self).__init__()
        self.updateStatus("new")

    def _readonly(self):
        """A unit is read-only if the status is not new."""
        if self.status == "new":
            return 0
        return 1

    def validate(self):
        """Validate that this unit is OK and set it to active"""
        self.active = True
        return True

    def getID(self):
        """Get the ID of this unit within the transform"""
        trf = self._getParent()
        if not trf:
            raise ApplicationConfigurationError(
                None, "This unit has not been associated with a transform and so there is no ID available")
        return trf.units.index(self)

    def updateStatus(self, status):
        """Update status hook"""
        self.status = status

    def createNewJob(self):
        """Create any jobs required for this unit"""
        pass

    def checkCompleted(self, job):
        """Check if this unit is complete"""
        if job.status == "completed":
            return True
<<<<<<< HEAD
        else:
            return False

    def checkForSubmission(self):
        """Check if this unit should submit a job"""

        # check the delay
        if time.time() < self.start_time:
            return False

        # check if we already have a job
        if len(self.active_job_ids) != 0:
            return False

        # if we're using threads, check the max number
        if self._getParent().submit_with_threads and GPI.queues.totalNumUserThreads() > self._getParent().max_active_threads:
            return False

        return True

    def checkForResubmission(self):
        """check if this unit should be resubmitted"""

        # check if we already have a job
        if len(self.active_job_ids) == 0:
            return False
        else:
            job = GPI.jobs(self.active_job_ids[0])
            if job.status in ["failed", "killed"]:
                return True

            return False

    def checkMajorResubmit(self, job):
        """check if this job needs to be fully rebrokered or not"""
        pass

    def majorResubmit(self, job):
        """perform a mjor resubmit/rebroker"""
        self.prev_job_ids.append(job.id)
        self.active_job_ids.remove(job.id)

    def minorResubmit(self, job):
        """perform just a minor resubmit"""
        job.resubmit()

    def update(self):
        """Update the unit and (re)submit jobs as required"""
        #logger.warning("Entered Unit %d update function..." % self.getID())

        # if we're complete, then just return
        if self.status in ["completed", "recreating"] or not self.active:
            return 0

        # check if submission is needed
        task = self._getParent()._getParent()
        trf = self._getParent()
        maxsub = task.n_tosub()

        # check parent unit(s)
        req_ok = True
        for req in self.req_units:
            req_trf_id = int(req.split(":")[0])

            if req.find("ALL") == -1:
                req_unit_id = int(req.split(":")[1])

                if task.transforms[req_trf_id].units[req_unit_id].status != "completed":
                    req_ok = False
=======
         
         return False

   def checkParentUnitsAreComplete(self):
      """Check to see if the parent units are complete"""
      req_ok = True
      task = self._getParent()._getParent()
      for req in self.req_units:
         req_trf_id = int( req.split(":")[0] )

         if req.find("ALL") == -1:
            req_unit_id = int( req.split(":")[1] )
            if task.transforms[req_trf_id].units[req_unit_id].status != "completed":
               req_ok = False

         else:
            # need all units from this trf
            for u in task.transforms[req_trf_id].units:
               if u.status != "completed":
                  req_ok = False

      return req_ok

   def checkMajorResubmit(self, job):
      """check if this job needs to be fully rebrokered or not"""
      pass
   
   def majorResubmit(self, job):
      """perform a mjor resubmit/rebroker"""
      self.prev_job_ids.append(job.id)
      self.active_job_ids.remove(job.id)

   def minorResubmit(self, job):
      """perform just a minor resubmit"""
      job.resubmit()
      
   def update(self):
      """Update the unit and (re)submit jobs as required"""
      #logger.warning("Entered Unit %d update function..." % self.getID())

      # if we're complete, then just return
      if self.status in ["completed", "recreating"] or not self.active:
         return 0

      # check if submission is needed
      task = self._getParent()._getParent()
      trf = self._getParent()
      maxsub = task.n_tosub()

      # check parent unit(s)
      req_ok = self.checkParentUnitsAreComplete()

      # set the start time if not already set
      if len(self.req_units) > 0 and req_ok and self.start_time == 0:
         self.start_time = time.time() + trf.chain_delay * 60 - 1
         
      if req_ok and self.checkForSubmission() and maxsub > 0:

         # create job and submit
         j = self.createNewJob()
         if j.name == '':
            j.name = "T%i:%i U%i" % (task.id, trf.getID(), self.getID())

         try:
            if trf.submit_with_threads:
               GPI.queues.add( j.submit )
            else:
               j.submit()
>>>>>>> 6d6983f3

            else:
                # need all units from this trf
                for u in task.transforms[req_trf_id].units:
                    if u.status != "completed":
                        req_ok = False

        # set the start time if not already set
        if len(self.req_units) > 0 and req_ok and self.start_time == 0:
            self.start_time = time.time() + trf.chain_delay * 60 - 1

        if req_ok and self.checkForSubmission() and maxsub > 0:

            # create job and submit
            j = self.createNewJob()
            if j.name == '':
                j.name = "T%i:%i U%i" % (task.id, trf.getID(), self.getID())

            try:
                if trf.submit_with_threads:
                    GPI.queues.add(j.submit)
                else:
                    j.submit()

            except:
                logger.error("Couldn't submit the job. Deactivating unit.")
                self.prev_job_ids.append(j.id)
                self.active = False
                trf._setDirty()  # ensure everything's saved
                return 1

            self.active_job_ids.append(j.id)
            self.updateStatus("running")
            trf._setDirty()  # ensure everything's saved

            if trf.submit_with_threads:
                return 0

            return 1

        # update any active jobs
        for jid in self.active_job_ids:

            # we have an active job so see if this job is OK and resubmit if
            # not
            try:
                job = GPI.jobs(jid)
            except:
                logger.warning("Cannot find job with id %d. Maybe reset this unit with: tasks(%d).transforms[%d].resetUnit(%d)" %
                               (jid, task.id, trf.getID(), self.getID()))
                continue

            if job.status == "completed":

                # check if actually completed
                if not self.checkCompleted(job):
                    return 0

                # check for DS copy
                if trf.unit_copy_output:
                    if not self.copy_output:
                        trf.createUnitCopyOutputDS(self.getID())

                    if not self.copyOutput():
                        return 0

                # check for merger
                if trf.unit_merger:
                    if not self.merger:
                        self.merger = trf.createUnitMerger(self.getID())

                    if not self.merge():
                        return 0

                # all good so mark unit as completed
                self.updateStatus("completed")

            elif job.status == "failed" or job.status == "killed":

                # check for too many resubs
                if self.minor_resub_count + self.major_resub_count > trf.run_limit - 1:
                    logger.error("Too many resubmits (%i). Deactivating unit." % (
                        self.minor_resub_count + self.major_resub_count))
                    self.active = False
                    return 0

                rebroker = False

                if self.minor_resub_count > trf.minor_run_limit - 1:
                    if self._getParent().rebroker_on_job_fail:
                        rebroker = True
                    else:
                        logger.error(
                            "Too many minor resubmits (%i). Deactivating unit." % self.minor_resub_count)
                        self.active = False
                        return 0

                if self.major_resub_count > trf.major_run_limit - 1:
                    logger.error(
                        "Too many major resubmits (%i). Deactivating unit." % self.major_resub_count)
                    self.active = False
                    return 0

                # check the type of resubmit
                if rebroker or self.checkMajorResubmit(job):

                    self.major_resub_count += 1
                    self.minor_resub_count = 0

                    try:
                        self.majorResubmit(job)
                    except:
                        logger.error(
                            "Couldn't resubmit the job. Deactivating unit.")
                        self.active = False

                    # break the loop now because we've probably changed the
                    # active jobs list
                    return 1
                else:
                    self.minor_resub_count += 1
                    try:
                        self.minorResubmit(job)
                    except:
                        logger.error(
                            "Couldn't resubmit the job. Deactivating unit.")
                        self.active = False
                        return 1

    def reset(self):
        """Reset the unit completely"""
        self.minor_resub_count = 0
        self.major_resub_count = 0
        if len(self.active_job_ids) > 0:
            self.prev_job_ids += self.active_job_ids
        self.active_job_ids = []

        self.active = True

        # if has parents, set to recreate
        if len(self.req_units) > 0:
            self.updateStatus("recreating")
        else:
            self.updateStatus("running")

    # Info routines
    def n_active(self):

        if self.status == 'completed':
            return 0

        tot_active = 0
        active_states = ['submitted', 'running']

        for jid in self.active_job_ids:

            try:
                job = GPI.jobs(jid)
            except:
                task = self._getParent()._getParent()
                trf = self._getParent()
                logger.warning("Cannot find job with id %d. Maybe reset this unit with: tasks(%d).transforms[%d].resetUnit(%d)" %
                               (jid, task.id, trf.getID(), self.getID()))
                continue

            j = stripProxy(job)

            # try to preserve lazy loading
            if hasattr(j, '_index_cache') and j._index_cache and 'subjobs:status' in j._index_cache:
                if len(j._index_cache['subjobs:status']) > 0:
                    for sj_stat in j._index_cache['subjobs:status']:
                        if sj_stat in active_states:
                            tot_active += 1
                else:
                    if j._index_cache['status'] in active_states:
                        tot_active += 1
            else:
                #logger.warning("WARNING: (active check) No index cache for job object %d" % jid)
                if j.status in active_states:
                    if j.subjobs:
                        for sj in j.subjobs:
                            if sj.status in active_states:
                                tot_active += 1
                    else:
                        tot_active += 1

        return tot_active

    def n_status(self, status):
        tot_active = 0
        for jid in self.active_job_ids:

            try:
                job = GPI.jobs(jid)
            except:
                task = self._getParent()._getParent()
                trf = self._getParent()
                logger.warning("Cannot find job with id %d. Maybe reset this unit with: tasks(%d).transforms[%d].resetUnit(%d)" %
                               (jid, task.id, trf.getID(), self.getID()))
                continue

            j = stripProxy(job)

            # try to preserve lazy loading
            if hasattr(j, '_index_cache') and j._index_cache and 'subjobs:status' in j._index_cache:
                if len(j._index_cache['subjobs:status']) > 0:
                    for sj_stat in j._index_cache['subjobs:status']:
                        if sj_stat == status:
                            tot_active += 1
                else:
                    if j._index_cache['status'] == status:
                        tot_active += 1

            else:
                #logger.warning("WARNING: (status check) No index cache for job object %d" % jid)
                if j.subjobs:
                    for sj in j.subjobs:
                        if sj.status == status:
                            tot_active += 1
                else:
                    if j.status == status:
                        tot_active += 1

        return tot_active

    def n_all(self):
        total = 0
        for jid in self.active_job_ids:

            try:
                job = GPI.jobs(jid)
            except:
                task = self._getParent()._getParent()
                trf = self._getParent()
                logger.warning("Cannot find job with id %d. Maybe reset this unit with: tasks(%d).transforms[%d].resetUnit(%d)" %
                               (jid, task.id, trf.getID(), self.getID()))
                continue

            j = stripProxy(job)

            # try to preserve lazy loading
            if hasattr(j, '_index_cache') and j._index_cache and 'subjobs:status' in j._index_cache:
                if len(j._index_cache['subjobs:status']) != 0:
                    total += len(j._index_cache['subjobs:status'])
                else:
                    total += 1
            else:
                #logger.warning("WARNING: (status check) No index cache for job object %d" % jid)
                if j.subjobs:
                    total = len(j.subjobs)
                else:
                    total = 1

        return total

    def overview(self):
        """Print an overview of this unit"""
        o = "    Unit %d: %s        " % (self.getID(), self.name)

        for s in ["submitted", "running", "completed", "failed", "unknown"]:
            o += markup("%i   " % self.n_status(s), overview_colours[s])

        logger.info(o)

    def copyOutput(self):
        """Copy any output to the given dataset"""
        logger.error(
            "No default implementation for Copy Output - contact plugin developers")
        return False<|MERGE_RESOLUTION|>--- conflicted
+++ resolved
@@ -71,7 +71,6 @@
         """Check if this unit is complete"""
         if job.status == "completed":
             return True
-<<<<<<< HEAD
         else:
             return False
 
@@ -102,121 +101,58 @@
             job = GPI.jobs(self.active_job_ids[0])
             if job.status in ["failed", "killed"]:
                 return True
-
-            return False
-
-    def checkMajorResubmit(self, job):
-        """check if this job needs to be fully rebrokered or not"""
-        pass
-
-    def majorResubmit(self, job):
-        """perform a mjor resubmit/rebroker"""
-        self.prev_job_ids.append(job.id)
-        self.active_job_ids.remove(job.id)
-
-    def minorResubmit(self, job):
-        """perform just a minor resubmit"""
-        job.resubmit()
-
-    def update(self):
-        """Update the unit and (re)submit jobs as required"""
-        #logger.warning("Entered Unit %d update function..." % self.getID())
-
-        # if we're complete, then just return
-        if self.status in ["completed", "recreating"] or not self.active:
-            return 0
-
-        # check if submission is needed
+            
+            return False
+
+
+    def checkParentUnitsAreComplete(self):
+        """Check to see if the parent units are complete"""
+        req_ok = True
         task = self._getParent()._getParent()
-        trf = self._getParent()
-        maxsub = task.n_tosub()
-
-        # check parent unit(s)
-        req_ok = True
         for req in self.req_units:
             req_trf_id = int(req.split(":")[0])
 
             if req.find("ALL") == -1:
                 req_unit_id = int(req.split(":")[1])
-
                 if task.transforms[req_trf_id].units[req_unit_id].status != "completed":
                     req_ok = False
-=======
-         
-         return False
-
-   def checkParentUnitsAreComplete(self):
-      """Check to see if the parent units are complete"""
-      req_ok = True
-      task = self._getParent()._getParent()
-      for req in self.req_units:
-         req_trf_id = int( req.split(":")[0] )
-
-         if req.find("ALL") == -1:
-            req_unit_id = int( req.split(":")[1] )
-            if task.transforms[req_trf_id].units[req_unit_id].status != "completed":
-               req_ok = False
-
-         else:
-            # need all units from this trf
-            for u in task.transforms[req_trf_id].units:
-               if u.status != "completed":
-                  req_ok = False
-
-      return req_ok
-
-   def checkMajorResubmit(self, job):
-      """check if this job needs to be fully rebrokered or not"""
-      pass
-   
-   def majorResubmit(self, job):
-      """perform a mjor resubmit/rebroker"""
-      self.prev_job_ids.append(job.id)
-      self.active_job_ids.remove(job.id)
-
-   def minorResubmit(self, job):
-      """perform just a minor resubmit"""
-      job.resubmit()
-      
-   def update(self):
-      """Update the unit and (re)submit jobs as required"""
-      #logger.warning("Entered Unit %d update function..." % self.getID())
-
-      # if we're complete, then just return
-      if self.status in ["completed", "recreating"] or not self.active:
-         return 0
-
-      # check if submission is needed
-      task = self._getParent()._getParent()
-      trf = self._getParent()
-      maxsub = task.n_tosub()
-
-      # check parent unit(s)
-      req_ok = self.checkParentUnitsAreComplete()
-
-      # set the start time if not already set
-      if len(self.req_units) > 0 and req_ok and self.start_time == 0:
-         self.start_time = time.time() + trf.chain_delay * 60 - 1
-         
-      if req_ok and self.checkForSubmission() and maxsub > 0:
-
-         # create job and submit
-         j = self.createNewJob()
-         if j.name == '':
-            j.name = "T%i:%i U%i" % (task.id, trf.getID(), self.getID())
-
-         try:
-            if trf.submit_with_threads:
-               GPI.queues.add( j.submit )
-            else:
-               j.submit()
->>>>>>> 6d6983f3
 
             else:
                 # need all units from this trf
                 for u in task.transforms[req_trf_id].units:
                     if u.status != "completed":
                         req_ok = False
+
+        return req_ok
+
+    def checkMajorResubmit(self, job):
+        """check if this job needs to be fully rebrokered or not"""
+        pass
+   
+    def majorResubmit(self, job):
+        """perform a mjor resubmit/rebroker"""
+        self.prev_job_ids.append(job.id)
+        self.active_job_ids.remove(job.id)
+
+    def minorResubmit(self, job):
+        """perform just a minor resubmit"""
+        job.resubmit()
+
+    def update(self):
+        """Update the unit and (re)submit jobs as required"""
+        #logger.warning("Entered Unit %d update function..." % self.getID())
+
+        # if we're complete, then just return
+        if self.status in ["completed", "recreating"] or not self.active:
+            return 0
+
+        # check if submission is needed
+        task = self._getParent()._getParent()
+        trf = self._getParent()
+        maxsub = task.n_tosub()
+
+        # check parent unit(s)
+        req_ok = self.checkParentUnitsAreComplete()
 
         # set the start time if not already set
         if len(self.req_units) > 0 and req_ok and self.start_time == 0:
