--- conflicted
+++ resolved
@@ -171,15 +171,9 @@
     def stop(self):
         if self._main_thread is not None:
             self._main_thread.stop()
-<<<<<<< HEAD
-        import time
-        while self._main_thread.isAlive():
-            time.sleep(0.5)
-=======
             import time
             while self._main_thread.isAlive():
                 time.sleep(0.5)
->>>>>>> 6a24fa32
 
 from Ganga.GPIDev.Lib.Registry.RegistrySlice import RegistrySlice
 
