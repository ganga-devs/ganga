##########################################################################
# Ganga Project. http://cern.ch/ganga
#
# $Id: JobTree.py,v 1.2.4.4 2009-07-24 13:39:39 ebke Exp $
##########################################################################
import copy
import os
from Ganga.Core.exceptions import GangaException
from Ganga.GPIDev.Base import GangaObject
from Ganga.GPIDev.Base.Proxy import isType, GPIProxyObjectFactory
from Ganga.GPIDev.Schema import Schema, SimpleItem, Version
from Ganga.GPIDev.Lib.Job import Job
from Ganga.GPIDev.Lib.Registry.JobRegistry import RegistryKeyError
from Ganga.GPIDev.Lib.Registry.JobRegistry import JobRegistrySlice, JobRegistrySliceProxy, _wrap
from Ganga.GPIDev.Base.Proxy import stripProxy, GPIProxyObject

import Ganga.Utility.logging
logger = Ganga.Utility.logging.getLogger()


class TreeError(GangaException):

    """JobTree class can raise a TreeError exception. 
    Exception numbers:
    1, Directory does not exist;
    2, Not a directory;
    3, Attemp to delete the root directory;
    4, Not a job object.
    """

    def __init__(self, number=-1, msg=None):
        Exception.__init__(self, msg)
        self.number = number


class JobTree(GangaObject):

    """The jobtree object in Ganga gives you the possibility to organise jobs
    in a directory structure. Jobs are stored in the jobtree by their index
    and you can think of it as a softlink.
    This also means that jobs can be placed in several folders at the same time.
    If you remove a job from the registry the references in the jobtreee will
    also automatically disappear (because registry calls cleanlinks() method).
    The jobtree is persisted in between Ganga sessions.
    """
    _schema = Schema(Version(1, 2), {'name': SimpleItem(''),
                                     'folders': SimpleItem({os.sep: {}}, protected=1, copyable=1),
                                     })

    _category = 'jobtrees'
    _name = 'JobTree'
    _exportmethods = ['exists', 'isdir', 'add', 'rm', 'cd',
                      'mkdir', 'ls', 'pwd', 'listdirs', 'listjobs',
                      'getjobs', 'find', 'cleanlinks', 'printtree']

    default_registry = 'jobs'
    _cwd = {}

    def __init__(self):
        super(JobTree, self).__init__()
        self._setRegistry(None)
        self.cwd([os.sep])
        self.folders = {os.sep: {}}

    def cwd(self, val=None):
        """This workaround is necessary to prevent overwriting 
        the current directory every time another session changes something"""
        if val is None:
            return JobTree._cwd.get(id(self), [os.sep])
        JobTree._cwd[id(self)] = val

    def __get_path(self, path=None):
        if path is None:
            return self.cwd()[:]
        else:
            pp = []
            if not os.path.isabs(path):
                d = os.path.join(self.pwd(), path)
            else:
                d = path

            d = os.path.normpath(d)

            while True:
                d, fn = os.path.split(d)
                if fn:
                    pp.insert(0, fn)
                else:
                    pp.insert(0, d)
                    break
            return pp

    def __folder_cd(self, path):

        folders = self.__get_folders()

        if path == []:
            return folders

        returnable_folder = folders
        top_level = ''

        ##  loop through elements in the path to get to the requested path from the user
        for _dir in path:
            ## catch thie exception
            if _dir not in returnable_folder:
                clean_path = os.path.join(*path)
                raise TreeError(1, "Directory %s does not exist in folder %s, accessing: %s" % (_dir, top_level, clean_path))

            ## 'cd' into the folder of interest
            returnable_folder = returnable_folder[_dir]

            if not isType(returnable_folder, type({})):
                clean_path = os.path.join(*path)
                raise TreeError(2, "%s not a directory, accessing: %s" % (_dir, clean_path))

            top_level = _dir

        return returnable_folder

    def __make_dir(self, path):

        _path = self.__get_path(path)

        returnable_folder = self.__folder_cd(_path[:-1])

        local_dir = _path[-1]

        if local_dir not in returnable_folder:
            returnable_folder[local_dir] = {}

        if not isType(returnable_folder[local_dir], type({})):
            clean_path = os.path.join(*_path)
            raise TreeError(2, "%s not a directory, accessing: %s" % (local_dir, clean_path))

        return returnable_folder[local_dir]

        ##  Perform some anity checking before returning the local folder structure
    def __get_folders(self):
        if not hasattr(self, 'folders'):
            setattr(self, 'folders', {os.sep: {}})
        f = self.folders
        if os.sep not in f:
            f[os.sep] = {}

        return f

    def __select_dir(self, path):

        ## sanitise the path and get an ordered list of the path directories
        _path = self.__get_path(path)

        returnable_folder = self.__folder_cd(_path)

        return returnable_folder

    def __remove_dir(self, path=None, dir=None):
        if dir is None:
            return
        if path is None:
            path = self.__get_path()
        else:
            if dir not in self.__get_folders()[path]:
                return
            else:
                del self.__get_folders()[path][dir]
        return


    ## Explicitly DO NOT copy self as we want one object per jobs repo through the GPI! - rcurrie

    def clone(self, ignora_atts=[]):
        return self

    def __deepcopy__(self, memo):
        return self

    def _copy(self):
        return self

    def _display(self, interactive=0):
        from Ganga.Utility.ColourText import ANSIMarkup, NoMarkup
        if interactive:
            markup = ANSIMarkup()
        else:
            markup = NoMarkup()

        dirs = self.listdirs()
        cnt = len(dirs)
        ds = "\n[Folders]: %d\n" % cnt
        if cnt > 0:
            ds += "--------------\n"
        for d in dirs:
            ds += "%s\n" % d

        jobs = self.getjobs()
        ds += "[Jobs]: %d\n" % len(jobs)
        if len(jobs) > 0:
            ds += "--------------\n"
            ds += jobs._display(interactive)

        return ds

    def _repr_pretty_(self, p, cycle):
        if cycle:
            p.text('jobtree...')
            return
        p.text(self._display(interactive=True))

    def _proxy_display(self, interactive=1):
        return self._display(interactive=interactive)

    def exists(self, path):
        """Checks wether the path exists or not.
        """
        _path = self.__get_path(path)
        try:
            folder = self.__folder_cd(_path[:-1])
            local_dir = path[-1]
            if local_dir in path:
                return True
            else:
                return False
        except Exception, err:
            clean_path = os.path.join(*path)
            logger.debug('Error getting path: %s' % clean_path)
            logger.debug('%s' % err)
            return False
        return True

    def isdir(self, path):
        """Checks wether the path points to a folder or not.
        """
        try:
            self.__select_dir(path)
        except TreeError:
            return False
        return True

    def add(self, job, path=None):
        """Adds job to the job tree into the current folder.
        If path to a folder is provided as a parameter than adds job to that folder.
        """
<<<<<<< HEAD
        self._getSessionLock()
=======
>>>>>>> 4dc67bb6
        try:
            job = stripProxy(job)

            mydir = self.__select_dir(path)

            if isType(job, Job):
                mydir[job.getFQID('.')] = job.getFQID('.')  # job.id
            elif isType(job, JobRegistrySlice):
                for sliceKey in job.objects.iterkeys():
                    mydir[sliceKey] = sliceKey
            elif isType(job, list):
                for element in job:
                    mydir[element.id] = element.id
            else:
                raise TreeError(4, "Not a job/slice/list object")

            self._setDirty()
        except Exception, err:
            logger.error("Error: %s" % err)
            raise
        finally:
            self._releaseSessionLock()

    def rm(self, path):
        """Removes folder or job in the path.
        To clean all use /* as a path.
        """
<<<<<<< HEAD
        self._getSessionLock()
=======
>>>>>>> 4dc67bb6
        try:
            path = str(path)
            pp = self.__get_path(path)
            if len(pp) > 1:
                dpath = os.path.join(*pp[:-1])
                f = self.__select_dir(dpath)
                if pp[-1] != '*':
                    try:
                        self.__remove_dir(path=dpath, dir=pp[-1])
                    except KeyError:
                        raise TreeError(1, "%s does not exist" % pp[-1])
                else:
                    for k in self.__get_folders().keys():
                        del self.__get_folders()[k]
            else:
                raise TreeError(3, "Can not delete the root directory")
            self._setDirty()
        finally:
            self._releaseSessionLock()

    def mkdir(self, path):
        """Makes a folder. If any folders in the path are missing they will be created as well.
        """
<<<<<<< HEAD
        self._getSessionLock()
=======
>>>>>>> 4dc67bb6
        try:
            self.__make_dir(path)
            self._setDirty()
        finally:
            self._releaseSessionLock()

    def cd(self, path=os.sep):
        """Changes current directory.
        If path is not provided, than switches to the root folder.
        """
<<<<<<< HEAD
        self._getSessionLock()
=======
>>>>>>> 4dc67bb6
        try:
            self.__select_dir(path)
            self.cwd(self.__get_path(path))
            self._setDirty()
        finally:
            self._releaseSessionLock()

    def ls(self, path=None):
        """Lists content of current folder or folder in the path if the latter is provided.
        The return value is a dictionary of the format
        {'folders':[<list of folders>], 'jobs':[<list of job ids>]}.
        """
        _path = self.__get_path(path)
        top_level = self.__folder_cd(_path)
        res = {'folders': [], 'jobs': []}
        for i in top_level:
            if isType(top_level[i], dict):
                res['folders'].append(i)
            else:
                res['jobs'].append(i)
        return res

    def listdirs(self, path=None):
        """Lists all subfolders in current folder or folder in the path if the latter is provided.
        """
        return self.ls(path)['folders']

    def listjobs(self, path=None):
        """Lists ids of all jobs in current folder or folder in the path if the latter is provided.
        """
        return self.ls(path)['jobs']

    def pwd(self):
        """Returns current folder"""
        return os.path.join(*self.cwd())

    def getjobs(self, path=None):
        """Gives list of all jobs (objects) referenced in current folder
        or folder in the path if the latter is provided.
        """
        # jobslice
        ##res = []
        res = JobRegistrySlice("")
        registry = self._getRegistry()
        do_clean = False
        if registry is not None:
            try:
                registry = registry._parent
            except:
                Ganga.Utility.logging.log_unknown_exception()
                pass
            path = os.path.join(*self.__get_path(path))
            res.name = "jobs found in %s" % path
            cont = self.ls(path)
            for i in cont['jobs']:
                try:
                    try:
                        id = int(i)
                        j = registry[id]
                    except ValueError:
                        j = registry[int(i.split('.')[0])].subjobs[int(i.split('.')[1])]
                except RegistryKeyError, ObjectNotInRegistryError:
                    do_clean = True
                else:
                    res.objects[j.id] = j
        if do_clean:
            self.cleanlinks()
        return _wrap(res)

    def find(self, id, path=None):
        """For a job with given id tries to find all references in the job tree.
        The return value is a list of found paths.
        """

        if isType(id, Job):
            id = stripProxy(id).getFQID('.')
        if isType(id, GPIProxyObject):
            id = stripProxy(id)

        pp = self.__get_path(path)
        tp = os.path.join(*pp)

        top_level = self.__folder_cd(pp)

        search_dirs = []
        found_items = []
        for _item in top_level.keys():
            if isinstance(top_level[_item], dict):
                search_dirs.append(_item)
            else:
                if top_level[_item] == id:
                    found_items.append(tp)

        result = []

        for item in found_items:
            result.append(item)

        for dir in search_dirs:
            new_path = os.path.join(tp, dir)
            for found in self.find(id, new_path):
                result.append(found)

        return result

    def cleanlinks(self, path=os.sep):
        """Removes all references for the jobs not present in the registry.
        Normally you don't need to call this method since it is called automatically whenever
        job is deleted from the registry.
        """
        registry = self._getRegistry()
        if registry is not None:
            registry = registry._parent
            pp = self.__get_path(path)
            fc = self.__folder_cd(pp)

            #print("self._getRegistry(): %s" % stripProxy(self)._getRegistry())

            for i in fc:
                if isType(fc[i], type({})):
                    pass
                    self.cleanlinks(os.path.join(path, i))
                else:
                    try:
                        try:
                            _id = int(fc[i])
                            j = registry[_id]
                        except ValueError:
                            jid = fc[i].split('.')
                            j = registry[int(jid[0])].subjobs[int(jid[1])]
                    except RegistryKeyError, ObjectNotInRegistryError:
                        #try:
<<<<<<< HEAD
                        self._getSessionLock()
=======
>>>>>>> 4dc67bb6
                        self.__remove_dir(path=path, dir=i)
                        self._setDirty()
                        #except ObjectNotInRegistryError as err:
                        #    logger.debug("Object: %s Not in Reg: %s" % (_id, err))
                        #    pass
                        try:
                            pass
                        finally:
                            try:
                                self._releaseSessionLock()
                            except ObjectNotInRegistryError as err:
                                logger.debug("Object: %s Not in Reg: %s" % (_id, err))
                                pass

    def printtree(self, path=None):
        """Prints content of the job tree in a well formatted way.
        """
        def printdir(path, indent):
            cont = self.ls(path)
            ind = '    ' * indent
            ds = ''
            for i in cont['jobs']:
                ds += ind + '|-%s\n' % i
            for i in cont['folders']:
                ds += ind + '|-[%s]\n' % i
                ds += printdir(os.path.join(path, i), indent + 1)
            return ds
        path = os.path.join(*self.__get_path(path))
        bn = os.path.basename(path)
        if bn == '':
            bn = os.sep
        ds = '  [%s]\n' % bn
        logger.info(ds + printdir(path, 1))


class _proxy_display(object):

    def __get__(self, obj, cls):
        if obj is None:
            return stripProxy(cls)._proxy_display
        return stripProxy(obj)._proxy_display

class _copy(object):

    def __get__(self, obj, cls):
        if obj is None:
            return stripProxy(cls)._copy
        return stripProxy(obj)._copy


JobTree.__str__ = JobTree._display
<|MERGE_RESOLUTION|>--- conflicted
+++ resolved
@@ -241,10 +241,6 @@
         """Adds job to the job tree into the current folder.
         If path to a folder is provided as a parameter than adds job to that folder.
         """
-<<<<<<< HEAD
-        self._getSessionLock()
-=======
->>>>>>> 4dc67bb6
         try:
             job = stripProxy(job)
 
@@ -272,10 +268,6 @@
         """Removes folder or job in the path.
         To clean all use /* as a path.
         """
-<<<<<<< HEAD
-        self._getSessionLock()
-=======
->>>>>>> 4dc67bb6
         try:
             path = str(path)
             pp = self.__get_path(path)
@@ -299,10 +291,6 @@
     def mkdir(self, path):
         """Makes a folder. If any folders in the path are missing they will be created as well.
         """
-<<<<<<< HEAD
-        self._getSessionLock()
-=======
->>>>>>> 4dc67bb6
         try:
             self.__make_dir(path)
             self._setDirty()
@@ -313,10 +301,6 @@
         """Changes current directory.
         If path is not provided, than switches to the root folder.
         """
-<<<<<<< HEAD
-        self._getSessionLock()
-=======
->>>>>>> 4dc67bb6
         try:
             self.__select_dir(path)
             self.cwd(self.__get_path(path))
@@ -449,10 +433,6 @@
                             j = registry[int(jid[0])].subjobs[int(jid[1])]
                     except RegistryKeyError, ObjectNotInRegistryError:
                         #try:
-<<<<<<< HEAD
-                        self._getSessionLock()
-=======
->>>>>>> 4dc67bb6
                         self.__remove_dir(path=path, dir=i)
                         self._setDirty()
                         #except ObjectNotInRegistryError as err:
