--- conflicted
+++ resolved
@@ -126,7 +126,7 @@
         else:
             name = outputPath
 
-        if regex.search(self.namePattern) is not None:
+        if self.containsWildcards():
             if outputPath == 'ERROR':
                 logger.error("Failed to upload file to mass storage")
                 logger.error(line[line.find('ERROR') + 5:])
@@ -219,10 +219,6 @@
         """
 
         massStorageConfig = getConfig('Output')[_getName(self)]['uploadOptions']
-<<<<<<< HEAD
-=======
-        mkdir_cmd = massStorageConfig['mkdir_cmd']
->>>>>>> fced704c
         ls_cmd = massStorageConfig['ls_cmd']
         massStoragePath = massStorageConfig['path']
 
@@ -299,64 +295,10 @@
             self.handleUploadFailure(mystderr, '5) %s %s %s' % (cp_cmd, sourcePath, targetPath))
             return False
         else:
-<<<<<<< HEAD
             logger.info('%s successfully uploaded to mass storage as %s' % (quote(sourcePath), quote(targetPath)))
             if targetPath not in self.locations:
                 self.locations.append(targetPath)
             return True
-=======
-            if self.outputfilenameformat != None:
-                folderStructure = os.path.dirname(self.outputfilenameformat)
-                filenameStructure = os.path.basename(self.outputfilenameformat)
-            else:
-                filenameStructure = '{fname}'
-
-        # create the folder structure
-        if folderStructure:
-            massStoragePath = os.path.join(massStoragePath, folderStructure)
-            try:
-                self._mkdir(massStoragePath)
-            except GangaException:
-                return
-
-        # here filenameStructure has replaced jid and sjid if any, and only not
-        # replaced keyword is fname
-        fileName = self.namePattern
-        if self.compressed:
-            fileName = '%s.gz' % self.namePattern
-
-        if regex.search(fileName) is not None:
-            for currentFile in glob.glob(os.path.join(sourceDir, fileName)):
-                finalFilename = filenameStructure.replace('{fname}', os.path.basename(currentFile))
-                (exitcode, mystdout, mystderr) = self.execSyscmdSubprocess('%s %s %s' %\
-                                                (cp_cmd, quote(currentFile), quote(os.path.join(massStoragePath, finalFilename))))
-
-                d = copy.deepcopy(self)
-                d.namePattern = os.path.basename(currentFile)
-                d.localDir = os.path.dirname(currentFile)
-                d.compressed = self.compressed
-
-                if exitcode != 0:
-                    self.handleUploadFailure(mystderr, '4) %s %s %s' % (cp_cmd, currentFile, os.path.join(massStoragePath, finalFilename)))
-                else:
-                    logger.info('%s successfully uploaded to mass storage as %s' % (currentFile, os.path.join(massStoragePath, finalFilename)))
-                    d.locations = os.path.join(massStoragePath, os.path.basename(finalFilename))
-
-                self.subfiles.append(d)
-        else:
-            currentFile = os.path.join(sourceDir, fileName)
-            finalFilename = filenameStructure.replace('{fname}', os.path.basename(currentFile))
-            (exitcode, mystdout, mystderr) = self.execSyscmdSubprocess('%s %s %s' %\
-                                                        (cp_cmd, quote(currentFile), quote(os.path.join(massStoragePath, finalFilename))))
-            if exitcode != 0:
-                self.handleUploadFailure(mystderr, '5) %s %s %s' % (cp_cmd, currentFile, os.path.join(massStoragePath, finalFilename)))
-            else:
-                logger.info('%s successfully uploaded to mass storage as %s' % (currentFile, os.path.join(massStoragePath, finalFilename)))
-                location = os.path.join(massStoragePath, os.path.basename(finalFilename))
-                if location not in self.locations:
-                    self.locations.append(location)
-
->>>>>>> fced704c
 
     def validate(self):
 
@@ -471,11 +413,7 @@
         if self.subfiles:
             return self.subfiles
 
-<<<<<<< HEAD
         if self.containsWildcards():
-=======
-        if regex.search(self.namePattern):
->>>>>>> fced704c
             ls_cmd = getConfig('Output')[_getName(self)]['uploadOptions']['ls_cmd']
             exitcode, output, m = self.shell.cmd1(ls_cmd + ' ' + self.inputremotedirectory, capture_stderr=True)
 
