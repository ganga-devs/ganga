--- conflicted
+++ resolved
@@ -192,11 +192,7 @@
 ###INDENT###os.system(\'###CP_COMMAND###\')
 
 """
-<<<<<<< HEAD
-        cp_cmd = '%s %s .' % (getConfig('Output')[self._name]['uploadOptions']['cp_cmd'], escapeWhiteSpace(self.locations[0]))
-=======
-        cp_cmd = '%s %s .' % (getConfig('Output')['MassStorageFile']['uploadOptions']['cp_cmd'], quote(self.locations[0]))
->>>>>>> 401e6f83
+        cp_cmd = '%s %s .' % (getConfig('Output')[self._name]['uploadOptions']['cp_cmd'], quote(self.locations[0]))
 
         replace_dict = { '###INDENT###' : indent, '###CP_COMMAND###' : cp_cmd }
 
