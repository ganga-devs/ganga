--- conflicted
+++ resolved
@@ -142,20 +142,12 @@
                     d.failureReason = line[line.find('ERROR') + 5:]
                     mass_file.subfiles.append(d)
                 else:
-<<<<<<< HEAD
-                    d = self.__class__.__init__(namePattern=name)
-                    d.compressed = mass_file.compressed
-                    d.outputfilenameformat = mass_file.outputfilenameformat
-                    mass_file.subfiles.append(GPIProxyObjectFactory(d))
-                    mass_line_processor(line, d)
-=======
                     if pattern == self.namePattern:
-                        d = MassStorageFile(namePattern=name)
+                        d = self.__class__.__init__(namePattern=name)
                         d.compressed = mass_file.compressed
                         d.outputfilenameformat = mass_file.outputfilenameformat
                         mass_file.subfiles.append(d)
                         mass_line_processor(line, d)
->>>>>>> a4048522
             elif name == mass_file.namePattern:
                 if outputPath == 'ERROR':
                     logger.error("Failed to upload file to mass storage")
@@ -215,11 +207,7 @@
 ###INDENT###os.system(\'###CP_COMMAND###\')
 
 """
-<<<<<<< HEAD
-        cp_cmd = '%s %s .' % (getConfig('Output')[self._name]['uploadOptions']['cp_cmd'], self.locations[0])
-=======
-        cp_cmd = '%s %s .' % (getConfig('Output')['MassStorageFile']['uploadOptions']['cp_cmd'], escapeWhiteSpace(self.locations[0]))
->>>>>>> a4048522
+        cp_cmd = '%s %s .' % (getConfig('Output')[self._name]['uploadOptions']['cp_cmd'], escapeWhiteSpace(self.locations[0]))
 
         replace_dict = { '###INDENT###' : indent, '###CP_COMMAND###' : cp_cmd }
 
@@ -235,7 +223,7 @@
             massStoragePath (str): This is the path we want to make if it doesn't exist.
         """
 
-        massStorageConfig = getConfig('Output')['MassStorageFile']['uploadOptions']
+        massStorageConfig = getConfig('Output')[self._name]['uploadOptions']
         mkdir_cmd = massStorageConfig['mkdir_cmd']
         ls_cmd = massStorageConfig['ls_cmd']
 
@@ -629,6 +617,6 @@
 #        def __init__(self, *args, **kwds):
 #            super(SharedFile, self).__init__(*args, **kwds)
 
-# add MassStorageFile objects to the configuration scope (i.e. it will be
-# possible to write instatiate MassStorageFile() objects via config file)
+# add SharedFile objects to the configuration scope (i.e. it will be
+# possible to write instatiate SharedFile() objects via config file)
 Ganga.Utility.Config.config_scope['SharedFile'] = SharedFile
