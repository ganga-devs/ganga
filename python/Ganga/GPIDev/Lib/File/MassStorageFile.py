--- conflicted
+++ resolved
@@ -126,20 +126,12 @@
                     d.failureReason = line[line.find('ERROR') + 5:]
                     mass_file.subfiles.append(d)
                 else:
-<<<<<<< HEAD
-                    d = MassStorageFile(namePattern=name)
-                    d.compressed = mass_file.compressed
-                    d.outputfilenameformat = mass_file.outputfilenameformat
-                    mass_file.subfiles.append(d)
-                    mass_line_processor(line, d)
-=======
                     if pattern == self.namePattern:
                         d = MassStorageFile(namePattern=name)
                         d.compressed = mass_file.compressed
                         d.outputfilenameformat = mass_file.outputfilenameformat
                         mass_file.subfiles.append(d)
                         mass_line_processor(line, d)
->>>>>>> fdd48c0f
             elif name == mass_file.namePattern:
                 if outputPath == 'ERROR':
                     logger.error("Failed to upload file to mass storage")
@@ -247,10 +239,6 @@
         Creates and executes commands for file upload to mass storage (Castor), this method will
         be called on the client
         """
-<<<<<<< HEAD
-        import glob
-=======
->>>>>>> fdd48c0f
 
         sourceDir = ''
 
@@ -360,14 +348,6 @@
                     logger.info('%s successfully uploaded to mass storage as %s' % (currentFile, os.path.join(massStoragePath, finalFilename)))
                     d.locations = os.path.join(massStoragePath, os.path.basename(finalFilename))
 
-<<<<<<< HEAD
-                    # Alex removed this as more general approach in job.py after put() is called
-                    # remove file from output dir if this object is attached to a job
-                    # if self._getParent() != None:
-                    #    os.system('rm %s' % os.path.join(sourceDir, currentFile))
-
-=======
->>>>>>> fdd48c0f
                 self.subfiles.append(d)
         else:
             currentFile = os.path.join(sourceDir, fileName)
