--- conflicted
+++ resolved
@@ -200,12 +200,8 @@
     """
 
     from Ganga.GPIDev.Lib.Dataset.GangaDataset import GangaDataset
-<<<<<<< HEAD
-    if len(job.inputfiles) == 0 and (not job.inputdata or not isType(job.inputdata, GangaDataset) or not job.inputdata.treat_as_inputfiles):
-=======
     if len(job.inputfiles) == 0 and (not job.inputdata or not isType(job.inputdata, GangaDataset) or\
             (not hasattr(job.inputdata, 'treat_as_inputfiles') or not job.inputdata.treat_as_inputfiles)):
->>>>>>> 72a4569b
         return ""
 
     insertScript = """\n
