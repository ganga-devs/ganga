################################################################################
# Ganga Project. http://cern.ch/ganga
#
# $Id: FileBuffer.py,v 1.1 2008-07-17 16:40:53 moscicki Exp $
################################################################################

import os
class FileBuffer:
    """ FileBuffer represents a file in memory which has not been yet created.
        This is a handy way of creating small wrapper scripts to be generated on the fly.
    """
    
    # Added a subdir (see File.py for comments) - AM
    def __init__(self,name,contents,subdir=os.curdir,executable=0):
        """ name is the name of the file to be created
            contents is the text with file contents or a file-object which will be read()
            executable indicates if a file is create()'ed with executable permissions
        """
        self.name = name
        self._contents = contents
        self.subdir=subdir
        self.executable=executable

    def getPathInSandbox(self):
        """return a relative location of a file in a sandbox: subdir/name"""
        from Ganga.Utility.files import real_basename       
        return self.subdir+os.sep+real_basename(self.name)
    
    def getContents(self):
        """return a string with the contents of the file buffer"""
        if type(self._contents) is type(''):
            return self._contents
        else:
            return self._contents.read()

<<<<<<< HEAD
    def append(self, content):
        if type(self._contents) is type(''):
            self._contents+=content
        else:
            pass
        return self

    def create(self,outname=None):
        """create a file in a local filesystem as 'outname' """
        if outname != None: file(outname,'w').write(self.getContents())
        else: file(self.name,'w').write(self.getContents())
=======
    def create(self,outname=None):
        """create a file in a local filesystem as 'outname' """
        if outname is not None:    
            file(outname,'w').write(self.getContents())
        else:   
            file(self.name,'w').write(self.getContents())
>>>>>>> 836ead95

        if self.executable:
            from Ganga.Utility.files import chmod_executable
            chmod_executable(outname)
        return self


    def isExecutable(self):
        """ return true if a file is create()'ed with executable permissions"""
        return self.executable



#
#
#
# $Log: not supported by cvs2svn $
# Revision 1.5  2007/08/28 08:26:35  moscicki
# fixed typo
#
# Revision 1.4  2005/08/23 17:07:23  moscicki
# Added executable flag for FileBuffer.
# Added create method for File and FileBuffer.
# Added getPathInSandbox() method.
#
# Revision 1.3  2005/08/10 09:45:36  andrew
# Added a subdir to File and FileBuffer objects. Changed the writefile method
# in FileWorspace to use the subdirectory
#
#
#
#<|MERGE_RESOLUTION|>--- conflicted
+++ resolved
@@ -33,26 +33,12 @@
         else:
             return self._contents.read()
 
-<<<<<<< HEAD
-    def append(self, content):
-        if type(self._contents) is type(''):
-            self._contents+=content
-        else:
-            pass
-        return self
-
-    def create(self,outname=None):
-        """create a file in a local filesystem as 'outname' """
-        if outname != None: file(outname,'w').write(self.getContents())
-        else: file(self.name,'w').write(self.getContents())
-=======
     def create(self,outname=None):
         """create a file in a local filesystem as 'outname' """
         if outname is not None:    
             file(outname,'w').write(self.getContents())
         else:   
             file(self.name,'w').write(self.getContents())
->>>>>>> 836ead95
 
         if self.executable:
             from Ganga.Utility.files import chmod_executable
