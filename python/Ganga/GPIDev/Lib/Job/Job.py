from __future__ import absolute_import
##########################################################################
# Ganga Project. http://cern.ch/ganga
#
# $Id: Job.py,v 1.13 2009-07-14 12:43:41 moscicki Exp $
##########################################################################

from Ganga.GPIDev.Base import GangaObject
from Ganga.GPIDev.Schema import Schema, Version, SimpleItem, ComponentItem, FileItem, GangaFileItem
from . import MetadataDict

import Ganga.Utility.logging
logger = Ganga.Utility.logging.getLogger()

from Ganga.Utility.logging import log_user_exception

import Ganga.Utility.Config
config = Ganga.Utility.Config.getConfig('Configuration')

from Ganga.Core import GangaException
from Ganga.Core.GangaRepository import RegistryKeyError

from Ganga.GPIDev.Adapters.IApplication import PostprocessStatusUpdate

from Ganga.GPIDev.Base.Proxy import isType
from Ganga.GPIDev.Base.Proxy import GPIProxyObjectFactory, addProxy, stripProxy
from Ganga.GPIDev.Lib.GangaList.GangaList import GangaList, makeGangaListByRef

import os
import copy
import uuid

from Ganga.Utility.Config import getConfig

<<<<<<< HEAD
import Ganga.GPIDev.Lib.File


=======
>>>>>>> b17d47ec
class JobStatusError(GangaException):

    def __init__(self, *args):
        GangaException.__init__(self, *args)


class JobError(GangaException):

    def __init__(self, what):
        GangaException.__init__(self, what)
        self.what = what

    def __str__(self):
        return "JobError: %s" % str(self.what)


class PreparedStateError(GangaException):

    def __init__(self, txt):
        GangaException.__init__(self, txt)
        self.txt = txt

    def __str__(self):
        return "PreparedStateError: %s" % str(self.txt)


class JobInfo(GangaObject):

    ''' Additional job information.
        Partially implemented
    '''
    _schema = Schema(Version(0, 1), {
        'submit_counter': SimpleItem(defvalue=0, protected=1, doc="job submission/resubmission counter"),
        'monitor': ComponentItem('monitor', defvalue=None, load_default=0, comparable=0, optional=1, doc="job monitor instance"),
        'uuid': SimpleItem(defvalue='', protected=1, comparable=0, doc='globally unique job identifier'),
        'monitoring_links': SimpleItem(defvalue=[], typelist=['tuple'], sequence=1, protected=1, copyable=0, doc="list of tuples of monitoring links")
    })

    _category = 'jobinfos'
    _name = 'JobInfo'

    def __init__(self):
        super(JobInfo, self).__init__()
        #self.submit_counter = 0

    def increment(self):
        self.submit_counter += 1

from .JobTime import JobTime #Provides plugin for category 'jobtime'

class Job(GangaObject):

    '''Job is an interface for submision, killing and querying the jobs :-).

    Basic configuration:

    The    "application"    attribute    defines   what    should    be
    run. Applications  may be generic arbitrary  executable scripts or
    complex, predefined objects.

    The  "backend" attribute  defines  where and  how  to run.  Backend
    object  represents  a resource  or  a  batch  system with  various
    configuration parameters.

    Available applications, backends and other job components may be listed
    using the plugins() function. See help on plugins() function.

    The "status"  attribute represents the  state of Ganga  job object.
    It  is automatically  updated  by the  monitoring  loop. Note  that
    typically at the  backends the jobs have their  own, more detailed
    status.    This    information   is   typically    available   via
    "job.backend.status" attribute.

    Bookkeeping and persistency:

    Job objects contain basic book-keeping information: "id", "status"
    and  "name".  Job  objects   are  automatically  saved  in  a  job
    repository which may be a  special directory on a local filesystem
    or a remote database.

    Input/output and file workspace:

    There   is  an  input/output   directory  called   file  workspace
    associated with each  job ("inputdir" and "outputdir" properties).
    When a  job is submitted, all  input files are copied  to the file
    workspace  to keep  consistency  of  the input  while  the job  is
    running. Ganga then ships all  files in the input workspace to the
    backend systems in a sandbox.

    The   list  of  input   files  is   defined  by   the  application
    (implicitly).  Additional files may be explicitly specified in the
    "inputsandbox" attribute.

    Job splitting:

    The "splitter" attributes defines how a large job may be divided into
    smaller subjobs.  The subjobs are automatically created when the main
    (master) job is submitted. The "subjobs" attribute gives access to
    individual subjobs. The "master" attribute of a subjob points back to the
    master job.

    Postprocessors:

    The "postprocessors" attribute is a list of actions to perform once the job has completed.
    This includes how the output of the subjobs may be merged, user defined checks which may fail
    the job, and an email notification.

    Datasets: PENDING
    Datasets are highly application and virtual organisation specific.
    '''

    if getConfig('Output')['ForbidLegacyOutput']:
        outputfieldCopyable = 0
    else:
        outputfieldCopyable = 1

    _schema = Schema(Version(1, 6), {'inputsandbox': FileItem(defvalue=[], typelist=['str', 'Ganga.GPIDev.Lib.File.File.File'], sequence=1, doc="list of File objects shipped to the worker node "),
                                     'outputsandbox': SimpleItem(defvalue=[], typelist=['str'], sequence=1, copyable=outputfieldCopyable, doc="list of filenames or patterns shipped from the worker node"),
                                     'info': ComponentItem('jobinfos', defvalue=None, doc='JobInfo '),
                                     'comment': SimpleItem('', protected=0, doc='comment of the job'),
                                     'time': ComponentItem('jobtime', defvalue=None, protected=1, comparable=0, doc='provides timestamps for status transitions'),
                                     'application': ComponentItem('applications', doc='specification of the application to be executed'),
                                     'backend': ComponentItem('backends', doc='specification of the resources to be used (e.g. batch system)'),
                                     'inputfiles': GangaFileItem(defvalue=[], typelist=['str', 'Ganga.GPIDev.Lib.File.IGangaFile.IGangaFile'], sequence=1, doc="list of file objects that will act as input files for a job"),
                                     'outputfiles': GangaFileItem(defvalue=[], typelist=['str', 'Ganga.GPIDev.Lib.File.IGangaFile.IGangaFile'], sequence=1, doc="list of file objects decorating what have to be done with the output files after job is completed "),
                                     'non_copyable_outputfiles': GangaFileItem(defvalue=[], hidden=1, typelist=['str', 'Ganga.GPIDev.Lib.File.IGangaFile.IGangaFile'], sequence=1, doc="list of file objects that are not to be copied accessed via proxy through outputfiles", copyable=0),
                                     'id': SimpleItem('', protected=1, comparable=0, doc='unique Ganga job identifier generated automatically'),
                                     'status': SimpleItem('new', protected=1, checkset='_checkset_status', doc='current state of the job, one of "new", "submitted", "running", "completed", "killed", "unknown", "incomplete"'),
                                     'name': SimpleItem('', doc='optional label which may be any combination of ASCII characters', typelist=['str']),
                                     'inputdir': SimpleItem(getter="getStringInputDir", defvalue=None, transient=1, protected=1, comparable=0, load_default=0, optional=1, copyable=0, typelist=['str'], doc='location of input directory (file workspace)'),

                                     'outputdir': SimpleItem(getter="getStringOutputDir", defvalue=None, transient=1, protected=1, comparable=0, load_default=0, optional=1, copyable=0, typelist=['str'], doc='location of output directory (file workspace)'),

                                     'inputdata': ComponentItem('datasets', defvalue=None, typelist=['Ganga.GPIDev.Lib.Dataset.Dataset'], load_default=0, optional=1, doc='dataset definition (typically this is specific either to an application, a site or the virtual organization'),
                                     'outputdata': ComponentItem('datasets', defvalue=None, load_default=0, optional=1, copyable=outputfieldCopyable, doc='dataset definition (typically this is specific either to an application, a site or the virtual organization'),
                                     'splitter': ComponentItem('splitters', defvalue=None, load_default=0, optional=1, doc='optional splitter'),
                                     'subjobs': ComponentItem('jobs', defvalue=[], sequence=1, protected=1, load_default=0, copyable=0, optional=1, proxy_get="_subjobs_proxy", doc='list of subjobs (if splitting)', summary_print='_subjobs_summary_print'),
                                     'master': ComponentItem('jobs', getter="_getParent", transient=1, protected=1, load_default=0, defvalue=None, optional=1, copyable=0, comparable=0, doc='master job', visitable=0),
                                     'postprocessors': ComponentItem('postprocessor', defvalue=None, doc='list of postprocessors to run after job has finished'),
                                     'merger': ComponentItem('mergers', defvalue=None, hidden=1, copyable=0, load_default=0, optional=1, doc='optional output merger'),
                                     'do_auto_resubmit': SimpleItem(defvalue=False, doc='Automatically resubmit failed subjobs'),
                                     'metadata': ComponentItem('metadata', defvalue=MetadataDict(), doc='the metadata', protected=1, copyable=0),
                                     'fqid': SimpleItem(getter="getStringFQID", transient=1, protected=1, load_default=0, defvalue=None, optional=1, copyable=0, comparable=0, typelist=['str'], doc='fully qualified job identifier', visitable=0),
                                     'been_queued': SimpleItem(transient=1, hidden=1, defvalue=False, optional=0, copyable=0, comparable=0, typelist=['bool'], doc='flag to show job has been queued for postprocessing', visitable=0),
                                     'parallel_submit': SimpleItem(transient=1, defvalue=False, doc="Enable Submission of subjobs in parallel"),
                                     })

    _category = 'jobs'
    _name = 'Job'
    _exportmethods = ['prepare', 'unprepare', 'submit', 'remove', 'kill', 'resubmit',
                      'peek', 'fail', 'force_status', 'count_subjobs', 'runPostProcessors']

    default_registry = 'jobs'

    # preferences for the GUI...
    _GUIPrefs = [{'attribute': 'id'},
                 {'attribute': 'status'},
                 {'attribute': 'inputsandbox', 'displayLevel': 1},
                 {'attribute': 'inputdata'},
                 {'attribute': 'outputsandbox'}]

    _storedRTHandler = None
    _storedJobSubConfig = None
    _storedAppSubConfig = None
    _storedJobMasterConfig = None
    _storedAppMasterConfig = None

    # TODO: usage of **kwds may be envisaged at this level to optimize the
    # overriding of values, this must be reviewed
    def __init__(self):
        self._Job_constructed = False
        super(Job, self).__init__()
        self.time.newjob()  # <-----------NEW: timestamp method
        logger.debug("__init__")
        self._Job_constructed = True

    def __construct__(self, args):

        self.status = "new"
        logger.debug("Intercepting __construct__")

        # Not correctly calling Copy Constructor as in
        # Ganga/test/GPI/TestJobProperties:test008_CopyConstructor
        #super(Job, self).__construct__( args )

        logger.debug("Job args: %s" % str(args))

        if len(args) == 1:

            if isinstance(args[0], Job):

                super(Job, self).__construct__(args)
                self._unsetSubmitTransients()

                original_job = args[0]

                if original_job.master is not None:

                    if getConfig('Output')['ForbidLegacyInput']:

                        if original_job.inputfiles == []:
                            self.inputfiles = copy.deepcopy(
                                original_job.master.inputfiles)
                        else:
                            self.inputfiles = copy.deepcopy(
                                original_job.inputfiles)
                        self.inputsandbox = []
                    else:

                        if original_job.inputsandbox == []:
                            self.inputsandbox = original_job.master.inputsandbox
                        else:
                            self.inputsandbox = original_job.inputsandbox
                        self.inputfiles = []
                if getConfig('Preparable')['unprepare_on_copy'] is True:
                    self.unprepare()
            else:
                # Fix for Ganga/test/GPI/TestJobProperties:test008_CopyConstructor
                #super(Job, self).__construct__( args )
                raise ValueError("Object %s is NOT of type Job" % str(args[0]))
        else:
            # Fix for Ganga/test/GPI/TestJobProperties:test008_CopyConstructor
            super(Job, self).__construct__(args)

    def _readonly(self):
        return self.status != 'new'

    # on the deepcopy reattach the outputfiles to call their
    # _on_attribute__set__
    def __deepcopy__(self, memo=None):

        # Due to problems on Hammercloud due to uncopyable object lets
        # explicitly stop these objects going anywhere near the __deepcopy__

        temp_RTH = self._storedRTHandler
        temp_SJC = self._storedJobSubConfig
        temp_SAC = self._storedAppSubConfig
        temp_JMC = self._storedJobMasterConfig
        temp_AMC = self._storedAppMasterConfig

        self._unsetSubmitTransients()
        c = super(Job, self).__deepcopy__(memo)
        c._unsetSubmitTransients()
        c.time.newjob()

        self._storedRTHandler = temp_RTH
        self._storedJobSubConfig = temp_SJC
        self._storedAppSubConfig = temp_SAC
        self._storedJobMasterConfig = temp_JMC
        self._storedAppMasterConfig = temp_AMC

        # Continue as before

        c.outputfiles = []
        for f in self.outputfiles:
            if hasattr(f, '_on_attribute__set__'):
                c.outputfiles.append(
                    f._on_attribute__set__(self, 'outputfiles'))
                continue
            c.outputfiles.append(copy.deepcopy(f))

        if getConfig('Output')['ForbidLegacyInput']:
            # Want to move EVERYTHING into the inputfiles and leave the
            # inputsandbox empty
            c.inputfiles = []

            if self.inputfiles != []:
                for i in self.inputfiles:
                    c.inputfiles.append(copy.deepcopy(i))
            else:
                if self.master and self.master.inputfiles != []:
                    for i in self.master.inputfiles:
                        c.inputfiles.append(copy.deepcopy(i))

            # Apply needed transform to move Sandbox item to the
            import Ganga.GPIDev.Lib.File.FileUtils
            if self.inputsandbox != []:
                for i in self.inputsandbox:
                    c.inputfiles.append(
                        Ganga.GPIDev.Lib.File.FileUtils.safeTransformFile(i))
            else:
                if self.master and self.master.inputsandbox != []:
                    for i in self.master.inputsandbox:
                        c.inputfiles.append(
                            Ganga.GPIDev.Lib.File.FileUtils.safeTransformFile(i))

            c.inputsandbox = []

        else:
            if self.inputsandbox != []:
                c.inputsandbox = copy.deepcopy(self.inputsandbox)
            elif self.master and self.master.inputsandbox != []:
                c.inputsandbox = copy.deepcopy(self.master.inputsandbox)
            else:
                c.inputsandbox = []

            if self.inputfiles != []:
                c.inputfiles = copy.deepcopy(self.inputfiles)
            elif self.master and self.master.inputfiles != []:
                c.inputfiles = copy.deepcopy(self.inputfiles)
            else:
                c.inputfiles = []

        if self.master is not None:
            if getConfig('Output')['ForbidLegacyInput']:
                if self.inputfiles == []:
                    logger.debug("Copying Master inputfiles")
                    c.inputsandbox = []
                    c.inputfiles = copy.deepcopy(self.master.inputfiles)
                else:
                    logger.debug("Keeping own inputfiles")

            else:
                # elif (not getConfig('Output')['ForbidLegacyInput']):
                if self.inputsandbox == []:
                    logger.debug("Copying Master inputfiles")
                    c.inputsandbox = copy.deepcopy(self.master.inputsandbox)
                    c.inputfiles = []
                else:
                    logger.debug("Keeping own inputsandbox")
            # else:
            #    logger.debug( "There was an error copying the input data for this job" )
            #    logger.debug( "Please Check the inputsandbox and/or inputfiles are consistent" )
            #    c.inputfiles = []
            #    c.inputsandbox = []

        logger.debug("Intercepted __deepcopy__")
        return c

    def clone(self):
        return self.__deepcopy__()

    def count_subjobs(self):
        """ It has been determined that this process is responsible for loading large jobs and cannot easily be overcome

            This function here will be intended to replace len(self.subjobs) once a solution has been found to speed up this process
            This will likely involve some communication back up to the registry and repositoryto reduce the amount of disk I/O
        """

        myRepo = self._getRegistry().repository

        if self.master is None:
            subjob_num = myRepo.count_nodes(self.id)
        else:
            subjob_num = myRepo.count_nodes(self.master.id)

        return subjob_num

    def _attribute_filter__get__(self, name):

        #logger.debug( "Intercepting _attribute_filter__get__" )

        # Attempt to spend too long loading un-needed objects into memory in
        # order to read job status
        if name == 'status':
            return object.__getattribute__(self, 'status')

        # FIXME Add some method of checking what objects are known in advance of calling the __getattribute__ method
        # Pref one that doesn't involve loading the job object if not needed

        special_list = []
        special_list.append('outputfiles')
        special_list.append('inputfiles')
        special_list.append('subjobs')

        if not name in special_list:
            return object.__getattribute__(self, name)

        if name == 'outputfiles':

            currentOutputFiles = object.__getattribute__(self, name)
            currenUnCopyableOutputFiles = object.__getattribute__(
                self, 'non_copyable_outputfiles')

            import re
            regex = re.compile('[*?\[\]]')
            files = GangaList()
            files2 = GangaList()

            for f in currentOutputFiles:
                if regex.search(f.namePattern) is not None and hasattr(stripProxy(f), 'subfiles') and stripProxy(f).subfiles:
                    files.extend(makeGangaListByRef(stripProxy(f).subfiles))
                else:
                    files.append(f)

            for f in currenUnCopyableOutputFiles:
                if regex.search(f.namePattern) is not None and hasattr(stripProxy(f), 'subfiles') and stripProxy(f).subfiles:
                    files2.extend(makeGangaListByRef(stripProxy(f).subfiles))
                else:
                    files2.append(f)

            currentOutputFiles = files
            currenUnCopyableOutputFiles = files2

            files3 = GangaList()
            for f in files:
                files3.append(f)
            for f in files2:
                files3.append(f)

            return addProxy(files3)

        # If we ask for 'inputfiles', return the expanded list of subfiles
        if name == 'inputfiles':

            currentInputFiles = object.__getattribute__(self, name)

            import re
            regex = re.compile('[*?\[\]]')
            files = GangaList()

            for f in currentInputFiles:
                f.processWildcardMatches()  # Expand out subfiles
                if regex.search(f.namePattern) and hasattr(stripProxy(f), 'subfiles') and stripProxy(f).subfiles:
                    files.extend(makeGangaListByRef(stripProxy(f).subfiles))
                else:
                    files.append(f)

            currentInputFiles = files

            return addProxy(currentInputFiles)

        if name == 'subjobs':
            return self._subjobs_proxy()

        return object.__getattribute__(self, name)

    # status may only be set directly using updateStatus() method
    # only modules comming from Ganga.GPIDev package may change it directly
    def _checkset_status(self, value):

        try:
            id = self.getFQID('.')
        except KeyError:
            try:
                id = self.id
            except KeyError:
                id = None
        # try:
        if hasattr(self, '_Job_constructed') and self._Job_constructed == True:
            if hasattr(self, 'status'):
                oldstat = self.status
            else:
                oldstat = None
        else:
            oldstat = value
            #raise JobError( "Job Not constructed: %s, %s " % (str(self), str(value) ) )

        logger.debug(
            'job %s "%s" setting raw status to "%s"', str(id), str(oldstat), value)
        #import inspect,os
        #frame = inspect.stack()[2]
        # if not frame[0].f_code.co_name == 'updateStatus' and
        # if frame[0].f_code.co_filename.find('/Ganga/GPIDev/')==-1 and frame[0].f_code.co_filename.find('/Ganga/Core/')==-1:
        #    raise AttributeError('cannot modify job.status directly, use job.updateStatus() method instead...')
        #del frame

    class State(object):

        def __init__(self, state, transition_comment='', hook=None):
            self.state = state
            self.transition_comment = transition_comment
            self.hook = hook

    class Transitions(dict):

        def __init__(self, *states):
            self.states = {}
            for s in states:
                assert(not s.state in self)
                self[s.state] = s

    status_graph = {'new': Transitions(State('submitting', 'j.submit()', hook='monitorSubmitting_hook'),
                                       State('removed', 'j.remove()')),
                    'submitting': Transitions(State('new', 'submission failed', hook='rollbackToNewState'),
                                              State(
                        'submitted', hook='monitorSubmitted_hook'),
        State(
                        'unknown', 'forced remove OR remote jobmgr error'),
        State('failed', 'manually forced or keep_on_failed=True', hook='monitorFailed_hook')),
        'submitted': Transitions(State('running'),
                                 State(
            'killed', 'j.kill()', hook='monitorKilled_hook'),
        State('unknown', 'forced remove'),
        State(
            'failed', 'j.fail(force=1)', hook='monitorFailed_hook'),
        State('completing'),
        State(
            'completed', hook='postprocess_hook'),
        State('submitting', 'j.resubmit(force=1)')),
        'running': Transitions(State('completing'),
                               State(
            'completed', 'job output already in outputdir', hook='postprocess_hook'),
        State(
            'failed', 'backend reported failure OR j.fail(force=1)', hook='monitorFailed_hook'),
        State(
            'killed', 'j.kill()', hook='monitorKilled_hook'),
        State('unknown', 'forced remove'),
        State(
            'submitting', 'j.resubmit(force=1)'),
        State('submitted', 'j.resubmit(force=1)')),
        'completing': Transitions(State('completed', hook='postprocess_hook'),
                                  State(
            'failed', 'postprocessing error OR j.fail(force=1)', hook='postprocess_hook_failed'),
        State(
            'unknown', 'forced remove'),
        State(
            'submitting', 'j.resubmit(force=1)'),
        State('submitted', 'j.resubmit(force=1)')),
        'killed': Transitions(State('removed', 'j.remove()'),
                              State('failed', 'j.fail()'),
                              State('submitting', 'j.resubmit()'),
                              State('submitted', 'j.resubmit()')),
        'failed': Transitions(State('removed', 'j.remove()'),
                              State('submitting', 'j.resubmit()'),
                              State(
            'completed', hook='postprocess_hook'),
        State('submitted', 'j.resubmit()')),
        'completed': Transitions(State('removed', 'j.remove()'),
                                 State('failed', 'j.fail()'),
                                 State(
            'submitting', 'j.resubmit()'),
        State('submitted', 'j.resubmit()')),
        'incomplete': Transitions(State('removed', 'j.remove()')),
        'unknown': Transitions(State('removed', 'forced remove')),
        'template': Transitions(State('removed'))
    }

    transient_states = ['incomplete', 'removed', 'unknown']
    initial_states = ['new', 'incomplete', 'template']

    def updateStatus(self, newstatus, transition_update=True, update_master=True, ignore_failures=False):
        """ Move job to the new status. according to the state transition graph (Job.status_graph).
        If transition is allowed:
          - call the specific transition hook (if exists)
          - call the general transition update hook (triggers the auto merger and application hooks)
          - commit the job
        If job cannot be commited, then revert to old status and raise JobStatusError.
        If transition is not allowed then raise JobStatusError.

        Transitions from to the current state are allowed by default (so you can updateStatus('running') if job is 'running').
        Such default transitions do not have hooks.
        """

        # For debugging to trace Failures and such
        #import traceback
        # traceback.print_stack()

        fqid = self.getFQID('.')
        logger.debug(
            'attempt to change job %s status from "%s" to "%s"', fqid, self.status, newstatus)

        try:
            state = self.status_graph[self.status][newstatus]
        except KeyError:
            # allow default transitions: s->s, no hook
            if newstatus == self.status:
                state = Job.State(newstatus)
            else:
                raise JobStatusError('forbidden status transition of job %s from "%s" to "%s"' % (
                    fqid, self.status, newstatus))

        self._getWriteAccess()

        saved_status = self.status
        try:
            if state.hook:
                try:
                    getattr(self, state.hook)()
                except PostprocessStatusUpdate as x:
                    newstatus = x.status

            if transition_update:
                # we call this even if there was a hook
                newstatus = self.transition_update(newstatus)

                if newstatus == 'completed' and not ignore_failures == True:
                    if self.outputFilesFailures():
                        logger.info("outputfile Failure")
                        self.updateStatus('failed')
                        return

            if self.status != newstatus:
                self.time.timenow(str(newstatus))
                logger.debug("timenow('%s') called.", self.status)
            else:
                logger.debug(
                    "Status changed from '%s' to '%s'. No new timestamp was written", self.status, newstatus)

            # move to the new state AFTER hooks are called
            self.status = newstatus
            self._commit()

        except Exception as x:
            self.status = saved_status
            log_user_exception()
            raise JobStatusError(x)

        if self.status != saved_status:
            logger.info('job %s status changed to "%s"', fqid, self.status)
        if update_master and self.master is not None:
            self.master.updateMasterJobStatus()

    def transition_update(self, new_status):
        """Propagate status transitions"""

        if new_status == 'completed' or new_status == 'failed' or new_status == 'killed':
            if len(self.postprocessors) > 0:
                logger.info("Running postprocessor for Job %s" %
                            self.getFQID('.'))
                passed = self.postprocessors.execute(self, new_status)
                if passed is not True:
                    new_status = 'failed'

        # Propagate transition updates to applications
        if self.application:
            self.application.transition_update(new_status)
        return new_status

    def getBackendOutputPostprocessDict(self):
        """Return a 'live' version of the output post processing map.
        Can't be done at load/global namespace because then user modules are ignored."""

        from Ganga.Utility.Config import getConfig, ConfigError

        backend_output_postprocess = {}

        from Ganga.GPIDev.Lib.File import getFileConfigKeys

        keys = getFileConfigKeys()

        for key in keys:
            try:
                for configEntry in getConfig('Output')[key]['backendPostprocess']:
                    if configEntry not in backend_output_postprocess.keys():
                        backend_output_postprocess[configEntry] = {}

                    backend_output_postprocess[configEntry][key] = getConfig(
                        'Output')[key]['backendPostprocess'][configEntry]
            except ConfigError:
                pass

        return backend_output_postprocess

    def postprocessoutput(self, outputfiles, outputdir):

        # if this option is True, don't use the new outputfiles mechanism
        # if getConfig('Output')['ProvideLegacyCode']:
            # return

        import glob

        if len(outputfiles) == 0:
            return

        for outputfile in outputfiles:
            backendClass = self.backend.__class__.__name__
            outputfileClass = outputfile.__class__.__name__

            # on Batch backends these files can be compressed only on the
            # client
            if backendClass == 'LSF':
                if outputfile.compressed and (outputfile.namePattern == 'stdout' or outputfile.namePattern == 'stderr'):
                    for currentFile in glob.glob(os.path.join(outputdir, outputfile.namePattern)):
                        os.system("gzip %s" % currentFile)

            backend_output_postprocess = self.getBackendOutputPostprocessDict()
            if backendClass in backend_output_postprocess:
                if outputfileClass in backend_output_postprocess[backendClass]:
                    if backend_output_postprocess[backendClass][outputfileClass] == 'client':
                        outputfile.put()
                        for f in glob.glob(os.path.join(self.outputdir,
                                                        outputfile.namePattern)):
                            try:
                                os.remove(f)
                            except IOError:
                                logger.error(
                                    'failed to remove temporary/intermediary file: %s' % f)
                    elif backend_output_postprocess[backendClass][outputfileClass] == 'WN':

                        outputfile.setLocation()

            if outputfileClass == 'LocalFile':
                outputfile.processOutputWildcardMatches()

        # leave it for the moment for debugging
        #os.system('rm %s' % postprocessLocationsPath)

    def validateOutputfilesOnSubmit(self):

        for outputfile in self.outputfiles:
            if outputfile.__class__.__name__ == 'MassStorageFile':
                (validOutputFiles, errorMsg) = outputfile.validate()

                if validOutputFiles == False:
                    return (validOutputFiles, errorMsg)

        return (True, '')

    def outputFilesFailures(self):

        postprocessFailure = False

        # check if any output was matched - be careful about master jobs
        if getConfig('Output')['FailJobIfNoOutputMatched'] and not self.subjobs:
            for outputfile in self.outputfiles:
                if not outputfile.hasMatchedFiles():
                    postprocessFailure = True

        # check for failure reasons
        for outputfile in self.outputfiles:
            if (hasattr(outputfile, 'failureReason') and outputfile.failureReason != ''):
                postprocessFailure = True
            else:
                for subfile in outputfile.subfiles:
                    if (hasattr(subfile, 'failureReason') and subfile.failureReason != ''):
                        postprocessFailure = True

        return postprocessFailure

    def updateMasterJobStatus(self):
        """
        Update master job status based on the status of subjobs.
        This is an auxiliary method for implementing bulk subjob monitoring.
        """

        j = self
        stats = [s.status for s in j.subjobs]

        # ignore non-split jobs
        if not stats:
            logger.warning(
                'ignoring master job status updated for job %s (NOT MASTER)', self.getFQID('.'))
            return

        new_stat = None

        for s in ['submitting', 'submitted', 'running', 'completing', 'failed', 'killed', 'completed']:
            if s in stats:
                new_stat = s
                break

        if new_stat == j.status:
            return

        if not new_stat:
            logger.critical(
                'undefined state for job %d, stats=%s', j.id, str(stats))
        j.updateStatus(new_stat)

    def getMonitoringService(self):
        import Ganga.GPIDev.MonitoringServices
        return Ganga.GPIDev.MonitoringServices.getMonitoringObject(self)

    def monitorPrepare_hook(self, subjobconfig):
        """Let monitoring services work with the subjobconfig after it's prepared"""
        self.getMonitoringService().prepare(subjobconfig=subjobconfig)

    def monitorSubmitting_hook(self):
        """Let monitoring services perform actions at job submission"""
        self.getMonitoringService().submitting()

    def monitorSubmitted_hook(self):
        """Send monitoring information (e.g. Dashboard) at the time of job submission"""
        self.getMonitoringService().submit()

    def runPostProcessors(self):
        logger.info("Job %s Manually Running PostProcessors" %
                    str(self.getFQID('.')))
        try:
            self.application.postprocess()
        except Exception as x:
            logger.error("Job %s Application postprocess failed" %
                         str(self.getFQID('.')))
            logger.error("\n%s" % str(x))
        try:
            self.postprocessoutput(self.outputfiles, self.outputdir)
        except Exception as x:
            logger.error("Job %s postprocessoutput failed" %
                         str(self.getFQID('.')))
            logger.error("\n%s" % str(x))

        logger.debug("Job %s Finished" % str(self.getFQID('.')))

    def postprocess_hook(self):
        logger.info("Job %s Running PostProcessor hook" %
                    str(self.getFQID('.')))
        self.application.postprocess()
        self.getMonitoringService().complete()
        self.postprocessoutput(self.outputfiles, self.outputdir)

    def postprocess_hook_failed(self):
        logger.info("Job %s PostProcessor Failed" % str(self.getFQID('.')))
        self.application.postprocess_failed()
        self.getMonitoringService().fail()

    def monitorFailed_hook(self):
        self.getMonitoringService().fail()

    def monitorKilled_hook(self):
        self.getMonitoringService().kill()

    def monitorRollbackToNew_hook(self):
        self.getMonitoringService().rollback()

    def _auto__init__(self, registry=None, unprepare=None):
        if registry is None:
            from Ganga.Core.GangaRepository import getRegistry
            registry = getRegistry(self.default_registry)

        if unprepare is True:
            logger.debug("Calling unprepare() from Job.py")
            self.application.unprepare()

        self.info.uuid = str(uuid.uuid4())

        # increment the shareref counter if the job we're copying is prepared.
        # ALEX added try/if for loading of named job templates
        # temporary fix but looks like prep registry hasn't been loaded at the time
        # Dont think it should matter as templates tend not to be prepared
        # try:
        # if hasattr(getRegistry("prep"), 'getShareRef'):
        shareref = GPIProxyObjectFactory(getRegistry("prep").getShareRef())

        # register the job (it will also commit it)
        # job gets its id now
        registry._add(self)

        cfg = Ganga.Utility.Config.getConfig('Configuration')
        if cfg['autoGenerateJobWorkspace']:
            self._init_workspace()

        self._setDirty()
        logger.debug("Intercepting the _auto__init__ function")

        super(Job, self)._auto__init__()

    def _init_workspace(self):
        logger.debug("Job %s Calling _init_workspace " + str(self.getFQID('.')))
        self.getDebugWorkspace(create=True)

    def getWorkspace(self, what, create=True):
        import Ganga.Core.FileWorkspace
        Workspace = getattr(Ganga.Core.FileWorkspace, what)
        w = Workspace()
        import os
        w.jobid = self.getFQID(os.sep)
        if create:
            w.create(w.jobid)
        return w

    def createPackedInputSandbox(self, files, master=False):
        """ Create a packed input sandbox which contains files (a list of File or FileBuffer objects).
        'master' flag is used to make a difference between the master and shared input sandbox which is important
        if the job is not split (subjob and masterjob are the same object)
        """

        import Ganga.Core.Sandbox as Sandbox

        name = '_input_sandbox_' + self.getFQID('_') + '%s.tgz'

        if master is True:
            if self.master is not None:
                name = '_input_sandbox_' + self.master.getFQID('_') + '%s.tgz'
            name = name % "_master"
        else:
            name = name % ""

        files = [f for f in files if hasattr(
            f, 'name') and not f.name.startswith('.nfs')]
        if not files:
            return []

        #logger.debug( "\n" )
        logger.debug("Creating Packed InputSandbox %s" % name)
        logger.debug("With:")
        for f in files:
            try:
                logger.debug(str("\t") + str(f.name))
            except AttributeError:
                logger.debug(str("\t") + str(f))
        #logger.debug( "\n" )

        # if the the master job of this subjob exists and the master sandbox is requested
        # the master sandbox has already been created so just look for it
        # else if it has not been prepared we need to construct it as usual

        if master is True:
            logger.debug("Returning Master InputSandbox")
            if self.application.is_prepared is True:
                logger.debug("Master Application is Prepared!")
                return [self.getInputWorkspace().getPath(name)]
            else:
                logger.debug("Master Application is NOT Prepared!")
                if self.master is None:
                    return Sandbox.createPackedInputSandbox(files, self.getInputWorkspace(), name)
                else:
                    return Sandbox.createPackedInputSandbox(files, self.master.getInputWorkspace(), name)

        logger.debug("Returning new InputSandbox")
        return Sandbox.createPackedInputSandbox(files, self.getInputWorkspace(), name)

    def createInputSandbox(self, files, master=False):
        """ Create an unpacked input sandbox which contains files (a list of File or FileBuffer objects).
        'master' flag is not used in this case, and it provided only for uniformity with createPackedInputSandbox() method
        """

        logger.debug("Creating InputSandbox")
        import Ganga.Core.Sandbox as Sandbox
        files = [f for f in files if hasattr(
            f, 'name') and not f.name.startswith('.nfs')]

        if self.master is not None and master:
            return Sandbox.createInputSandbox(files, self.master.getInputWorkspace())
        else:
            return Sandbox.createInputSandbox(files, self.getInputWorkspace())

    def getStringFQID(self):
        return self.getFQID('.')

    def getStringInputDir(self):
        # return self.getInputWorkspace(create=self.status !=
        # 'removed').getPath()
        cfg = Ganga.Utility.Config.getConfig('Configuration')
        if cfg['autoGenerateJobWorkspace']:
            return self.getInputWorkspace(create=self.status != 'removed').getPath()
        else:
            return self.getInputWorkspace(create=False).getPath()

    def getStringOutputDir(self):
        # return self.getOutputWorkspace(create=self.status !=
        # 'removed').getPath()
        cfg = Ganga.Utility.Config.getConfig('Configuration')
        if cfg['autoGenerateJobWorkspace']:
            return self.getOutputWorkspace(create=self.status != 'removed').getPath()
        else:
            return self.getOutputWorkspace(create=False).getPath()

    def getFQID(self, sep=None):
        """Return a fully qualified job id (within registry): a list of ids [masterjob_id,subjob_id,...]
        If optional sep is specified FQID string is returned, ids are separated by sep.
        For example: getFQID('.') will return 'masterjob_id.subjob_id....'
        """
        if hasattr(self, 'id'):
            fqid = [self.id]
        else:
            return None
        cur = self._getParent()  # FIXME: or use master attribute?
        while cur:
            fqid.append(cur.id)
            cur = cur._getParent()
        fqid.reverse()

        if sep:
            return sep.join([str(id) for id in fqid])
        return fqid

    def getInputWorkspace(self, create=True):
        return self.getWorkspace('InputWorkspace', create=create)

    def getOutputWorkspace(self, create=True):
        return self.getWorkspace('OutputWorkspace', create=create)

    def getDebugWorkspace(self, create=True):
        return self.getWorkspace('DebugWorkspace', create=create)

    def __getstate__(self):
        dict = super(Job, self).__getstate__()
        # FIXME: dict['_data']['id'] = 0 # -> replaced by 'copyable' mechanism
        # in base class
        dict['_registry'] = None
        return dict

    def peek(self, filename="", command=""):
        '''
        Allow viewing of job output (and input) files

        Arguments other than self:
        filename : name of file to be viewed
                   => For backends where this is enabled, the filename
                      for a job in the "running" state is relative to
                      the job's work directory unless the filename begins
                      with "../".  In all other cases, the filename is
                      relative to the job's output directory
        command  : command to be used for viewing the file
                   => If no command is given, then the command defined in
                      the [File_Associations] section of the Ganga
                      configuration file(s) is used

        Example usage:

           # examine contents of output/work directory
           peek()

           # examine contents of output directory,
           # even in case of job in "running" state
           peek( "../output" )

           # examine contents of input directory
           peek( "../input" )

           # View ROOT histograms, running root.exe in a new terminal window
           peek( "histograms.root", "root.exe &&" )

           # View contents of file in output/work directory, using
           # command defined in configuration file
           peek( "output.txt" )

           # View ROOT histograms in ouput/work directory,
           # running root.exe in a new terminal window
           peek( "histograms.root", "root.exe &&" )

        Return value: None
        '''

        import os
        pathStart = filename.split(os.sep)[0]
        if (("running" == self.status) and (pathStart != "..")):
            if self.count_subjobs() == 0:
                self.backend.peek(filename=filename, command=command)
            elif self.count_subjobs() > 0:
                for sj in self.subjobs:
                    logger.info("\n  subjob ID: %s" % (str(sj.fqid('.'))))
                    sj.backend.peek(filename=filename, command=command)
        else:
            topdir = os.path.dirname(self.inputdir.rstrip(os.sep))
            path = os.path.join(topdir, "output", filename).rstrip(os.sep)
            self.viewFile(path=path, command=command)
        return None

    def viewFile(self, path="", command=""):
        '''
        Allow file viewing

        Arguments other than self:
        path    : path to file to be viewed
        command  : command to be used for viewing the file
                   => If no command is given, then the command defined in
                      the [File_Associations] section of the Ganga
                      configuration file(s) is used

        This is intended as a helper function for the peek() method.

        Return value: None
        '''

        import os
        from Ganga.Utility.Config import ConfigError, getConfig
        from exceptions import IndexError
        config = getConfig("File_Associations")

        if not os.path.exists(path):
            import glob
            if len(glob.glob(path)) is 1:
                path = glob.glob(path)[0]

        if os.path.exists(path):
            if os.path.islink(path):
                path = os.readlink(path)
            if not command:
                if os.path.isdir(path):
                    command = config["listing_command"]
                else:
                    suffix = os.path.splitext(path)[1].lstrip(".")
                    try:
                        command = config[suffix]
                    except ConfigError:
                        command = config["fallback_command"]

            mode = os.P_WAIT

            try:
                tmpList = command.split("&&")
                termCommand = tmpList[1]
                if not termCommand:
                    termCommand = config["newterm_command"]
                exeopt = config["newterm_exeopt"]
                exeCommand = " ".join([tmpList[0], path])
                argList = [termCommand, exeopt, exeCommand]
                mode = os.P_NOWAIT
            except IndexError:
                tmpList = command.split("&")
                if (len(tmpList) > 1):
                    mode = os.P_NOWAIT
                    command = tmpList[0]
                argList = command.split()
                argList.append(path)

            cmd = argList[0]
            os.spawnvp(mode, cmd, argList)
        else:
            logger.warning("File/directory '%s' not found" % path)

        return None

    def prepare(self, force=False):
        """A method to put a job's application into a prepared state. Returns 
        True on success.

        The benefits of preparing an application are twofold:

        1) The application can be copied from a previously executed job and
           run again over a different input dataset.
        2) Sharing applications (and their associated files) between jobs will 
           optimise disk usage of the Ganga client.

        Exactly what happens during the transition to becoming prepared
        is determined by the application associated with the job. 
        See help(j.application.prepare) for application-specific comments.

        Prepared applications are always associated with a Shared Directory object
        which contains their required files. Details for all Shared Directories in use
        can been seen by calling 'shareref'. See help(shareref) for further details.

        """
        if not hasattr(self.application, 'is_prepared'):
            logger.warning(
                "Non-preparable application %s cannot be prepared" % self.application._name)
            return

        if (self.application.is_prepared is not None) and (force == False):
            msg = "The application associated with job %d has already been prepared. To force the operation, call prepare(force=True)" % (
                self.id)
            raise JobError(msg)
        if (self.application.is_prepared is None):
            add_to_inputsandbox = self.application.prepare()
            if isType(add_to_inputsandbox, list):
                self.inputsandbox.extend(add_to_inputsandbox)
        elif (self.application.is_prepared is not None) and (force == True):
            self.application.unprepare(force=True)
            self.application.prepare(force=True)

    def unprepare(self, force=False):
        '''Revert the application associated with a job to the unprepared state
        Returns True on success.
        '''
        if not hasattr(self.application, 'is_prepared'):
            logger.warning(
                "Non-preparable application %s cannot be unprepared" % self.application._name)
            return

        if not self._readonly():
            logger.debug("Running unprepare() within Job.py")
            self.application.unprepare()
        else:
            logger.error("Cannot unprepare a job in the %s state" %
                         self.status)

    def _getMasterAppConfig(self):

        appmasterconfig = None
        if self.master is None:
            try:
                appmasterconfig = self._storedAppMasterConfig
            except AttributeError:
                pass

            if appmasterconfig is None:
                # I am going to generate the appmasterconfig now
                logger.debug(
                    "Job %s Calling application.master_configure" % str(self.getFQID('.')))
                #import traceback
                # traceback.print_stack()
                appmasterconfig = self.application.master_configure()[1]
                self._storedAppMasterConfig = appmasterconfig
        else:
            # I am a sub-job, lets ask the master job what to do
            appmasterconfig = self.master._getMasterAppConfig()

        return appmasterconfig

    def _getAppSubConfig(self, subjobs=[]):

        appsubconfig = []
        if self.master is None:
            #   I am the master Job
            try:
                appsubconfig = self._storedAppSubConfig
            except AttributeError:
                pass

            if appsubconfig is None or len(appsubconfig) == 0:
                appmasterconfig = self._getMasterAppConfig()
                logger.debug("Job %s Calling application.configure %s times" % (
                    str(self.getFQID('.')), str(self.count_subjobs())))
                appsubconfig = [
                    j.application.configure(appmasterconfig)[1] for j in subjobs]

        else:
            #   I am a sub-job, lets just generate our own config
            try:
                appsubconfig = self._storedAppSubConfig
            except AttributeError:
                pass

            if appsubconfig is None or len(appsubconfig) == 0:
                appmasterconfig = self._getMasterAppConfig()
                logger.debug(
                    "Job %s Calling application.configure 1 times" % str(self.getFQID('.')))
                appsubconfig = [self.application.configure(appmasterconfig)[1]]

        self._storedAppSubConfig = appsubconfig

        return appsubconfig

    def _getJobMasterConfig(self):

        jobmasterconfig = None
        if self.master is None:
            #   I am the master Job
            #   I have saved the config previously as a transient
            try:
                jobmasterconfig = self._storedJobMasterConfig
            except AttributeError:
                pass

            if jobmasterconfig is None:
                #   I am going to generate the config now
                appmasterconfig = self._getMasterAppConfig()
                rtHandler = self._getRuntimeHandler()
                logger.debug(
                    "Job %s Calling rtHandler.master_prepare" % str(self.getFQID('.')))
                jobmasterconfig = rtHandler.master_prepare(
                    self.application, appmasterconfig)
                self._storedJobMasterConfig = jobmasterconfig
        else:
            #   I am a sub-job, lets ask the master job what to do
            jobmasterconfig = self.master._getJobMasterConfig()

        return jobmasterconfig

    def _getJobSubConfig(self, subjobs):

        jobsubconfig = None
        if self.master is None:
            #   I am the master Job
            try:
                jobsubconfig = self._storedJobSubConfig
            except AttributeError:
                pass

            if jobsubconfig is None:
                rtHandler = self._getRuntimeHandler()
                appmasterconfig = self._getMasterAppConfig()
                jobmasterconfig = self._getJobMasterConfig()
                appsubconfig = self._getAppSubConfig(subjobs)
                logger.debug("Job %s Calling rtHandler.prepare %s times" % (
                    str(self.getFQID('.')), str(self.count_subjobs())))
                jobsubconfig = [rtHandler.prepare(j.application, s, appmasterconfig, jobmasterconfig) for (
                    j, s) in zip(subjobs, appsubconfig)]
        else:
            #   I am a sub-job, lets calculate my config
            rtHandler = self._getRuntimeHandler()
            appmasterconfig = self._getMasterAppConfig()
            jobmasterconfig = self._getJobMasterConfig()
            appsubconfig = self._getAppSubConfig(self)
            logger.debug(
                "Job %s Calling rtHandler.prepare once for self" % str(self.getFQID('.')))
            jobsubconfig = [rtHandler.prepare(
                self.application, appsubconfig[0], appmasterconfig, jobmasterconfig)]

        self._storedJobSubConfig = jobsubconfig

        return jobsubconfig

    def _getRuntimeHandler(self):

        rtHandler = None
        if self.master is None:
            #   I am the master Job
            try:
                rtHandler = self._storedRTHandler
            except AttributeError:
                pass

            if rtHandler is None:
                # select the runtime handler
                from Ganga.GPIDev.Adapters.ApplicationRuntimeHandlers import allHandlers
                try:
                    logger.debug("Job %s Calling allHandlers.get" %
                                 str(self.getFQID('.')))
                    rtHandler = allHandlers.get(
                        self.application._name, self.backend._name)()
                except KeyError as x:
                    msg = 'runtime handler not found for application=%s and backend=%s' % (
                        self.application._name, self.backend._name)
                    logger.error(msg)
                    raise JobError(msg)
                self._storedRTHandler = rtHandler

        else:
            rtHandler = self.master._getRuntimeHandler()

        return rtHandler

    def _selfAppPrepare(self, prepare):

        def delay_check(somepath):
            for i in range(100):
                import os.path
                if os.path.exists(somepath):
                    return True
                else:
                    import time
                    time.sleep(0.1)
            return False

        if hasattr(self.application, 'is_prepared'):
            if (self.application.is_prepared is None) or (prepare == True):
                logger.debug("Job %s Calling self.prepare(force=%s)" %
                             (str(self.getFQID('.')), str(prepare)))
                self.prepare(force=True)
            elif self.application.is_prepared is True:
                msg = "Job %s's application has is_prepared=True. This prevents any automatic (internal) call to the application's prepare() method." % str(
                    self.getFQID('.'))
                logger.info(msg)
            else:
                msg = "Job %s's application has already been prepared." % str(
                    self.getFQID('.'))
                logger.info(msg)

            if self.application.is_prepared is not True and self.application.is_prepared is not None:
                shared_path = Ganga.GPIDev.Lib.File.getSharedPath()
<<<<<<< HEAD
                delay_result = delay_check(
                    os.path.join(shared_path, self.application.is_prepared.name))
=======
                delay_result = delay_check( os.path.join(shared_path, self.application.is_prepared.name) )
>>>>>>> b17d47ec
                if delay_result != True:
                    logger.warning(
                        "prepared directory is :%s \t,\t but expected something else" % self.application.is_prepared)
                    logger.warning(
                        "tested: %s" % os.path.join(shared_path, self.application.is_prepared.name))
                    logger.warning("shared_path: %s" % shared_path)
                    logger.warning("result: %s" % str(delay_result))
                    msg = "Cannot find shared directory for prepared application; reverting job to new and unprepared"
                    self.unprepare()
                    raise JobError(msg)
        else:
            logger.debug("Not calling prepare")

        return

    def _unsetSubmitTransients(self):
        self._storedRTHandler = None
        self._storedJobSubConfig = None
        self._storedAppSubConfig = None
        self._storedJobMasterConfig = None
        self._storedAppMasterConfig = None

    def _doSplitting(self):
        # Temporary polution of Atlas stuff to (almost) transparently switch
        # from Panda to Jedi
        rjobs = None

        if self.backend.__class__.__name__ == "Jedi" and self.splitter:
            logger.error(
                "You should not use a splitter with the Jedi backend. The splitter will be ignored.")
            self.splitter = None
            rjobs = [self]
        elif self.splitter and not self.master:

            fqid = self.getFQID('.')

            # App Configuration
            logger.debug("App Configuration, Job %s:" % fqid)

            # The App is configured first as information in the App may be
            # needed by the Job Splitter
            appmasterconfig = self._getMasterAppConfig()

            logger.info("Splitting Job: %s" % fqid)

            subjobs = self.splitter.validatedSplit(self)
            if subjobs:

                # EBKE changes
                i = 0
                # bug fix for #53939 -> first set id of the subjob and then append to self.subjobs
                #self.subjobs = subjobs
                # for j in self.subjobs:
                for j in subjobs:
                    j.info.uuid = str(uuid.uuid4())
                    j.status = 'new'
                    #j.splitter = None
                    j.time.timenow('new')
                    j.id = i
                    i += 1
                    self.subjobs.append(j)

                cfg = Ganga.Utility.Config.getConfig('Configuration')
                for j in self.subjobs:
                    if cfg['autoGenerateJobWorkspace']:
                        j._init_workspace()

                rjobs = self.subjobs
                logger.info('submitting %s subjobs', str(len(rjobs)) )
                self._commit()
            else:
                rjobs = [self]
        else:
            rjobs = [self]

        return rjobs

    def submit(self, keep_going=None, keep_on_fail=None, prepare=False):
        '''Submits a job. Return true on success.

        First  the  application   is  configured  which  may  generate
        additional  input files,  preprocess  executable scripts  etc.
        Then  backend handler is  used to  submit the  configured job.
        The job is automatically checkpointed to persistent storage.

        The default values of keep_going and keep_on_fail are controlled by [GPI_Semantics] configuration options.

        When the submission fails the job status is automatically
        reverted to new and all files in the input directory are
        deleted (keep_on_fail=False is the default behaviour unless modified in configuration).
        If keep_on_fail=True then the job status
        is moved to the failed status and input directory is left intact.
        This is helpful for debugging anf implements the request #43143.

        For split jobs: consult https://twiki.cern.ch/twiki/bin/view/ArdaGrid/GangaSplitters#Subjob_submission
        '''

        logger.debug("Submitting Job %s" % str(self.getFQID('.')))

        from Ganga.Utility.Config import ConfigError, getConfig
        gpiconfig = getConfig('GPI_Semantics')

        if keep_going is None:
            keep_going = gpiconfig['job_submit_keep_going']

        if keep_on_fail is None:
            keep_on_fail = gpiconfig['job_submit_keep_on_fail']

        from Ganga.Core import JobManagerError, IncompleteJobSubmissionError, GangaException

        # make sure nobody writes to the cache during this operation
        # job._registry.cache_writers_mutex.lock()

        import inspect
        supports_keep_going = 'keep_going' in inspect.getargspec(
            self.backend.master_submit)[0]

        if keep_going and not supports_keep_going:
            msg = 'job.submit(keep_going=True) is not supported by %s backend' % self.backend._name
            logger.error(msg)
            raise JobError(msg)

        # can only submit jobs in a 'new' state
        if self.status != 'new':
            msg = "cannot submit job %s which is in '%s' state" % (
                self.getFQID('.'), self.status)
            logger.error(msg)
            raise JobError(msg)

        assert(self.subjobs == [])

        # no longer needed with prepared state
        # if self.master is not None:
        #    msg = "Cannot submit subjobs directly."
        #    logger.error(msg)
        #    raise JobError(msg)

        rtHandler = self._getRuntimeHandler()

        try:

            logger.info("submitting job %s", str(self.getFQID('.')))
            # prevent other sessions from submitting this job concurrently.
            # Also calls _getWriteAccess
            self.updateStatus('submitting')

            try:
                # NOTE: this commit is redundant if updateStatus() is used on
                # the line above
                self._commit()
            except Exception as x:
                msg = 'cannot commit the job %s, submission aborted' % str(
                    self.getFQID('.'))
                logger.error(msg)
                self.status = 'new'
                raise JobError(msg)

            self.getDebugWorkspace(create=False).remove(preserve_top=True)

            # Calls the self.prepare method ALWAY
            logger.debug("Preparing Application")
            self._selfAppPrepare(prepare)

            # Splitting
            logger.debug("Checking Job: %s for splitting" % self.getFQID('.'))
            # split into subjobs
            rjobs = self._doSplitting()

            #
            logger.debug("Now have %s subjobs" % str(self.count_subjobs()))
            logger.debug("Also have %s rjobs" % str(len(rjobs)))

            # Output Files
            # validate the output files
            (validOutputFiles, errorMsg) = self.validateOutputfilesOnSubmit()
            if not validOutputFiles:
                raise JobError(errorMsg)

            # configure the application of each subjob
            appsubconfig = self._getAppSubConfig(rjobs)
            if appsubconfig is not None:
                logger.debug("# appsubconfig: %s" % len(appsubconfig))

            # Job Configuration
            logger.debug("Job Configuration, Job %s:" % str(self.getFQID('.')))

            # prepare the master job with the correct runtime handler
            # Calls rtHandler.master_prepare if it hasn't already been called by the master job or by self
            # Only stored as transient if the master_prepare successfully
            # completes
            jobmasterconfig = self._getJobMasterConfig()
            logger.debug("Preparing with: %s" % rtHandler.__class__.__name__)

            # prepare the subjobs with the runtime handler
            # Calls the rtHandler.prepare if it hasn't already been called by the master job or by self
            # Only stored as a transient if the prepare successfully completes
            jobsubconfig = self._getJobSubConfig(rjobs)
            logger.debug("# jobsubconfig: %s" % len(jobsubconfig))

            # Submission
            logger.debug("Submitting to a backend, Job %s:" %
                         str(self.getFQID('.')))

            # notify monitoring-services
            self.monitorPrepare_hook(jobsubconfig)

            # submit the job
            try:

                # master_submit has been written as the interface which ganga
                # should call, not submit directly

                if supports_keep_going:
                    if 'parallel_submit' in inspect.getargspec(self.backend.master_submit)[0]:
                        r = self.backend.master_submit(
                            rjobs, jobsubconfig, jobmasterconfig, keep_going, self.parallel_submit)
                    else:
                        r = self.backend.master_submit(
                            rjobs, jobsubconfig, jobmasterconfig, keep_going)
                else:
                    r = self.backend.master_submit(
                        rjobs, jobsubconfig, jobmasterconfig)

                if not r:
                    raise JobManagerError('error during submit')

            except IncompleteJobSubmissionError as x:
                logger.warning(
                    'Not all subjobs have been sucessfully submitted: %s', x)

            # This appears to be done by the backend now in a way that handles sub-jobs,
            # in the case of a master job however we need to still perform this
            if len(rjobs) != 1:
                self.info.increment()
            if self.master != None:
                self.updateStatus('submitted')
            # make sure that the status change goes to the repository, NOTE:
            # this commit is redundant if updateStatus() is used on the line
            # above
            self._commit()

            # send job submission message
            from Ganga.Runtime.spyware import ganga_job_submitted

            if self.count_subjobs() == 0:
                ganga_job_submitted(
                    self.application.__class__.__name__, self.backend.__class__.__name__, "1", "0", "0")
            else:
                submitted_count = 0
                for sj in self.subjobs:
                    if sj.status == 'submitted':
                        submitted_count += 1

                ganga_job_submitted(self.application.__class__.__name__,
                                    self.backend.__class__.__name__, "0", "1", str(submitted_count))

            return 1

        except Exception as x:
            if isinstance(x, GangaException):
                log_user_exception(logger, debug=True)
                logger.error(str(x))
            else:
                log_user_exception(logger, debug=False)

            if keep_on_fail:
                self.updateStatus('failed')
            else:
                # revert to the new status
                logger.error(
                    '%s ... reverting job %s to the new status', str(x), self.getFQID('.'))
                self.updateStatus('new')
                #TODO Add traceback of 'x'. Need 'six' or 'future.utils' to do it for 2+3
                raise JobError(x)

    def rollbackToNewState(self):
        ''' 
        Rollback the job to the "new" state if submitting of job failed:
            - cleanup the input and output workspace preserving the top dir(bug ##19434)
            - do not remove debug directory
            - cleanup subjobs
        This method is used as a hook for submitting->new transition
        @see updateJobStatus() 
        '''

        # notify monitoring-services
        self.monitorRollbackToNew_hook()

        self.getInputWorkspace().remove(preserve_top=True)
        self.getOutputWorkspace().remove(preserve_top=True)
        # notify subjobs
        for sj in self.subjobs:
            sj.application.transition_update("removed")
        # delete subjobs
        self.subjobs = []
        self._commit()

    
    def remove(self, force=False):
        '''Remove the job.

        If job  has been submitted try  to kill it  first. Then remove
        the   file   workspace   associated   with   the   job.

        If force=True then remove job without killing it.
        '''

        template = self.status == 'template'

        if template:
            logger.info('removing template %d', self.id)
        else:
            logger.info('removing job %d', self.id)

        if self.status == 'removed':
            msg = 'job %d already removed' % self.id
            logger.error(msg)
            raise JobError(msg)

        if self.status == 'completing':
            msg = 'job %s is completing (may be downloading output), do force_status("failed") and then remove() again' % self.getFQID(
                '.')
            logger.error(msg)
            raise JobError(msg)

        if self.master is not None:
            msg = 'cannot remove subjob %s' % self.getFQID('.')
            logger.info(msg)
            raise JobError(msg)

        try:
            self._getWriteAccess()
        except RegistryKeyError:
            if self._registry:
                self._registry._remove(self, auto_removed=1)
            return

        if getConfig('Output')['AutoRemoveFilesWithJob']:
            def removeFiles(file):
                if stripProxy(file).__class__.__name__ in getConfig('Output')['AutoRemoveFileTypes'] and hasattr(file, '_auto_remove'):
                    file._auto_remove()

            for sj in self.subjobs:
                map(removeFiles, sj.outputfiles)
            map(removeFiles, self.outputfiles)

        if self.status in ['submitted', 'running']:
            try:
                if not force:
                    self._kill(transition_update=False)
            except GangaException as x:
                log_user_exception(logger, debug=True)
            except Exception as x:
                log_user_exception(logger)
                logger.warning(
                    'unhandled exception in j.kill(), job id=%d', self.id)

        # incomplete or unknown jobs may not have valid application or backend
        # objects
        if not self.status in ['incomplete', 'unknown']:
            # tell the backend that the job was removed
            # this is used by Remote backend to remove the jobs remotely
            # bug #44256: Job in state "incomplete" is impossible to remove
            if hasattr(self.backend, 'remove'):
                self.backend.remove()

            # tell the application that the job was removed
            try:
                self.application.transition_update("removed")
                for sj in self.subjobs:
                    sj.application.transition_update("removed")
            except AttributeError:
                # Some applications do not have transition_update
                pass

        if self._registry:
            self._registry._remove(self, auto_removed=1)

        self.status = 'removed'

        if not template:
            # remove the corresponding workspace files

            for sj in self.subjobs:
                def doit_sj(f):
                    try:
                        f()
                    except OSError as err:
                        logger.warning('cannot remove file workspace associated with the sub-job %d : %s', self.getFQID('.'), str(err))
                
                wsp_input = self.getInputWorkspace(create=False)
                doit_sj(wsp_input.remove)
                wsp_output = self.getOutputWorkspace(create=False)
                doit_sj(wsp_output.remove)
                wsp_debug = self.getDebugWorkspace(create=False)
                doit_sj(wsp_debug.remove)

            def doit(f):
                try:
                    f()
                except OSError as err:
                    logger.warning('cannot remove file workspace associated with the job %d : %s', self.id, str(err))

            wsp_input = self.getInputWorkspace(create=False)
            wsp_input.jobid = self.id
            doit(wsp_input.remove)
            wsp_output = self.getOutputWorkspace(create=False)
            wsp_output.jobid = self.id
            doit(wsp_output.remove)
            wsp_debug = self.getDebugWorkspace(create=False)
            wsp_debug.remove(preserve_top=False)

            wsp = self.getInputWorkspace(create=False)
            wsp.subpath = ''
            wsp.jobid = self.id
            doit(wsp.remove)

            # If the job is associated with a shared directory resource (e.g. has a prepared() application)
            # decrement the reference counter.
            if hasattr(self.application, 'is_prepared') and self.application.__getattribute__('is_prepared'):
                if self.application.is_prepared is not True:
                    self.application.decrementShareCounter(self.application.is_prepared.name)
                    for sj in self.subjobs:
                        self.application.decrementShareCounter(self.application.is_prepared.name)

        try:
            self._setDirty()
            self._releaseWriteAccess()
        except:
            Ganga.Utility.logging.log_unknown_exception()
            pass

    def fail(self, force=False):
        """Deprecated. Use force_status('failed') instead."""
        raise JobError(
            'fail() method is deprecated, use force_status("failed") instead.')

    allowed_force_states = {'completed': ['completing', 'failed'],
                            'failed': ["submitting", "completing", "completed", "submitted", "running", "killed"]}

    def force_status(self, status, force=False):
        ''' Force job to enter the "failed" or "completed" state. This may be
        used for marking jobs "bad" jobs or jobs which are stuck in one of the
        internal ganga states (e.g. completing).

        To see the list of allowed states do: job.force_status(None)
        '''

        if status is None:
            logger.info("The following states may be forced")
            revstates = {}
            for s1 in Job.allowed_force_states:
                for s2 in Job.allowed_force_states[s1]:
                    revstates.setdefault(s2, {})
                    revstates[s2][s1] = 1

            for s in revstates:
                logger.info("%s => %s" % (s, revstates[s].keys()))
            return

        if self.status == status:
            return

        if not status in Job.allowed_force_states:
            raise JobError('force_status("%s") not allowed. Job may be forced to %s states only.' % (
                status, Job.allowed_force_states.keys()))

        if not self.status in Job.allowed_force_states[status]:
            raise JobError('Only a job in one of %s may be forced into "%s" (job %s)' % (
                str(Job.allowed_force_states[status]), status, self.getFQID('.')))

        if not force:
            if self.status in ['submitted', 'running']:
                try:
                    self._kill(transition_update=False)
                except JobError as x:
                    x.what += "Use force_status('%s',force=True) to ignore kill errors." % status
                    raise x
        try:
            logger.info(
                'Forcing job %s to status "%s"', self.getFQID('.'), status)
            self.updateStatus(status, ignore_failures=True)
        except JobStatusError as x:
            logger.error(x)
            raise x

    def kill(self):
        '''Kill the job. Raise JobError exception on error.
        '''
        self._kill(transition_update=True)

    def _kill(self, transition_update):
        '''Private helper. Kill the job. Raise JobError exception on error.
        '''
        try:
            from Ganga.Core import GangaException

            self._getWriteAccess()
            # make sure nobody writes to the cache during this operation
            # job._registry.cache_writers_mutex.lock()

            fqid = self.getFQID('.')
            logger.info('killing job %s', fqid)
            if not self.status in ['submitted', 'running']:
                if self.status in ['completed', 'failed']:
                    logger.warning("Job %s has already reached it's final state: %s and cannot be killed" % (
                        fqid, self.status))
                    return True
                else:
                    msg = "cannot kill job which is in '%s' state. " % self.status
                    logger.error(msg)
                    raise JobError(msg)
            try:
                if self.backend.master_kill():
                    self.updateStatus(
                        'killed', transition_update=transition_update)

                    ############
                    # added as part of typestamp prototype by Justin
                    j = self.getJobObject()
                    if j.subjobs:
                        for jobs in j.subjobs:
                            # added this 10/8/2009 - now only kills subjobs
                            # which aren't finished.
                            if jobs.status not in ['failed', 'killed', 'completed']:
                                jobs.updateStatus(
                                    'killed', transition_update=transition_update)
                    #
                    ############

                    self._commit()

                    return True
                else:
                    msg = "backend.master_kill() returned False"
                    raise JobError(msg)
            except GangaException as x:
                msg = "failed to kill job %s: %s" % (fqid, str(x))
                logger.error(msg)
                raise JobError(msg)
        finally:
            pass  # job._registry.cache_writers_mutex.release()

    def resubmit(self, backend=None):
        """Resubmit a failed or completed job.  A backend object may
        be specified to change some submission parameters (which
        parameters may be effectively changed depends on a
        particular backend implementation).

        Example:
         b = j.backend.copy()
         b.CE = 'some CE'
         j.resubmit(backend=b)

        Note: it is not possible to change the type of the backend in this way.

        """
        return self._resubmit(backend=backend)

    def auto_resubmit(self):
        """ Private method used for auto resubmit functionality by the monitoring loop.
        """
        return self._resubmit(auto_resubmit=True)

    def _resubmit(self, backend=None, auto_resubmit=False):
        """ Internal implementation of resubmit which handles the publically accessible resubmit() method proper as well
        as the auto_resubmit use case used in the monitoring loop.
        """
        # there are possible two race condition which must be handled somehow:
        #  - a simple job is monitorable and at the same time it is 'resubmitted' - potentially the monitoring may update the status back!
        #  - same for the master job...

        from Ganga.Core import GangaException, IncompleteJobSubmissionError, JobManagerError

        fqid = self.getFQID('.')
        logger.info('resubmitting job %s', fqid)

        if backend and auto_resubmit:
            msg = "job %s: cannot change backend when auto_resubmit=True. This is most likely an internal implementation problem." % fqid
            logger.error(msg)
            raise JobError(msg)

        (validOutputFiles, errorMsg) = self.validateOutputfilesOnSubmit()
        if not validOutputFiles:
            raise JobError(errorMsg)

        if self.status in ['new']:
            msg = "cannot resubmit a new job %s, please use submit()" % (fqid)
            logger.error(msg)
            raise JobError(msg)

        # the status check is disabled when auto_resubmit
        if not self.status in ['completed', 'failed', 'killed'] and not auto_resubmit:
            msg = "cannot resubmit job %s which is in '%s' state" % (
                fqid, self.status)
            logger.error(msg)
            raise JobError(msg)

        backendProxy = backend
        backend = None

        if backendProxy:
            backend = backendProxy._impl

        # do not allow to change the backend type
        if backend and self.backend._name != backend._name:
            msg = "cannot resubmit job %s: change of the backend type is not allowed" % fqid
            logger.error(msg)
            raise JobError(msg)

        # if the backend argument is identical (no attributes changed) then it is equivalent to None
        # the good side effect is that in this case we don't require any backend resubmit method to support
        # the extra backend argument
        if backend == self.backend:
            backend = None

        # check if the backend supports extra 'backend' argument for
        # master_resubmit()
        import inspect
        supports_master_resubmit = len(
            inspect.getargspec(self.backend.master_resubmit)[0]) > 1

        if not supports_master_resubmit and backend:
            raise JobError(
                '%s backend does not support changing of backend parameters at resubmission (optional backend argument is not supported)' % self.backend._name)

        def check_changability(obj1, obj2):
            # check if the only allowed attributes have been modified
            for name, item in obj1._schema.allItems():
                v1 = getattr(obj1, name)
                v2 = getattr(obj2, name)
                if not item['changable_at_resubmit'] and item['copyable']:
                    if v1 != v2:
                        raise JobError(
                            '%s.%s attribute cannot be changed at resubmit' % (obj1._name, name))
                if item.isA('ComponentItem'):
                    check_changability(v1, v2)

        if backend:
            check_changability(self.backend, backend)

        oldstatus = self.status

        self.updateStatus('submitting')

        try:
            self._commit()
        except Exception as x:
            msg = 'cannot commit the job %s, resubmission aborted' % fqid
            logger.error(msg)
            self.status = oldstatus
            raise JobError(msg)

        self.getDebugWorkspace().remove(preserve_top=True)

        try:
            config_resubOFS = config['resubmitOnlyFailedSubjobs']
            if config_resubOFS is True:
                rjobs = [s for s in self.subjobs if s.status in ['failed']]
            else:
                rjobs = self.subjobs
            if not rjobs:
                rjobs = [self]
            elif auto_resubmit:  # get only the failed jobs for auto resubmit
                rjobs = [s for s in rjobs if s.status in ['failed']]

            if rjobs:
                for sjs in rjobs:
                    sjs.info.increment()
                    # bugfix: #31690: Empty the outputdir of the subjob just
                    # before resubmitting it
                    sjs.getOutputWorkspace().remove(preserve_top=True)

            try:
                if auto_resubmit:
                    result = self.backend.master_auto_resubmit(rjobs)
                else:
                    if backend is None:
                        result = self.backend.master_resubmit(rjobs)
                    else:
                        result = self.backend.master_resubmit(
                            rjobs, backend=backend)

                if not result:
                    raise JobManagerError('error during submit')
            except IncompleteJobSubmissionError as x:
                logger.warning(
                    'Not all subjobs of job %s have been sucessfully re-submitted: %s', fqid, x)

            # fix for bug 77962 plus for making auto_resubmit test work
            if auto_resubmit:
                self.info.increment()

            if self.subjobs:
                for sjs in self.subjobs:
                    sjs.time.timenow('resubmitted')
            else:
                self.time.timenow('resubmitted')

            # FIXME: if job is not split, then default implementation of
            # backend.master_submit already have set status to "submitted"
            self.status = 'submitted'
            # make sure that the status change goes to the repository
            self._commit()

            # send job submission message
            from Ganga.Runtime.spyware import ganga_job_submitted
            # if resubmit on subjob
            if fqid.find('.') > 0:
                ganga_job_submitted(
                    self.application.__class__.__name__, self.backend.__class__.__name__, "0", "0", "1")
            # if resubmit on plain job
            elif self.count_subjobs() == 0:
                ganga_job_submitted(
                    self.application.__class__.__name__, self.backend.__class__.__name__, "1", "0", "0")
            # else resubmit on master job -> increment the counter of the
            # subjobs with the succesfull resubmited subjobs
            else:
                submitted_count = 0
                for sj in self.subjobs:
                    if sj.status == 'submitted':
                        submitted_count += 1

                ganga_job_submitted(self.application.__class__.__name__,
                                    self.backend.__class__.__name__, "0", "0", str(submitted_count))

        except GangaException as x:
            logger.error("failed to resubmit job, %s" % (str(x),))
            logger.warning(
                'reverting job %s to the %s status', fqid, oldstatus)
            self.status = oldstatus
            self._commit()  # PENDING: what to do if this fails?
            raise

    def _commit(self, objects=None):
        """ Helper method to unconditionally commit to the repository. The 'objects' list specifies objects
        to be commited (for example the subjobs). If objects are not specified then just the self is commited """

        if objects is None:
            objects = [self]
        # EBKE changes
        objects = [self._getRoot()]
        reg = self._getRegistry()
        if not reg is None:
            reg._flush(objects)


#    def _attribute_filter__set__(self,n,v):
        # a workaround for bug #8111
# if n == 'name':
# if len(v)>0 and not v.isalnum():
# raise ValueError('%s: the job name may contain only numbers and letters
# (a temporary workaround for bug #8111)'%v)

#        return v

    def _repr(self):
        if self.id is None:
            id = "None"
        else:
            id = self.getFQID('.')
            #id = self.fully_qualified_id()
            #if len(id)==1: id = id[0]
            #id = str(id)
            #id = id.replace(' ','')
        return "%s#%s" % (str(self.__class__.__name__), id)

# def fully_qualified_id(j):
##         index = []
# while j:
# index.append(j.id)
##             j = j.master
# index.reverse()
# return tuple(index)

    def _subjobs_proxy(self):
        from Ganga.GPIDev.Lib.Registry.JobRegistry import JobRegistrySlice, _wrap
        subjobs = JobRegistrySlice('jobs(%d).subjobs' % self.id)
        for j in self.subjobs:
            subjobs.objects[j.id] = j
        # print 'return slice',subjobs
        return _wrap(subjobs)

    def _subjobs_summary_print(self, value, verbosity_level):
        rslice = self._subjobs_proxy()
        return rslice._display(1)

    def __setattr__(self, attr, value):

        if attr == 'outputfiles':

            if value != []:
                if self.outputdata is not None:
                    logger.error(
                        'job.outputdata is set, you can\'t set job.outputfiles')
                    return
                elif self.outputsandbox != []:
                    logger.error(
                        'job.outputsandbox is set, you can\'t set job.outputfiles')
                    return

            # reduce duplicate values here, leave only duplicates for LCG,
            # where we can have replicas
            uniqueValuesDict = []
            uniqueValues = []

            for val in value:
                key = '%s%s' % (val.__class__.__name__, val.namePattern)
                if key not in uniqueValuesDict:
                    uniqueValuesDict.append(key)
                    uniqueValues.append(val)
                elif val.__class__.__name__ == 'LCGSEFile':
                    uniqueValues.append(val)

            super(Job, self).__setattr__(attr, uniqueValues)

        elif attr == 'inputfiles':

            # if value != []:
            #    if not getConfig('Output')['ForbidLegacyInput']:
            #        logger.error('Use of job.inputfiles is forbidden, please use job.inputsandbox')
            #        raise GangaException( 'Use of job.inputfiles is forbidden, please use job.inputsandbox' )

            super(Job, self).__setattr__(attr, value)

        elif attr == 'outputsandbox':

            if value != []:

                if getConfig('Output')['ForbidLegacyOutput']:
                    logger.error(
                        'Use of job.outputsandbox is forbidden, please use job.outputfiles')
                    return

                if self.outputfiles != []:
                    logger.error(
                        'job.outputfiles is set, you can\'t set job.outputsandbox')
                    return

            super(Job, self).__setattr__(attr, value)

        elif attr == 'inputsandbox':

            # print "Setting inputsandbox to be: %s" % str( value )

            if value != []:

                if getConfig('Output')['ForbidLegacyInput']:
                    logger.error(
                        'Use of job.inputsandbox is forbidden, please use job.inputfiles')
                    raise GangaException(
                        'Use of job.inputsandbox is forbidden, please use job.inputfiles')

            super(Job, self).__setattr__(attr, value)

        elif attr == 'outputdata':

            if value != None:

                if getConfig('Output')['ForbidLegacyOutput']:
                    logger.error(
                        'Use of job.outputdata is forbidden, please use job.outputfiles')
                    return

                if self.outputfiles != []:
                    logger.error(
                        'job.outputfiles is set, you can\'t set job.outputdata')
                    return
            super(Job, self).__setattr__(attr, value)

        elif attr == 'comment':

            super(Job, self).__setattr__(attr, value)
            # if a comment is added mark the job as dirty
            if value != '':
                self._setDirty()

        elif attr == 'backend':

            # Temporary polution of Atlas stuff to (almost) transparently
            # switch from Panda to Jedi
            configPanda = None
            if value != None and value.__class__.__name__ == "Panda":
                configPanda = Ganga.Utility.Config.getConfig('Panda')

            if configPanda and not configPanda['AllowDirectSubmission']:
                logger.error(
                    "Direct Panda submission now deprecated - Please switch to Jedi() backend and remove any splitter.")
                from GangaPanda.Lib.Jedi import Jedi
                from copy import deepcopy

                new_value = Jedi()

                # copy over attributes where possible
                for attr in ['site', 'extOutFile', 'libds', 'accessmode', 'forcestaged', 'individualOutDS', 'bexec', 'nobuild']:
                    setattr(new_value, attr, deepcopy(getattr(value, attr)))

                for attr in ['long', 'cloud', 'anyCloud', 'memory', 'cputime', 'corCheck', 'notSkipMissing', 'excluded_sites',
                             'excluded_clouds', 'express', 'enableJEM', 'configJEM', 'enableMerge', 'configMerge', 'usecommainputtxt',
                             'rootver', 'overwriteQueuedata', 'overwriteQueuedataConfig']:
                    setattr(new_value.requirements, attr, deepcopy(
                        getattr(value.requirements, attr)))

                super(Job, self).__setattr__('backend', new_value)
            else:
                super(Job, self).__setattr__('backend', value)
        else:
            super(Job, self).__setattr__(attr, value)


class JobTemplate(Job):

    """A placeholder for Job configuration parameters.

    JobTemplates are normal Job objects but they are never submitted. They have their own JobRegistry, so they do not get mixed up with
    normal jobs. They have always a "template" status.

    Create a job with an existing job template t:

         j = Job(t)

    Save a job j as a template t:

         t = JobTemplate(j)

    You may save commonly used job parameters in a template and create new jobs easier and faster.
    """
    _category = 'jobs'
    _name = 'JobTemplate'

    _schema = Job._schema.inherit_copy()
    _schema.datadict["status"] = SimpleItem('template', protected=1, checkset='_checkset_status',
                                            doc='current state of the job, one of "new", "submitted", "running", "completed", "killed", "unknown", "incomplete"')

    default_registry = 'templates'

    def __init__(self):
        super(JobTemplate, self).__init__()
        self.status = "template"

    def __construct__(self, args):
        super(JobTemplate, self).__construct__(args)
        self.status = "template"

    def _readonly(self):
        return 0

    # FIXME: for the moment you have to explicitly define all methods if you
    # want to export them...
    def remove(self, force=False):
        '''See Job for documentation. The force optional argument has no effect (it is provided for the compatibility with Job interface)'''
        return super(JobTemplate, self).remove()

    def submit(self):
        """ Templates may not be submitted, return false."""
        return super(JobTemplate, self).submit()

    def kill(self):
        """ Templates may not be killed, return false."""
        return super(JobTemplate, self).kill()


#
#
# $Log: Job.py,v $
# Revision 1.10  2009/02/24 14:59:34  moscicki
# when removing jobs which are in the "incomplete" or "unknown" status, do not trigger callbacks on application and backend -> they may be missing!
#
# Revision 1.12.2.5  2009/07/14 15:09:37  ebke
# Missed fix
#
# Revision 1.12.2.4  2009/07/13 22:10:52  ebke
# Update for the new GangaRepository:
# * Moved dict interface from Repository to Registry
# * Clearly specified Exceptions to be raised by Repository
# * proper exception handling in Registry
# * moved _writable to _getWriteAccess, introduce _getReadAccess
# * clarified locking, logic in Registry, less in Repository
# * index reading support in XML (no writing, though..)
# * general index reading on registry.keys()
#
# Revision 1.12.2.3  2009/07/10 13:30:06  ebke
# Fixed _commit not commiting the root object
#
# Revision 1.12.2.2  2009/07/10 11:30:34  ebke
# Remove reference to _data in status in preparation for lazy loading
#
# Revision 1.12.2.1  2009/07/08 11:18:21  ebke
# Initial commit of all - mostly small - modifications due to the new GangaRepository.
# No interface visible to the user is changed
#
# Revision 1.12  2009/05/20 12:35:40  moscicki
# debug directory (https://savannah.cern.ch/bugs/?50305)
#
# Revision 1.11  2009/05/20 09:23:46  moscicki
# debug directory (https://savannah.cern.ch/bugs/?50305)
#
# Revision 1.10  2009/02/24 14:59:34  moscicki
# when removing jobs which are in the "incomplete" or "unknown" status, do not trigger callbacks on application and backend -> they may be missing!
#
# Revision 1.9  2009/02/02 12:54:55  moscicki
# bugfix: bug #45679: j.application.transition_update("removed") is not called on j.remove()
#
# Revision 1.8  2008/11/21 13:45:58  moscicki
# #bug #44256: Job in state "incomplete" is impossible to remove
#
# Revision 1.7  2008/11/07 12:39:53  moscicki
# added j.submit(keep_on_fail=False) option (request #43143)
#
# Revision 1.6  2008/10/02 10:31:05  moscicki
# bugfix #41372: added backend.remove() method to support job removal on the Remote backend
#
# Revision 1.5  2008/09/09 14:51:14  moscicki
# bug #40696: Exception raised during resubmit() should be propagated to caller
#
# Revision 1.4  2008/09/09 14:37:16  moscicki
# bugfix #40220: Ensure that default values satisfy the declared types in the schema
#
# factored out type checking into schema module, fixed a number of wrongly declared schema items in the core
#
# Revision 1.3  2008/08/18 13:18:58  moscicki
# added force_status() method to replace job.fail(), force_job_failed() and
# force_job_completed()
#
# Revision 1.2  2008/08/04 14:28:20  moscicki
# bugfix: #39655: Problem with slice operations on templates
#
# REMOVED TABS
#
# Revision 1.1  2008/07/17 16:40:54  moscicki
# migration of 5.0.2 to HEAD
#
# the doc and release/tools have been taken from HEAD
#
# Revision 1.62.4.17  2008/04/21 08:46:51  wreece
# Imports missing symbol. test Ganga/test/Bugs/Savannah28511 now passes
#
# Revision 1.62.4.16  2008/04/18 13:42:02  moscicki
# remove obsolete printout
#
# Revision 1.62.4.15  2008/04/18 07:06:24  moscicki
# bugfix 13404  (reintroduced in 5)
#
# Revision 1.62.4.14  2008/04/02 11:29:35  moscicki
# inputdir and outputdir are not stored persistently anymore but are calculated wrt to the current workspace configuration
#
# this makes it easier to relocate local repository and, in the future, to implement local workspace cache for remote repository/workspace
#
# Revision 1.62.4.13  2008/03/17 19:38:40  roma
# bug fix #28511
#
# Revision 1.62.4.12  2008/03/06 14:10:35  moscicki
# added warning if fail() fails
#
# Revision 1.62.4.11  2008/03/04 10:23:43  amuraru
# fixed rollbackToNewStatu
#
# Revision 1.62.4.10  2008/03/03 14:57:06  amuraru
# fixed the state transition when merger fails
#
# Revision 1.62.4.9  2008/02/29 10:27:21  moscicki
# fixes in Job._kill() method
#
# added fail() and remove() method in GPI slices (not all keywords implemented yet)
#
# Revision 1.62.4.8  2008/02/28 15:48:11  moscicki
# cannot submit subjobs directly
#
# Revision 1.62.4.7  2008/02/28 13:07:37  moscicki
# added fail() and improved behaviour of kill()
# improved logging messages
# removed race condition in status update hook
#
# Revision 1.62.4.6  2007/12/19 16:27:17  moscicki
# remove(): ignore kill failures
# fixed messaging on kill
#
# Revision 1.62.4.5  2007/12/18 09:06:42  moscicki
# integrated typesystem from Alvin
#
# Revision 1.62.4.4  2007/12/10 17:29:01  amuraru
# merged changes from Ganga 4.4.4
#
# Revision 1.62.4.3  2007/11/13 18:37:26  wreece
# Merges head change in Job with branch. Fixes warnings in Mergers. Merges MergerTests with head. Adds new test to GangaList. Fixes config problems in Root.
#
# Revision 1.62.4.2  2007/11/08 11:56:44  moscicki
# pretty print for subjobs added
#
# Revision 1.62.4.1  2007/11/07 17:02:12  moscicki
# merged against Ganga-4-4-0-dev-branch-kuba-slices with a lot of manual merging
#
# Revision 1.65  2007/12/04 14:11:02  moscicki
# added submitted->submitting transition to fix problems with master job status in case of subjob resubmission
#
# Revision 1.64  2007/10/19 15:24:40  amuraru
# allow *->submitting transition in order to support resubmission (hurng-chun)
#
# Revision 1.63  2007/10/09 13:05:17  moscicki
# JobInfo object from Vladimir
# Savannah #30045 bugfix from Will (merger recursive updateStatus() call)
#
# Revision 1.62  2007/09/12 16:40:46  amuraru
# use the internal logger when in log_user_exception
#
# Revision 1.61  2007/07/27 15:13:38  moscicki
# merged the monitoring services branch from kuba
#
# Revision 1.60  2007/07/27 13:52:00  moscicki
# merger updates from Will (from GangaMergers-1-0 branch)
#
# Revision 1.59  2007/07/10 13:08:30  moscicki
# docstring updates (ganga devdays)
#
# Revision 1.58.2.1  2007/05/14 13:32:11  wreece
# Adds the merger related code on a seperate branch. All tests currently
# run successfully.
#
# Revision 1.58  2007/05/11 13:26:05  moscicki
# fix in the state transition to support:
#
# temporary functions to help getting jobs out of completing and submitting states:
# force_job_completed(j): may be applied to completing jobs
# force_job_failed(j): may be applied to submitting or completing jobs
#
# Revision 1.57.4.2  2007/06/18 14:35:20  moscicki
# mergefrom_HEAD_18Jun07
#
# Revision 1.57.4.1  2007/06/18 10:16:34  moscicki
# slices prototype
#
# Revision 1.58  2007/05/11 13:26:05  moscicki
# fix in the state transition to support:
#
# temporary functions to help getting jobs out of completing and submitting states:
# force_job_completed(j): may be applied to completing jobs
# force_job_failed(j): may be applied to submitting or completing jobs
#
# Revision 1.57  2007/04/20 17:29:34  moscicki
# re-enabled the removal of subjobs table in the repository on job submission failure (revert to new status)
#
# Revision 1.56  2007/03/29 16:59:20  moscicki
# exception handling fixed
#
# Revision 1.55  2007/03/26 16:14:36  moscicki
#  - changed formatting of exception messages
#  - fix removing the subjobs and reseting the counter when the split job submission fails (Ganga/test/GPI/CrashMultipleSubmitSubjobs.gpi) - TO BE CHECKED!
#
# Revision 1.54  2007/02/28 18:16:56  moscicki
# support for generic: self.application.postprocess()
#
# removed JobManager from resubmit() and kill()
#
# Revision 1.53  2007/02/22 13:46:10  moscicki
# simplification of the internal code: removal of JobManager and ApplicationManager
#
# bugfix 23737
#
# Revision 1.52  2007/01/25 16:18:21  moscicki
# mergefrom_Ganga-4-2-2-bugfix-branch_25Jan07 (GangaBase-4-14)
#
# Revision 1.51  2006/10/26 16:27:24  moscicki
# explicit subjob support (Alexander Soroko)
#
# Revision 1.50.2.3  2006/12/14 18:21:16  kuba
# monitoring hook for job.submit()
#
# Revision 1.50.2.2  2006/11/24 14:31:39  amuraru
# implementation of peek() function
#
# Revision 1.50.2.1  2006/11/02 09:27:10  amuraru
# Fixed [bug #21225]
#
# Revision 1.50  2006/10/22 22:31:54  adim
# allow manual subjob submmission (relaxed the checks in Job.submit() changing the assertion with a warning)
#
# Revision 1.49  2006/10/19 12:34:18  adim
# *** empty log message ***
#
# Revision 1.48  2006/10/19 12:33:35  adim
# *** empty log message ***
#
# Revision 1.47  2006/10/19 12:05:32  adim
# allow manual subjob submmission (relaxed the checks in Job.submit() changing the assertion with a warning)
#
# Revision 1.46  2006/10/03 10:41:27  moscicki
# log user exceptions in job state transitions
#
# Revision 1.45  2006/10/02 14:48:49  moscicki
# make a difference between master and sub packed input sandbox in case there is not splitting (they were overriding each other)
#
# Revision 1.44  2006/09/19 09:40:33  adim
# Bug fix #17080
#
# Revision 1.43  2006/09/08 13:03:08  adim
# Fixed Bug#19434
# Added a rollback hook for the submitting->new transition (activated when
# submission fails) which cleans up the Input and Output workspaces.
#
# Revision 1.42  2006/08/29 12:54:02  moscicki
# trivial fix
#
# Revision 1.41  2006/08/29 12:03:26  moscicki
# - createInputSandbox()
# - fixes in resubmit()
#
# Revision 1.40  2006/08/24 16:58:26  moscicki
# added createPackedInputSandbox()
#
# Revision 1.39  2006/08/11 13:35:10  moscicki
# preliminary resubmit implementation
#
# Revision 1.38  2006/08/02 08:28:29  moscicki
# id of subjobs starts with 0 not 1
#
# Revision 1.37  2006/08/01 09:28:57  moscicki
# updated state list
#
# Revision 1.36  2006/07/31 12:15:43  moscicki
# updateMasterJobStatus() helper method for bulk subjob monitoring
# more transitions from submitted added
#
# Revision 1.35  2006/07/28 15:01:32  moscicki
# small bugfix
#
# Revision 1.34  2006/07/28 12:52:37  moscicki
# default self transitions enabled (s->s)
# improved FQID (removed broken caching)
# use FQID for logging messages
# comments
#
# Revision 1.33  2006/07/27 20:13:46  moscicki
#  - JobStatusError
#  - added simple job state machine
#  - status has "checkset" metaproperty
#  - updateStatus()
#  - postprocessing_hook()
#  - getInputWorkspace(), getOutputWorkspace()
#  - getFQID()
#  - changed subjob ids (short numbers)
#  - fixed commit (suboptimal)
#  - changes to exception handling
#
# Revision 1.32  2006/07/10 13:24:41  moscicki
# changes from Johannes: outputdata handling
#
# exception fixes...
#
# Revision 1.31  2006/06/13 12:34:29  moscicki
#   _category = "mergers" # plural -> following other category names
#
#  Job.merge(self, sum_outputdir = None , subjobs = None, **options)
#   -> see the docstring for more details (logfile is passed in options)
#
# Revision 1.30  2006/06/13 08:50:04  moscicki
# Added merger
#
# Revision 1.29  2006/06/09 14:31:51  moscicki
# exception fix
#
# Revision 1.28  2006/02/13 15:19:14  moscicki
# support for two-phase confguration (...,master config, splitting, sub config,...)
#
# Revision 1.27  2006/02/10 14:23:13  moscicki
# fixed: bug #14524 overview: jobs[ id ].remove() doesn't delete top level job directory
#
# Revision 1.26  2005/12/08 12:01:03  moscicki
# _init_workspace() method (this is a temporary name)
# inputdir/outputdir of subjobs now point to the real directories (TODO: which are still not in a correct place in the filesystem)
#
# Revision 1.25  2005/12/02 15:30:35  moscicki
# schema changes: master, subjobs, splitter properties
# splitting support
# customizable _repr() method
#
# Revision 1.24  2005/11/14 10:34:16  moscicki
# added running state, GUI prefs
#
#
# Revision 1.23  2005/10/21 13:17:56  moscicki
# bufix #12475 (killing job in a running state)
#
# Revision 1.22.2.1  2005/11/04 11:40:12  ctan
# *** empty log message ***
#
# Revision 1.22  2005/09/23 09:30:17  moscicki
# minor
#
# Revision 1.21  2005/09/19 10:57:31  asaroka
# Restriction on job name format is removed as redundant.
#
# Revision 1.20  2005/08/29 10:01:36  moscicki
# added docs
#
# Revision 1.19  2005/08/26 09:55:49  moscicki
# outputsandbox property, many comments added
#
# Revision 1.18  2005/08/24 15:33:50  moscicki
# added docstrings
#
# Revision 1.17  2005/08/23 17:09:27  moscicki
# minor changes
#
#
# nga.GPIDev.Lib.File.FileUtils<|MERGE_RESOLUTION|>--- conflicted
+++ resolved
@@ -32,12 +32,8 @@
 
 from Ganga.Utility.Config import getConfig
 
-<<<<<<< HEAD
 import Ganga.GPIDev.Lib.File
 
-
-=======
->>>>>>> b17d47ec
 class JobStatusError(GangaException):
 
     def __init__(self, *args):
@@ -1361,12 +1357,7 @@
 
             if self.application.is_prepared is not True and self.application.is_prepared is not None:
                 shared_path = Ganga.GPIDev.Lib.File.getSharedPath()
-<<<<<<< HEAD
-                delay_result = delay_check(
-                    os.path.join(shared_path, self.application.is_prepared.name))
-=======
-                delay_result = delay_check( os.path.join(shared_path, self.application.is_prepared.name) )
->>>>>>> b17d47ec
+                delay_result = delay_check(os.path.join(shared_path, self.application.is_prepared.name))
                 if delay_result != True:
                     logger.warning(
                         "prepared directory is :%s \t,\t but expected something else" % self.application.is_prepared)
