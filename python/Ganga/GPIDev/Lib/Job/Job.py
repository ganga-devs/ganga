--- conflicted
+++ resolved
@@ -260,11 +260,6 @@
 
     def __construct__(self, args):
 
-<<<<<<< HEAD
-        stripProxy(self)._getSessionLock()
-
-=======
->>>>>>> 4dc67bb6
         self.status = "new"
         logger.debug("Intercepting __construct__")
 
@@ -1784,12 +1779,7 @@
                 pass
 
         try:
-<<<<<<< HEAD
-            self._setDirty()
             self._releaseSessionLock()
-=======
-            self._releaseWriteAccess()
->>>>>>> 4dc67bb6
         except Exception as err:
             logger.debug("Remove Err: %s" % err)
             pass
