--- conflicted
+++ resolved
@@ -24,9 +24,6 @@
 
 from Ganga.GPIDev.Base.Proxy import isType, getName, GPIProxyObjectFactory, addProxy, stripProxy, runProxyMethod, runtimeEvalString, getRuntimeGPIObject
 from Ganga.GPIDev.Lib.GangaList.GangaList import GangaList, makeGangaListByRef
-
-from Ganga.Lib.Executable.Executable import Executable
-from Ganga.Lib.Localhost.Localhost import Localhost
 
 from Ganga.Lib.Splitters import DefaultSplitter
 
@@ -176,21 +173,13 @@
     _schema = Schema(Version(1, 6), {'inputsandbox': FileItem(defvalue=[], typelist=['str', 'Ganga.GPIDev.Lib.File.File.File'], sequence=1, doc="list of File objects shipped to the worker node "),
                                      'outputsandbox': SimpleItem(defvalue=[], typelist=['str'], sequence=1, copyable=_outputfieldCopyable(), doc="list of filenames or patterns shipped from the worker node"),
                                      'info': ComponentItem('jobinfos', defvalue=None, doc='JobInfo '),
-                                     'comment': SimpleItem('', protected=0, doc='comment of the job'),
+                                     'comment': SimpleItem('', protected=0, changable_at_resubmit=1, doc='comment of the job'),
                                      'time': ComponentItem('jobtime', defvalue=JobTime(), protected=1, comparable=0, doc='provides timestamps for status transitions'),
-<<<<<<< HEAD
-                                     'application': ComponentItem('applications', defvalue=Executable(), doc='specification of the application to be executed'),
-                                     'backend': ComponentItem('backends', defvalue=Localhost(), doc='specification of the resources to be used (e.g. batch system)'),
-                                     'inputfiles': GangaFileItem(defvalue=[], typelist=['str', 'Ganga.GPIDev.Lib.File.IGangaFile.IGangaFile'], sequence=1, doc="list of file objects that will act as input files for a job"),
-                                     'outputfiles': GangaFileItem(defvalue=[], typelist=['str', 'Ganga.GPIDev.Lib.File.IGangaFile.IGangaFile'], sequence=1, doc="list of file objects decorating what have to be done with the output files after job is completed "),
-                                     'non_copyable_outputfiles': GangaFileItem(defvalue=[], hidden=1, typelist=['str', 'Ganga.GPIDev.Lib.File.IGangaFile.IGangaFile'], sequence=1, doc="list of file objects that are not to be copied accessed via proxy through outputfiles", copyable=0),
-=======
                                      'application': ComponentItem('applications', doc='specification of the application to be executed'),
                                      'backend': ComponentItem('backends', doc='specification of the resources to be used (e.g. batch system)'),
                                      'inputfiles': GangaFileItem(defvalue=[], typelist=['str', 'Ganga.GPIDev.Adapters.IGangaFile.IGangaFile'], sequence=1, doc="list of file objects that will act as input files for a job"),
                                      'outputfiles': GangaFileItem(defvalue=[], typelist=['str', 'Ganga.GPIDev.Adapters.IGangaFile.IGangaFile'], sequence=1, doc="list of file objects decorating what have to be done with the output files after job is completed "),
                                      'non_copyable_outputfiles': GangaFileItem(defvalue=[], hidden=1, typelist=['str', 'Ganga.GPIDev.Adapters.IGangaFile.IGangaFile'], sequence=1, doc="list of file objects that are not to be copied accessed via proxy through outputfiles", copyable=0),
->>>>>>> 401692a3
                                      'id': SimpleItem('', protected=1, comparable=0, doc='unique Ganga job identifier generated automatically'),
                                      'status': SimpleItem('new', protected=1, checkset='_checkset_status', doc='current state of the job, one of "new", "submitted", "running", "completed", "killed", "unknown", "incomplete"'),
                                      'name': SimpleItem('', doc='optional label which may be any combination of ASCII characters', typelist=['str']),
