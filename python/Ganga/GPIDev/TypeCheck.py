--- conflicted
+++ resolved
@@ -15,15 +15,9 @@
 def safer_eval( _input ):
     try:
         from Ganga.GPIDev.Base.Proxy import getRuntimeGPIObject
-<<<<<<< HEAD
-        temp_output = getRuntimeGPIObject( _input, True)
-        if temp_output is None:
-            if len(_input) > 0 and _input != ".":
-=======
         temp_output = getRuntimeGPIObject(_input, True)
         if temp_output is None:
             if len(_input) > 0:
->>>>>>> 398fd10b
                 try:
                     _output = eval(str(_input))
                 except:
@@ -35,11 +29,7 @@
         else:
             _output = temp_output
     except ImportError:
-<<<<<<< HEAD
-        if len(_input) > 0 and _input != ".":
-=======
         if len(_input) > 0:
->>>>>>> 398fd10b
             try:
                 _output = eval(str(_input))
             except:
@@ -57,11 +47,7 @@
             if val is None:
                 return True
 
-<<<<<<< HEAD
-        if type(_t) is str:
-=======
         if isinstance(_t, str):
->>>>>>> 398fd10b
             global found_types
 
             if _t not in found_types.keys():
@@ -70,12 +56,6 @@
                     temp = type(temp)
                 found_types[_t] = temp
             _type = found_types[_t]
-<<<<<<< HEAD
-        else:
-            _type = _t
-        
-        if type(val) is str:
-=======
 
             if _type == str:
                 GangaSplit = str(_t).split('.')
@@ -91,7 +71,6 @@
             _type = _t
         
         if isinstance(val, str):
->>>>>>> 398fd10b
             global found_values
 
             if val not in found_values.keys():
@@ -119,10 +98,6 @@
         except ImportError:
             stripProxy = dummy_func
 
-<<<<<<< HEAD
-        raw_type = stripProxy(_type)
-        raw_val = stripProxy(val)
-=======
         try:
             from Ganga.GPIDev.Base import GangaObject
         except:
@@ -134,7 +109,6 @@
         if isinstance(raw_type, GangaObject):
             return isinstance(raw_val, raw_type)
 
->>>>>>> 398fd10b
         try:
             if raw_type in knownLists:
                 if isinstance(raw_val, knownLists):
