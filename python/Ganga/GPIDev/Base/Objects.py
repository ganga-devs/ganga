--- conflicted
+++ resolved
@@ -1098,15 +1098,11 @@
 
     def _setRegistry(self, registry):
         """
-<<<<<<< HEAD
         Set the Registry of the GangaObject which will manage it. This can only
         set the registry *to* or *from* None and never from one registry to
         another.
-=======
-        Set the Registry of the GangaObject which will manage it
         Args:
             registry (GangaRegistry): This is a Ganga Registry object
->>>>>>> de3ee7d6
         """
         assert self._getParent() is None, 'Can only set the registry of a root object'
         if registry is None or self._registry is None:
