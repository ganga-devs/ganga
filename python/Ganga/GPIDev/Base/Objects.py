##########################################################################
# Ganga Project. http://cern.ch/ganga
#
# $Id: Objects.py,v 1.5.2.10 2009-07-24 13:35:53 ebke Exp $
##########################################################################
# NOTE: Make sure that _data and __dict__ of any GangaObject are only referenced
# here - this is necessary for write locking and lazy loading!
# IN THIS FILE:
# * Make sure every time _data or __dict__ is accessed that _data is not None. If yes, do:
#    obj._getReadAccess()
# * Make sure every write access is preceded with:
#    obj._getWriteAccess()
#   and followed by
#    obj._setDirty()

import threading
from contextlib import contextmanager
import functools

import Ganga.Utility.logging

from copy import deepcopy, copy
import inspect

import Ganga.GPIDev.Schema as Schema

from Ganga.Core.exceptions import GangaValueError, GangaException

from Ganga.Utility.Plugin import allPlugins

def _getName(obj):
    """ Return the name of an object based on what we prioritise"""
    returnable = getattr(obj, '_name', getattr(obj, '__name__', None))
    if returnable is None:
        returnable = getattr(getattr(obj, '__class__', None), '__name__', None)
    if returnable is None:
        returnable = str(obj)
    return returnable

logger = Ganga.Utility.logging.getLogger(modulename=1)

_imported_GangaList = None

do_not_copy = ['_index_cache', '_parent', '_registry', '_data', '_lock', '_proxyObject']

def _getGangaList():
    global _imported_GangaList
    if _imported_GangaList is None:
        from Ganga.GPIDev.Lib.GangaList.GangaList import GangaList
        _imported_GangaList = GangaList
    return _imported_GangaList


def synchronised(f):
    """
    This decorator must be attached to a method on a ``Node`` subclass
    It uses the object's lock to make sure that the object is held for the duration of the decorated function
    """
    @functools.wraps(f)
    def decorated(self, *args, **kwargs):
        with self.lock:
            return f(self, *args, **kwargs)
    return decorated


class Node(object):

    def __init__(self, parent=None):
        self._data = {}
        self._parent = parent
        self._index_cache = {}
        self._lock = threading.RLock()
        super(Node, self).__init__()
        #logger.info("Node __init__")

    def __copy__(self, memo=None):
        cls = self.__class__
        obj = cls()
        # FIXME: this is different than for deepcopy... is this really correct?
        this_dict = self.__dict__.copy()
        obj.__dict__ = this_dict
        global do_not_copy
        for elem in this_dict.keys():
            if elem not in do_not_copy:
                this_dict[elem] = copy(this_dict[elem])
<<<<<<< HEAD
            ## Keep the reference?
            #else:
            #    this_dict[elem] = None
        obj.getParent(self._getParent())
=======
            else:
                this_dict[elem] = None
        #obj.__setstate__(this_dict)
        obj._setParent(self._getParent())
>>>>>>> f63b72ae
        setattr(obj, '_index_cache', {})
        return obj

    def __deepcopy__(self, memo=None):
        cls = self.__class__
        obj = cls()
        this_dict = self.__dict__
        obj.__dict__ = this_dict
        global do_not_copy
        for elem in this_dict.keys():
            if elem not in do_not_copy:
                this_dict[elem] = deepcopy(this_dict[elem], memo)  # FIXED
            ## Keep the reference?
            #else:
            #    this_dict[elem] = None

        if self._getParent() is not None:
            obj._setParent(self._getParent())
        return obj

    @synchronised
    def _getParent(self):
        return self._parent

    @synchronised
    def _setParent(self, parent):
        setattr(self, '_parent', parent)

    @property
    @contextmanager
    def lock(self):
        """
        This is a context manager which acquires the lock on the object and all it's ancestors.
        When the context manager exits, all the locks are released in the reverse order to that which they were acquired.
        """
        self._lock.acquire()
        ancestors = []
        p = self._parent
        while p is not None:
            p._lock.acquire()
            ancestors.append(p)
            p = p._parent
        try:
            yield
        finally:
            for p in reversed(ancestors):
                p._lock.release()
            self._lock.release()

    # get the root of the object tree
    # if parent does not exist then the root is the 'self' object
    # cond is an optional function which may cut the search path: when it
    # returns True, then the parent is returned as root
    def _getRoot(self, cond=None):
        if self._getParent() is None:
            return self
        root = None
        obj = self
        cond_test = cond is not None
        while obj is not None:
            root = obj
            if cond_test:
                if cond(root):
                    break
            obj = obj._getParent()
        return root

    def _getdata(self, name):
        #logger.debug("Getting: %s" % name)
        if hasattr(self, name):
            return getattr(self, name)
        else:
            if name in self._data:
                return self._data[name]
            else:
                return None

    # accept a visitor pattern
    @synchronised
    def accept(self, visitor):

        if not hasattr(self, '_schema'):
            return
        elif self._schema is None:
            visitor.nodeBegin(self)
            visitor.nodeEnd(self)
            return

        visitor.nodeBegin(self)

        for (name, item) in self._schema.simpleItems():
            if item['visitable']:
                visitor.simpleAttribute(self, name, self._getdata(name), item['sequence'])

        for (name, item) in self._schema.sharedItems():
            if item['visitable']:
                visitor.sharedAttribute(self, name, self._getdata(name), item['sequence'])

        for (name, item) in self._schema.componentItems():
            if item['visitable']:
                visitor.componentAttribute(self, name, self._getdata(name), item['sequence'])

        visitor.nodeEnd(self)

    # clone self and return a properly initialized object
    def clone(self):
        new_obj = deepcopy(self)
        return new_obj

    # copy all the properties recursively from the srcobj
    # if schema of self and srcobj are not compatible raises a ValueError
    # ON FAILURE LEAVES SELF IN INCONSISTENT STATE
    def copyFrom(self, srcobj, _ignore_atts=None):

        if _ignore_atts is None:
            _ignore_atts = []
        _srcobj = srcobj
        # Check if this object is derived from the source object, then the copy
        # will not throw away information

        if not hasattr(_srcobj, '__class__') and not inspect.isclass(_srcobj.__class__):
            raise GangaValueError("Can't copyFrom a non-class object: %s isclass: %s" % (str(_srcobj), str(inspect.isclass(_srcobj))))

        if not isinstance(self, _srcobj.__class__) and not isinstance(_srcobj, self.__class__):
            raise GangaValueError("copyFrom: Cannot copy from %s to %s!" % (_getName(_srcobj), _getName(self)))

        if not hasattr(self, '_schema'):
            logger.debug("No Schema found for myself")
            return

        if self._schema is None and _srcobj._schema is None:
            logger.debug("Schema object for one of these classes is None!")
            return

        if _srcobj._schema is None:
            self._schema = None
            return

        self._actually_copyFrom(_srcobj, _ignore_atts)

        ## Fix some objects losing parent knowledge
        src_dict = srcobj.__dict__
        for key, val in src_dict.iteritems():
            this_attr = getattr(srcobj, key)
            if isinstance(this_attr, Node) and key not in do_not_copy:
                #logger.debug("k: %s  Parent: %s" % (str(key), (srcobj)))
                this_attr._setParent(srcobj)

    def _actually_copyFrom(self, _srcobj, _ignore_atts):

        for name, item in self._schema.allItems():
            if name in _ignore_atts:
                continue

            #logger.debug("Copying: %s : %s" % (str(name), str(item)))
            if name == 'application' and hasattr(_srcobj.application, 'is_prepared'):
                _app = _srcobj.application
                if _app.is_prepared not in [None, True]:
                    _app.incrementShareCounter(_app.is_prepared.name)

            if not self._schema.hasAttribute(name):
                #raise ValueError('copyFrom: incompatible schema: source=%s destination=%s'%(_getName(_srcobj), _getName(self)))
                if not hasattr(self, name):
                    setattr(self, name, self._schema.getDefaultValue(name))
                this_attr = getattr(self, name)
                if isinstance(this_attr, Node) and name not in do_not_copy:
                    this_attr._setParent(self)
            elif not item['copyable']: ## Default of '1' instead of True...
                if not hasattr(self, name):
                    setattr(self, name, self._schema.getDefaultValue(name))
                this_attr = getattr(self, name)
                if isinstance(this_attr, Node) and name not in do_not_copy:
                    this_attr._setParent(self)
            else:
                copy_obj = deepcopy(getattr(_srcobj, name))
                setattr(self, name, copy_obj)

    def printTree(self, f=None, sel=''):
        from Ganga.GPIDev.Base.VPrinter import VPrinter
        self.accept(VPrinter(f, sel))

    #printPrepTree is only ever run on applications, from within IPrepareApp.py
    #if you (manually) try to run printPrepTree on anything other than an application, it will not work as expected
    #see the relevant code in VPrinter to understand why
    def printPrepTree(self, f=None, sel='preparable' ):
        ## After fixing some bugs we are left with incompatible job hashes. This should be addressd before removing
        ## This particular class!
        from Ganga.GPIDev.Base.VPrinterOld import VPrinterOld
        self.accept(VPrinterOld(f, sel))

    def printSummaryTree(self, level=0, verbosity_level=0, whitespace_marker='', out=None, selection='', interactive=False):
        """If this method is overridden, the following should be noted:

        level: the hierachy level we are currently at in the object tree.
        verbosity_level: How verbose the print should be. Currently this is always 0.
        whitespace_marker: If printing on multiple lines, this allows the default indentation to be replicated.
                           The first line should never use this, as the substitution is 'name = %s' % printSummaryTree()
        out: An output stream to print to. The last line of output should be printed without a newline.'
        selection: See VPrinter for an explaintion of this.
        """
        from Ganga.GPIDev.Base.VPrinter import VSummaryPrinter
        self.accept(VSummaryPrinter(level, verbosity_level, whitespace_marker, out, selection, interactive))

    def __eq__(self, _node):

        node = _node

        if self is node:
            return 1
        if not node:  # or not self._schema.isEqual(node._schema):
            return 0

        if not isinstance(node, type(self)):
            return 0

        # Compare the schemas against each other
        if (hasattr(self, '_schema') and self._schema is None) and (hasattr(node, '_schema') and node._schema is None):
            return 1  # If they're both `None`
        elif (hasattr(self, '_schema') and self._schema is None) or (hasattr(node, '_schema') and node._schema is None):
            return 0  # If just one of them is `None`
        elif not self._schema.isEqual(node._schema):
            return 0  # Both have _schema but do not match

        # Check each schema item in turn and check for equality
        for (name, item) in self._schema.allItems():
            if item['comparable'] == True:
                #logger.info("testing: %s::%s" % (str(_getName(self)), str(name)))
                if getattr(self, name) != getattr(node, name):
                    #logger.info( "diff: %s::%s" % (str(_getName(self)), str(name)))
                    return 0

        return 1

    def __ne__(self, node):
        return not self.__eq__(node)

    def getNodeData(self):
        return self._data

    def setNodeData(self, new_data):
        self._data = new_data
        for k, v in self._data.iteritems():
            if isinstance(v, Node):
                v._setParent(self)

    def getNodeAttribute(self, attrib_name):
        return self.getNodeData()[attrib_name]

    def setNodeAttribute(self, attrib_name, attrib_value):
        self.getNodeData()[attrib_name] = attrib_value
        ## ALL of the functions are in the NODE class not GANGAOBJECT
        if isinstance(attrib_value, Node):
            self.getNodeData()[attrib_name]._setParent(self)

    def removeNodeAttribute(self, attrib_name):
        if attrib_name in self._data.keys():
            del self._data[attrib_name]

    def setNodeIndexCache(self, new_index_cache):
        if self.fullyLoadedFromDisk():
            logger.debug("Warning: Setting IndexCache data on live object, please avoid!")
        setattr(self, '_index_cache', new_index_cache)

    def getNodeIndexCache(self):
        if self.fullyLoadedFromDisk():
            ## Fully loaded so lets regenerate this on the fly to avoid losing data
            return self._getRegistry().getIndexCache(self)
        ## Not in registry or not loaded, so can't re-generate if requested
        return self._index_cache

    def fullyLoadedFromDisk(self):
        if self._getRegistry():
            if self._getRegistry().has_loaded(self):
                return True
        return False

##########################################################################


def synchronised_descriptor(get_or_set):
    """
    This decorator should only be used on ``__get__`` or ``__set__`` methods of a ``Descriptor``.
    """
    @functools.wraps(get_or_set)
    def decorated(self, obj, type_or_value):
        if obj is None:
            return get_or_set(self, obj, type_or_value)
        with obj.lock:
            return get_or_set(self, obj, type_or_value)
    return decorated


class Descriptor(object):

    def __init__(self, name, item):
        self._name = name
        self._item = item
        self._getter_name = None
        self._checkset_name = None
        self._filter_name = None

        self._getter_name = item['getter']
        self._checkset_name = item['checkset']
        self._filter_name = item['filter']

    @staticmethod
    def _bind_method(obj, name):
        if name is None:
            return None
        return getattr(obj, name)

    def _check_getter(self):
        if self._getter_name:
            raise AttributeError('cannot modify or delete "%s" property (declared as "getter")' % _getName(self))

    @synchronised_descriptor
    def __get__(self, obj, cls):
        name = _getName(self)

        # If obj is None then the getter was called on the class so return the Item
        if obj is None:
            return cls._schema[name]

        if self._getter_name:
            return self._bind_method(obj, self._getter_name)()

        # First we want to try to get the information without prompting a load from disk

        # ._data takes priority ALWAYS over ._index_cache
        # This access should not cause the object to be loaded
        obj_data = obj.getNodeData()
        if name in obj_data:
            return obj_data[name]

        # Then try to get it from the index cache
        obj_index = obj.getNodeIndexCache()
        if name in obj_index:
            return obj_index[name]

        # Since we couldn't find the information in the cache, we will need to fully load the object

        # Guarantee that the object is now loaded from disk
        obj._getReadAccess()

        # First try to load the object from the attributes on disk
        if name in obj.getNodeData():
            return obj.getNodeAttribute(name)

        # Finally, get the default value from the schema
        if obj._schema.hasItem(name):
            return obj._schema.getDefaultValue(name)

        raise AttributeError('Could not find attribute {0} in {1}'.format(name, obj))

    def __cloneVal(self, v, obj):

        item = obj._schema[_getName(self)]

        if v is None:
            if item.hasProperty('category'):
                assertion = item['optional'] and (item['category'] != 'internal')
            else:
                assertion = item['optional']
            #assert(assertion)
            if assertion is False:
                logger.warning("Item: '%s'. of class type: '%s'. Has a Default value of 'None' but is NOT optional!!!" % (_getName(self), type(obj)))
                logger.warning("Please contact the developers and make sure this is updated!")
            return None
        elif isinstance(v, str):
            return str(v)
        elif isinstance(v, int):
            return int(v)
        elif isinstance(v, dict):
            new_dict = {}
            for key, item in new_dict.iteritems():
                new_dict[key] = self.__cloneVal(v, obj)
            return new_dict
        else:
            if not isinstance(v, Node) and isinstance(v, (list, tuple)):
                try:
                    GangaList = _getGangaList()
                    new_v = GangaList()
                except ImportError:
                    new_v = []
                for elem in v:
                    new_v.append(self.__cloneVal(elem, obj))
                #return new_v
            elif not isinstance(v, Node):
                if inspect.isclass(v):
                    new_v = v()
                else:
                    new_v = v
                if not isinstance(new_v, Node):
                    logger.error("v: %s" % str(v))
                    raise GangaException("Error: found Object: %s of type: %s expected an object inheriting from Node!" % (str(v), str(type(v))))
                else:
                    new_v = self.__copyNodeObject(new_v, obj)
            else:
                new_v = self.__copyNodeObject(v, obj)

            return new_v

    def __copyNodeObject(self, v, obj):
        """This deals with the actual deepcopy of an object which has inherited from Node class"""

        item = obj._schema[_getName(self)]
        GangaList = _getGangaList()
        if isinstance(v, GangaList):
            categories = v.getCategory()
            len_cat = len(categories)
            if (len_cat > 1) or ((len_cat == 1) and (categories[0] != item['category'])) and item['category'] != 'internal':
                # we pass on empty lists, as the catagory is yet to be defined
                from Ganga.GPIDev.Base.Proxy import GangaAttributeError
                raise GangaAttributeError('%s: attempt to assign a list containing incompatible objects %s to the property in category "%s"' % (_getName(self), v, item['category']))
        else:
            if v._category not in [item['category'], 'internal'] and item['category'] != 'internal':
                from Ganga.GPIDev.Base.Proxy import GangaAttributeError
                raise GangaAttributeError('%s: attempt to assign an incompatible object %s to the property in category "%s found cat: %s"' % (_getName(self), v, item['category'], v._category))


        v_copy = deepcopy(v)

        #logger.info("Cloned Object Parent: %s" % v_copy._getParent())
        #logger.info("Original: %s" % v_copy._getParent())

        return v_copy

    @synchronised_descriptor
    def __set__(self, _obj, _val):
        ## self: attribute being changed or Ganga.GPIDev.Base.Objects.Descriptor in which case _getName(self) gives the name of the attribute being changed
        ## _obj: parent class which 'owns' the attribute
        ## _val: value of the attribute which we're about to set

        obj_reg = None
        obj_prevState = None
        obj = _obj
        if isinstance(obj, GangaObject):
            obj_reg = obj._getRegistry()
            if obj_reg is not None and hasattr(obj_reg, 'isAutoFlushEnabled'):
                obj_prevState = obj_reg.isAutoFlushEnabled()
                if obj_prevState is True and hasattr(obj_reg, 'turnOffAutoFlushing'):
                    obj_reg.turnOffAutoFlushing()

        val_reg = None
        val_prevState = None
        val = _val
        if isinstance(val, GangaObject):
            val_reg = val._getRegistry()
            if val_reg is not None and hasattr(val_reg, 'isAutoFlushEnabled'):
                val_prevState = val_reg.isAutoFlushEnabled()
                if val_prevState is True and hasattr(val_reg, 'turnOffAutoFlushing'):
                    val_reg.turnOffAutoFlushing()

        if type(_val) is str:
            from Ganga.GPIDev.Base.Proxy import stripProxy, runtimeEvalString
            new_val = stripProxy(runtimeEvalString(_obj, _getName(self), _val))
        else:
            new_val = _val

        self.__atomic_set__(_obj, new_val)

        if isinstance(new_val, Node):
            val._setDirty()

        if val_reg is not None:
            if val_prevState is True and hasattr(val_reg, 'turnOnAutoFlushing'):
                val_reg.turnOnAutoFlushing()

        if obj_reg is not None:
            if obj_prevState is True and hasattr(obj_reg, 'turnOnAutoFlushing'):
                obj_reg.turnOnAutoFlushing()

    def __atomic_set__(self, _obj, _val):
        ## self: attribute being changed or Ganga.GPIDev.Base.Objects.Descriptor in which case _getName(self) gives the name of the attribute being changed
        ## _obj: parent class which 'owns' the attribute
        ## _val: value of the attribute which we're about to set

        #if hasattr(_obj, _getName(self)):
        #    if not isinstance(getattr(_obj, _getName(self)), GangaObject):
        #        if type( getattr(_obj, _getName(self)) ) == type(_val):
        #            object.__setattr__(_obj, _getName(self), deepcopy(_val))
        #            return
#
#        if not isinstance(_obj, GangaObject) and type(_obj) == type(_val):
#            _obj = deepcopy(_val)
#            return

        obj = _obj
        temp_val = _val

        from Ganga.GPIDev.Lib.GangaList.GangaList import makeGangaList

        if hasattr(obj, '_checkset_name'):
            checkSet = self._bind_method(obj, self._checkset_name)
            if checkSet is not None:
                checkSet(temp_val)
        if hasattr(obj, '_filter_name'):
            this_filter = self._bind_method(obj, self._filter_name)
            if this_filter:
                val = this_filter(temp_val)
            else:
                val = temp_val
        else:
            val = temp_val

        # LOCKING
        obj._getWriteAccess()

        #self._check_getter()

        item = obj._schema[_getName(self)]

        def cloneVal(v):
            GangaList = _getGangaList()
            if isinstance(v, (list, tuple, GangaList)):
                new_v = GangaList()
                for elem in v:
                    new_v.append(self.__cloneVal(elem, obj))
                return new_v
            else:
                return self.__cloneVal(v, obj)

        ## If the item has been defined as a sequence great, let's continue!
        if item['sequence']:
            _preparable = True if item['preparable'] else False
            if len(val) == 0:
                GangaList = _getGangaList()
                new_val = GangaList()
            else:
                if isinstance(item, Schema.ComponentItem):
                    new_val = makeGangaList(val, cloneVal, parent=obj, preparable=_preparable)
                else:
                    new_val = makeGangaList(val, parent=obj, preparable=_preparable)
        else:
            ## Else we need to work out what we've got.
            if isinstance(item, Schema.ComponentItem):
                GangaList = _getGangaList()
                if isinstance(val, (list, tuple, GangaList)):
                    ## Can't have a GangaList inside a GangaList easily so lets not
                    if isinstance(_obj, GangaList):
                        newListObj = []
                    else:
                        newListObj = GangaList()

                    self.__createNewList(newListObj, val, cloneVal)
                    #for elem in val:
                    #    newListObj.append(cloneVal(elem))
                    new_val = newListObj
                else:
                    new_val = cloneVal(val)
            else:
                new_val = val
                pass
            #val = deepcopy(val)

        if isinstance(new_val, Node):
            new_val._setParent(obj)

        obj.setNodeAttribute(_getName(self), new_val)

        obj._setDirty()

    def __delete__(self, obj):
        obj.removeNodeAttribute(_getName(self))

    @staticmethod
    def __createNewList(final_list, input_elements, action=None):

        def addToList(_input_elements, _final_list, action=None):
            if action is not None:
                for element in _input_elements:
                    _final_list.append(action(element))
            else:
                for element in _input_elements:
                    _final_list.append(element)
            return

        ## This makes it stick to 1 thread, useful for debugging problems
        #addToList(input_elements, final_list, action)
        #return

        try:
            from Ganga.GPI import queues
            linearize = False
        except ImportError:
            linearize = True

        try:
            import threading
        except ImportError:
            linearize = True

        if linearize is True or len(input_elements) < 20 or\
            not isinstance(threading.current_thread(), threading._MainThread):
            addToList(input_elements, final_list, action)
            return

        import math
        tenth = math.ceil(float(len(input_elements))/10.)

        for i in range(10):
            these_elements = input_elements[int(i*tenth):int((i+1)*tenth)]
            queues._monitoring_threadpool.add_function(addToList, (these_elements, final_list, action))

        while(len(final_list) != len(input_elements)):
            import time
            time.sleep(0.5)

        return


class ObjectMetaclass(type):
    _descriptor = Descriptor

    def __init__(cls, name, bases, this_dict):

        super(ObjectMetaclass, cls).__init__(name, bases, this_dict)

        # all Ganga classes must have (even empty) schema
        if cls._schema is None:
            cls._schema = Schema.Schema(None, None)

        this_schema = cls._schema

        # Add all class members of type `Schema.Item` to the _schema object
        # TODO: We _could_ add base class's Items here by going through `bases` as well.
        # We can't just yet because at this point the base class' Item has been overwritten with a Descriptor
        for member_name, member in this_dict.items():
            if isinstance(member, Schema.Item):
                this_schema.datadict[member_name] = member

        # sanity checks for schema...
        if '_schema' not in this_dict.keys():
            s = "Class %s must _schema (it cannot be silently inherited)" % (name,)
            logger.error(s)
            raise ValueError(s)

        # If a class has not specified a '_name' then default to using the class '__name__'
        if not cls.__dict__.get('_name'):
            cls._name = name

        if this_schema._pluginclass is not None:
            logger.warning('Possible schema clash in class %s between %s and %s', name, _getName(cls), _getName(this_schema._pluginclass))

        # export visible properties... do not export hidden properties
        for attr, item in this_schema.allItems():
            setattr(cls, attr, cls._descriptor(attr, item))

        # additional check of type
        # bugfix #40220: Ensure that default values satisfy the declared types
        # in the schema
        for attr, item in this_schema.simpleItems():
            if not item['getter']:
                item._check_type(item['defvalue'], '.'.join([name, attr]), enableGangaList=False)

        # create reference in schema to the pluginclass
        this_schema._pluginclass = cls

        # if we've not even declared this we don't want to use it!
        if not cls._declared_property('hidden') or cls._declared_property('enable_plugin'):
            allPlugins.add(cls, cls._category, _getName(cls))

        # create a configuration unit for default values of object properties
        if not cls._declared_property('hidden') or cls._declared_property('enable_config'):
            this_schema.createDefaultConfig()


class GangaObject(Node):
    __metaclass__ = ObjectMetaclass
    _schema = None  # obligatory, specified in the derived classes
    _category = None  # obligatory, specified in the derived classes
    _registry = None  # automatically set for Root objects
    _exportmethods = []  # optional, specified in the derived classes

    # by default classes are not hidden, config generation and plugin
    # registration is enabled
    # optional, specify in the class if you do not want to export it publicly
    # in GPI,
    _hidden = 1
    # the class will not be registered as a plugin unless _enable_plugin is defined
    # the test if the class is hidden is performed by x._declared_property('hidden')
    # which makes sure that _hidden must be *explicitly* declared, not
    # inherited

    # additional properties that may be set in derived classes which were declared as _hidden:
    #   _enable_plugin = 1 -> allow registration of _hidden classes in the allPlugins dictionary
    # _enable_config = 1 -> allow generation of [default_X] configuration
    # section with schema properties

    # must be fully initialized
    def __init__(self):
        super(GangaObject, self).__init__(None)

        # IMPORTANT: if you add instance attributes like in the line below
        # make sure to update the __getstate__ method as well
        # dirty flag is true if the object has been modified locally and its
        # contents is out-of-sync with its repository
        self._dirty = False

        #Node.__init__(self, None)

        if self._schema is not None and hasattr(self._schema, 'allItems'):
            for attr, item in self._schema.allItems():
                ## If an object is hidden behind a getter method we can't assign a parent or defvalue so don't bother - rcurrie
                if item.getProperties()['getter'] is None:
                    defVal = self._schema.getDefaultValue(attr)
                    self.setNodeAttribute(attr, defVal)

        # Overwrite default values with any config values specified
        # self.setPropertiesFromConfig()

    def __construct__(self, args):
        # type: (Sequence) -> None
        """
        This acts like a secondary constructor for proxy objects.
        Any positional (non-keyword) arguments are passed to this function to construct the object.

        This default implementation performs a copy if there was only one item in the list
        and raises an exception if there is more than one.

        Args:
            args: a list of objects

        Raises:
            TypeMismatchError: if there is more than one item in the list
        """
        # FIXME: This should probably be move to Proxy.py

        if len(args) == 0:
            return
        elif len(args) == 1:
            if not isinstance(args[0], type(self)):
                logger.warning("Performing a copyFrom from: %s to: %s" % (type(args[0]), type(self)))
            self.copyFrom(args[0])
        else:
            from Ganga.GPIDev.Base.Proxy import TypeMismatchError
            raise TypeMismatchError("Constructor expected one or zero non-keyword arguments, got %i" % len(args))

    @staticmethod
    def __incrementShareRef(obj, attr_name):
        shared_dir = getattr(obj, attr_name)

        if hasattr(shared_dir, 'name'):

            from Ganga.Core.GangaRepository import getRegistry
            from Ganga.GPIDev.Base.Proxy import GPIProxyObjectFactory
            shareref = GPIProxyObjectFactory(getRegistry("prep").getShareRef())

            logger.debug("Increasing shareref")
            shareref.increase(shared_dir.name)

    # on the deepcopy reset all non-copyable properties as defined in the
    # schema
    def __deepcopy__(self, memo=None):
        true_parent = self._getParent()
        ## This triggers a read of the job from disk
        self._getReadAccess()

        cls = self.__class__
        self_copy = cls()

        global do_not_copy
        if self._schema is not None:
            for name, item in self._schema.allItems():
                if not item['copyable'] or name in do_not_copy:
                    setattr(self_copy, name, self._schema.getDefaultValue(name))
                else:
                    if hasattr(self, name):
                        setattr(self_copy, name, deepcopy(getattr(self, name)))
                    else:
                        setattr(self_copy, name, self._schema.getDefaultValue(name))

                this_attr = getattr(self_copy, name)
                if isinstance(this_attr, Node):
                    this_attr._setParent(self_copy)

                if item.isA(Schema.SharedItem):
                    self.__incrementShareRef(self_copy, name)

        for k, v in self.__dict__.iteritems():
            if k not in do_not_copy:
                try:
                    self_copy.__dict__[k] = deepcopy(v)
                except:
                    self_copy.__dict__[k] = v

        if true_parent is not None:
            self._setParent(true_parent)
            self_copy._setParent(true_parent)
        return self_copy

    def _getIOTimeOut(self):
        from Ganga.Utility.Config.Config import getConfig, ConfigError
        try:
            _timeOut = getConfig('Configuration')['DiskIOTimeout']
        except ConfigError, err:
            _timeOut = 5. # 5sec hardcoded default
        return _timeOut

    def _getWriteAccess(self):
        """ tries to get write access to the object.
        Raise LockingError (or so) on fail """
        root = self._getRoot()
        reg = root._getRegistry()
        if reg is not None:
            _haveLocked = False
            _counter = 1
            _sleep_size = 1
            _timeOut = self._getIOTimeOut()
            while not _haveLocked:
                err = None
                from Ganga.Core.GangaRepository.Registry import RegistryLockError, RegistryAccessError
                reg._write_access(root)
                try:
                    reg._write_access(root)
                    _haveLocked = True
                except (RegistryLockError, RegistryAccessError) as x:
                    #import traceback
                    #traceback.print_stack()
                    from time import sleep
                    sleep(_sleep_size)  # Sleep 2 sec between tests
                    logger.info("Waiting on Write access to registry: %s" % reg.name)
                    logger.debug("err: %s" % str(x))
                    err = x
                _counter = _counter + 1
                # Sleep 2 sec longer than the time taken to bail out
                if _counter * _sleep_size >= _timeOut + 2:
                    logger.error("Failed to get access to registry: %s. Reason: %s" % (reg.name, str(err)))
                    if err is not None:
                        raise err

    def _releaseWriteAccess(self):
        """ releases write access to the object.
        Raise LockingError (or so) on fail
        Please use only if the object is expected to be used by other sessions"""
        root = self._getRoot()
        reg = root._getRegistry()
        if reg is not None:
            logger.debug("Releasing: %s" % (reg.name))
            reg._release_lock(root)

    def _getReadAccess(self):
        """ makes sure the objects _data is there and the object itself has a recent state.
        Raise RepositoryError"""
        root = self._getRoot()
        reg = root._getRegistry()
        if reg is not None:
            reg._read_access(root, self)

    # define when the object is read-only (for example a job is read-only in
    # the states other than new)
    def _readonly(self):
        r = self._getRoot()
        # is object a root for itself? check needed otherwise infinite
        # recursion
        if r is None or r is self:
            return 0
        else:
            return r._readonly()

    # set the registry for this object (assumes this object is a root object)
    def _setRegistry(self, registry):
        assert self._getParent() is None
        self._registry = registry

    # get the registry for the object by getting the registry associated with
    # the root object (if any)
    def _getRegistry(self):
        r = self._getRoot()
        return r._registry

    def _getRegistryID(self):
        try:
            return self._registry.find(self)
        except AttributeError, err:
            logger.debug("_getRegistryID Exception: %s" % str(err))
            return None

    # mark object as "dirty" and inform the registry about it
    # the registry is always associated with the root object
    def _setDirty(self, dummy=1):
        self._dirty = True
        parent = self._getParent()
        if parent is not None:
            parent._setDirty()

    def _setFlushed(self):
        self._dirty = False

    # post __init__ hook automatically called by GPI Proxy __init__
    def _auto__init__(self):
        pass

    # return True if _name attribute was explicitly defined in the class
    # this means that implicit (inherited) _name attribute has no effect in the derived class
    # example: cls._declared_property('hidden') => True if there is class
    # attribute _hidden explicitly declared
    @classmethod
    def _declared_property(cls, name):
        return '_' + name in cls.__dict__

    # get the job object associated with self or raise an assertion error
    # the FIRST PARENT Job is returned...
    # this method is for convenience and may well be moved to some subclass
    def getJobObject(self):
        from Ganga.GPIDev.Lib.Job import Job
        r = self._getRoot(cond=lambda o: isinstance(o, Job))
        if not isinstance(r, Job):
            raise AssertionError('no job associated with object ' + repr(self))
        return r

    # Customization of the GPI attribute assignment: Attribute Filters
    #
    # Example of usage:
    # if some properties depend on the value of other properties in a complex way such as:
    # changing platform of Gaudi should change the version if it is not supported... etc.
    #
    # Semantics:
    #  gpi_proxy.x = v        --> stripProxy(gpi_proxy)._attribute_filter__set__('x',v)
    #  gpi_proxy.y = [v1,v2]  --> stripProxy(gpi_proxy)._attribute_filter__set__('x',[v1,v2])
    #
    #  is used for *all* kinds of attributes (component and simple)
    #
    # Attribute Filters are used mainly for side effects such as modification of the state of the self object
    # (as described above).
    #
    # Attribute Filter may also perform an additional conversion of the value which is being assigned.
    #
    # Returns the attribute value (converted or original)
    #
    def _attribute_filter__set__(self, name, v):
        if hasattr(v, '_on_attribute__set__'):
            return v._on_attribute__set__(self, name)
        return v

    @staticmethod
    def __createNewList(final_list, input_elements, action=None):

        def addToList(_input_elements, _final_list, action=None):
            if action is not None:
                for element in _input_elements:
                    _final_list.append(action(element))
            else:
                for element in _input_elements:
                    _final_list.append(element)
            return
        ## This makes it stick to 1 thread, useful for debugging problems
        #addToList(input_elements, final_list, action)
        #return

        try:
            from Ganga.GPI import queues
            linearize = False
        except ImportError:
            linearize = True

        try:
            import threading
        except ImportError:
            linearize = True

        if linearize is True or len(input_elements) < 20 or\
            not isinstance(threading.current_thread(), threading._MainThread):
            addToList(input_elements, final_list, action)
            return

        import math
        tenth = math.ceil(float(len(input_elements))/10.)

        for i in range(10):
            these_elements = input_elements[int(i*tenth):int((i+1)*tenth)]
            queues._monitoring_threadpool.add_function(addToList, (these_elements, final_list, action))

        while(len(final_list) != len(input_elements)):
            import time
            time.sleep(0.5)

        return

# define the default component object filter:
# obj.x = "Y"   <=> obj.x = Y()


def string_type_shortcut_filter(val, item):
    if isinstance(val, type('')):
        if item is None:
            raise ValueError('cannot apply default string conversion, probably you are trying to use it in the constructor')
        from Ganga.Utility.Plugin import allPlugins, PluginManagerError
        try:
            obj = allPlugins.find(item['category'], val)()
            obj._auto__init__()
            return obj
        except PluginManagerError as err:
            logger.debug("string_type_shortcut_filter Exception: %s" % str(err))
            raise ValueError(err)
    return None

# FIXME: change into classmethod (do they inherit?) and then change stripComponentObject to use class instead of
# FIXME: object (object model clearly fails with sequence of Files)
# FIXME: test: ../bin/ganga -c local_lhcb.ini run.py
# TestNativeSpecific.testFileSequence


from .Filters import allComponentFilters
allComponentFilters.setDefault(string_type_shortcut_filter)

#
#
# $Log: not supported by cvs2svn $
# Revision 1.5.2.9  2009/07/14 14:44:17  ebke
# * several bugfixes
# * changed indexing for XML/Pickle
# * introduce index update minimal time of 20 seconds (reduces lag for typing 'jobs')
# * subjob splitting and individual flushing for XML/Pickle
#
# Revision 1.5.2.8  2009/07/13 22:10:53  ebke
# Update for the new GangaRepository:
# * Moved dict interface from Repository to Registry
# * Clearly specified Exceptions to be raised by Repository
# * proper exception handling in Registry
# * moved _writable to _getWriteAccess, introduce _getReadAccess
# * clarified locking, logic in Registry, less in Repository
# * index reading support in XML (no writing, though..)
# * general index reading on registry.keys()
#
# Revision 1.5.2.7  2009/07/10 12:14:10  ebke
# Fixed wrong sequence in __set__: only dirty _after_ writing!
#
# Revision 1.5.2.6  2009/07/10 11:33:06  ebke
# Preparations and fixes for lazy loading
#
# Revision 1.5.2.5  2009/07/08 15:27:50  ebke
# Removed load speed bottleneck for pickle - reduced __setstate__ time by factor 3.
#
# Revision 1.5.2.4  2009/07/08 12:51:52  ebke
# Fixes some bugs introduced in the latest version
#
# Revision 1.5.2.3  2009/07/08 12:36:54  ebke
# Simplified _writable
#
# Revision 1.5.2.2  2009/07/08 11:18:21  ebke
# Initial commit of all - mostly small - modifications due to the new GangaRepository.
# No interface visible to the user is changed
#
# Revision 1.5.2.1  2009/06/04 12:00:37  moscicki
# *** empty log message ***
#
# Revision 1.5  2009/05/20 13:40:22  moscicki
# added filter property for GangaObjects
#
# added Utility.Config.expandgangasystemvars() filter which expands @{VAR} in strings, where VAR is a configuration option defined in the System section
# Usage example: specify @{GANGA_PYTHONPATH} in the configuration file to make pathnames relative to the location of Ganga release; specify @{GANGA_VERSION} to expand to current Ganga version. etc.
#
# modified credentials package (ICommandSet) to use the expandgangasystemvars() filter.
#
# Revision 1.4  2009/04/27 09:22:56  moscicki
# fix #29745: use __mro__ rather than first-generation of base classes
#
# Revision 1.3  2009/02/24 14:57:56  moscicki
# set parent correctly for GangaList items (in __setstate__)
#
# Revision 1.2  2008/09/09 14:37:16  moscicki
# bugfix #40220: Ensure that default values satisfy the declared types in the schema
#
# factored out type checking into schema module, fixed a number of wrongly declared schema items in the core
#
# Revision 1.1  2008/07/17 16:40:52  moscicki
# migration of 5.0.2 to HEAD
#
# the doc and release/tools have been taken from HEAD
#
# Revision 1.27.4.10  2008/03/31 15:30:26  kubam
# More flexible internal logic of hiding the plugin classes derived from GangaObject:
#
# # by default classes are not hidden, config generation and plugin registration is enabled
#
# _hidden       = 1  # optional, specify in the class if you do not want to export it publicly in GPI,
#                    # the class will not be registered as a plugin unless _enable_plugin is defined
#                    # the test if the class is hidden is performed by x._declared_property('hidden')
#
# # additional properties that may be set in derived classes which were declared as _hidden:
# #   _enable_plugin = 1 -> allow registration of _hidden classes in the allPlugins dictionary
# #   _enable_config = 1 -> allow generation of [default_X] configuration section with schema properties
#
# This fixes: bug #34470: config [defaults_GridProxy] missing (issue of _hidden property of GangaObject)
#
# Revision 1.27.4.9  2008/02/28 15:44:31  moscicki
# fixed set parent problem for GangaList (and removed Will's hack which was already commented out)
#
# Revision 1.27.4.8  2008/02/12 09:25:24  amuraru
# removed Will's hack to set the parent, it causes side effects in subjobs accessor(to be checked)
#
# Revision 1.27.4.7  2008/02/06 17:02:00  moscicki
# small fix
#
# Revision 1.27.4.6  2008/02/06 13:00:21  wreece
# Adds a bit of a HACK as a tempory measure. The parent of a GangaList is being lost somewhere (I suspect due to a copy). I've added it back manually in __get__.
#
# Revision 1.27.4.5  2008/02/06 09:28:48  wreece
# First pass at a cleanup of the gangalist stuff. I've made changes so the diffs with the 4.4 series are more transparent. Currently still test failures.
#
# Revision 1.27.4.4  2007/12/18 09:05:04  moscicki
# integrated typesystem from Alvin and made more uniform error reporting
#
# Revision 1.27.4.3  2007/11/14 13:03:54  wreece
# Changes to make shortcuts work correctly with gangalists. all but one tests should now pass.
#
# Revision 1.27.4.2  2007/11/07 15:10:02  moscicki
# merged in pretty print and GangaList support from ganga-5-dev-branch-4-4-1-will-print branch
#
#
# Revision 1.27.4.1  2007/10/30 15:25:53  moscicki
# fixed #29745: Inherited functions of GangaObjects cannot be exported via _exportmethods
#
# Revision 1.27.8.3  2007/10/30 21:22:02  wreece
# Numerous small fixes and work arounds. And a new test.
#
# Revision 1.27.8.2  2007/10/30 14:30:23  wreece
# Non-working update. Adds in Kuba's exported methods dodge. It is now possible to define a _export_ version of a method for external use and a undecorated method for internal use.
#
# Revision 1.27.8.1  2007/10/30 12:12:08  wreece
# First version of the new print_summary functionality. Lots of changes, but some known limitations. Will address in next version.
#
# Revision 1.27  2007/07/27 13:52:00  moscicki
# merger updates from Will (from GangaMergers-1-0 branch)
#
# Revision 1.26.12.1  2007/05/14 13:32:11  wreece
# Adds the merger related code on a seperate branch. All tests currently
# run successfully.
#
# Revision 1.26  2006/07/27 20:09:54  moscicki
# _getJobObject() renamed -> getJobObject() and finding FIRST PARENT JOB
# _getRoot() : cond optional argument (to cut the search path e.g. for getJobObject())
#
# getDefaultValue() moved to Schema object
#
# "checkset" metaproperty implemented in schema (to check the direct updates to job.status)
# modified the "getter" metaproperty implementation
# create automatically the configuration units with default property values
#
# Revision 1.25  2006/02/10 14:18:44  moscicki
# removed obsoleted eval for default properties from config file
#
# Revision 1.24  2006/01/09 16:36:55  moscicki
#  - support for defining default properties in the configuration
#    config file example:
#
#      [LSF_Properties]
#      queue = myQueue
#
#      [LCG_Properties]
#      requirements.CE = myCE
#
#      [Job_Properties]
#      application = DaVinci
#      application.version = v99r2
#
# Revision 1.23  2005/12/02 15:27:13  moscicki
# support for "visitable" metaproperty
# support for hidden GPI classes
# "hidden" properties not visible in the proxies
# support for 'getter' type of property (a binding) for job.master
#
# Revision 1.22  2005/11/14 10:29:55  moscicki
# adapted to changed interface of allPlugins.add() method
#
# Revision 1.21  2005/11/01 16:43:51  moscicki
# added isStringLike condition to avoid unnecesary looping over strings
#
# Revision 1.20  2005/11/01 14:04:55  moscicki
# added missing implementation of GangaObject.__setstate__
# fixed the implementation of Node.__setstate__ to correctly set parent for objects which are contained in iterable simple items (lists, dictionaries) etc. (contributed by AS)
#
# Revision 1.19  2005/11/01 11:09:48  moscicki
# changes to support import/export (KH):
#   - The printTree method accepts an additional argument, which
#     it passes on to VPrinter as the value for "selection".
#
# Revision 1.18  2005/08/26 09:53:24  moscicki
# copy __doc__ for exported method
# _getJobObject() helper method in GangaObject
#
# Revision 1.17  2005/08/24 15:41:19  moscicki
# automatically generated help for properties, disabled the SchemaHelper and few other improvements to the help system
#
# Revision 1.16  2005/08/23 17:15:06  moscicki
# *** empty log message ***
#
#
#<|MERGE_RESOLUTION|>--- conflicted
+++ resolved
@@ -83,17 +83,10 @@
         for elem in this_dict.keys():
             if elem not in do_not_copy:
                 this_dict[elem] = copy(this_dict[elem])
-<<<<<<< HEAD
-            ## Keep the reference?
-            #else:
-            #    this_dict[elem] = None
-        obj.getParent(self._getParent())
-=======
             else:
                 this_dict[elem] = None
         #obj.__setstate__(this_dict)
         obj._setParent(self._getParent())
->>>>>>> f63b72ae
         setattr(obj, '_index_cache', {})
         return obj
 
