##########################################################################
# Ganga Project. http://cern.ch/ganga
#
# $Id: Objects.py,v 1.5.2.10 2009-07-24 13:35:53 ebke Exp $
##########################################################################
# NOTE: Make sure that _data and __dict__ of any GangaObject are only referenced
# here - this is necessary for write locking and lazy loading!

from functools import partial
import inspect
import abc
import threading
from contextlib import contextmanager
import functools

from Ganga.Utility.logging import getLogger

from copy import deepcopy, copy
from inspect import isclass

from Ganga.GPIDev.Schema import Schema, Item, ComponentItem, SharedItem

from Ganga.Core.exceptions import GangaValueError, GangaException

from Ganga.Utility.Plugin import allPlugins

def _getName(obj):
    """ Return the name of an object based on what we prioritise 
    Name is defined as the first in the list of:
    obj._name, obj.__name__, obj.__class__.__name__ or str(obj)
    Args:
        obj (unknown):
    """
    try:
        return obj._name
    except AttributeError:
        try:
            return obj.__name__
        except AttributeError:
            try:
                return obj.__class__.__name__
            except AttributeError:
                return str(obj)

logger = getLogger(modulename=1)

do_not_copy = ['_index_cache_dict', '_parent', '_registry', '_data_dict', '_read_lock', '_write_lock', '_proxyObject']

def synchronised(f):
    """
    This decorator must be attached to a method on a ``Node`` subclass
    It uses the object's lock to make sure that the object is held for the duration of the decorated function
    Args:
        f (function): This is the function which we want to wrap
    """
    @functools.wraps(f)
    def decorated(self, *args, **kwargs):
        with self.const_lock:
            return f(self, *args, **kwargs)
    return decorated


class Node(object):
    """
    The Node class is the code of the Ganga heirachy. It allows objects to keep
    track of their parent, whether they're dirty and take part in the visitor
    pattern.

    It also provides access to tree-aware read/write locks to provide
    thread-safe usage.
    """
    __metaclass__ = abc.ABCMeta
    __slots__ = ('_parent', '_read_lock', '_write_lock', '_dirty')

    def __init__(self, parent=None):
        super(Node, self).__init__()
        self._parent = parent
        self._read_lock = threading.RLock()  # Don't read out of thread whilst we're making a change
        self._write_lock = threading.RLock()  # Don't write from out of thread when modifying an object
        self._dirty = False  # dirty flag is true if the object has been modified locally and its contents is out-of-sync with its repository

    def __deepcopy__(self, memo=None):
        cls = self.__class__
        obj = cls()
        this_dict = copy(self.__dict__)
        for elem, val in this_dict.iteritems():
            if elem not in do_not_copy:
                this_dict[elem] = deepcopy(val, memo)

        obj.__dict__ = this_dict
        if self._getParent() is not None:
            obj._setParent(self._getParent())
        return obj

    def _getParent(self):
        """
        This gets the parent object defined for this Node
        """
        # type: () -> Node
        return self._parent

    @synchronised  # This will lock the _current_ (soon to be _old_) root object
    def _setParent(self, parent):
        """
        This sets the parent of this Node to be a new object
        Args:
            parent (GangaObject): This is the GangaObject to be taken as the objects new parent
        """
        # type: (Node) -> None
        if parent is None:
            setattr(self, '_parent', parent)
        else:
            with parent.const_lock: # This will lock the _new_ root object
                setattr(self, '_parent', parent)
            # Finally the new and then old root objects will be unlocked

    @property
    @contextmanager
    def const_lock(self):
        """
        This is a context manager which acquires the const write lock on the
        object's root object.

        This lock acquires exclusive access over an object tree to prevent it
        changing. Reading schema attributes on the object is still allowed
        but changing them is not. Only one thread can hold this lock at once.
        """
        root = self._getRoot()
        root._write_lock.acquire()
        try:
            yield
        finally:
            root._write_lock.release()

    def _getRoot(self, cond=None):
        # type: () -> Node
        """
        get the root of the object tree
        if parent does not exist then the root is the 'self' object
        cond is an optional function which may cut the search path: when it
        returns True, then the parent is returned as root
        """

        self_parent = self._getParent()
        if self_parent is None:
            return self
        obj = self_parent

        if cond is None:
            while obj._getParent() is not None:
                obj = obj._getParent()
            return obj
        else:

            if cond(obj):
                return obj

            while obj._getParent() is not None:
                if cond(obj):
                    break
                obj = obj._getParent()
            return obj

    # accept a visitor pattern
    @abc.abstractmethod
    def accept(self, visitor):
        """
        This can probably be removed if it doesn't do anything, only GangaObjet should inherit from Node
        """
        pass

    # mark object as "dirty" and inform the registry about it
    # the registry is always associated with the root object
    def _setDirty(self):
        """ Set the dirty flag all the way up to the parent"""
        self._dirty = True
        parent = self._getParent()
        if parent is not None:
            parent._setDirty()

    def _setFlushed(self):
        """
        This returns whether this object has been marked as dirty or not
        """
        self._dirty = False

    def printTree(self, f=None, sel=''):
        """
        This method will print a full tree which contains a full description of the class which of interest
        Args:
            f (stream): file-like output stream
            sel (str): Selection to display 
        """
        from Ganga.GPIDev.Base.VPrinter import VPrinter
        self.accept(VPrinter(f, sel))

    def printSummaryTree(self, level=0, verbosity_level=0, whitespace_marker='', out=None, selection='', interactive=False):
        """If this method is overridden, the following should be noted:

        Args:
            level (int): the hierachy level we are currently at in the object tree.
            verbosity_level (int): How verbose the print should be. Currently this is always 0.
            whitespace_marker (str): If printing on multiple lines, this allows the default indentation to be replicated.
                               The first line should never use this, as the substitution is 'name = %s' % printSummaryTree()
            out (stream): An output stream to print to. The last line of output should be printed without a newline.'
            selection (str): See VPrinter for an explaintion of this.
            interactive (bool): Is this being printed to the interactive prompt
        """
        from Ganga.GPIDev.Base.VPrinter import VSummaryPrinter
        self.accept(VSummaryPrinter(level, verbosity_level, whitespace_marker, out, selection, interactive))

    @abc.abstractmethod
    def __eq__(self, node):
        """
        This can probably be removed if it doesn't do anything, only GangaObjet should inherit from Node
        """
        pass

    def __ne__(self, node):
        """
        This can probably be removed if it doesn't do anything, only GangaObjet should inherit from Node
        """
        return not self.__eq__(node)

##########################################################################


def synchronised_get_descriptor(get_function):
    """
    This decorator should only be used on ``__get__`` method of the ``Descriptor``.
    Args:
        get_function (function): Function we intend to wrap with the soft/read lock
    """
    @functools.wraps(get_function)
    def decorated(self, obj, type_or_value):
        if obj is None:
            return get_function(self, obj, type_or_value)

        with obj._getRoot()._read_lock:
            return get_function(self, obj, type_or_value)

    return decorated


def synchronised_set_descriptor(set_function):
    """
    This decorator should only be used on ``__set__`` method of the ``Descriptor``.
    Args:
        set_function (function): Function we intend to wrap with the hard/write lock
    """
    def decorated(self, obj, type_or_value):
        if obj is None:
            return set_function(self, obj, type_or_value)

        root_obj = obj._getRoot()
        with root_obj._write_lock:
            with root_obj._read_lock:
                return set_function(self, obj, type_or_value)
    return decorated


class Descriptor(object):

    """
    This is the Descriptor class used to deal with object assignment ot attribtues of the GangaObject.
    This class handles the lazy-loading of an object from disk when needed to resturn a value stored in the Registry
    This class also handles thread-locking of a class including both the getter and setter methods to ensure object consistency
    """

    def __init__(self, name, item):
        """
        Lets build a descriptor for this item with this name
        Args:
            name (str): Name of the attribute being wrapped
            item (Item): The Schema entry describing this attribute (Not currently used atm)
        """
        self._name = name
        self._item = item
        self._checkset_name = None
        self._filter_name = None

        self._getter_name = item['getter']
        self._checkset_name = item['checkset']
        self._filter_name = item['filter']

    @staticmethod
    def _bind_method(obj, name):
        """
        Method which returns the value for a given attribute of a name
        Args:
            name (str): This is the name of the attribute of interest
        """
        if name is None:
            return None
        return getattr(obj, name)

    def _check_getter(self):
        """
        This attribute checks to see if a getter has been assigned to an attribute or not to avoid it's assignment
        """
        if self._getter_name:
            raise AttributeError('cannot modify or delete "%s" property (declared as "getter")' % _getName(self))

    @synchronised_get_descriptor
    def __get__(self, obj, cls):
        """
        Get method of Descriptor
        This wraps the object in question with a read-lock which ensures object onsistency across multiple threads
        Args:
            obj (GangaObject): This is the object which controls the attribute of interest
            cls (class): This is the class of the Ganga Object which is being called
        """
        name = _getName(self)

        # If obj is None then the getter was called on the class so return the Item
        if obj is None:
            return cls._schema[name]

        if self._getter_name:
            # Fixme set the parent of Node objects?!?!
            return self._bind_method(obj, self._getter_name)()

        # First we want to try to get the information without prompting a load from disk

        # ._data takes priority ALWAYS over ._index_cache
        # This access should not cause the object to be loaded
        obj_data = obj._data
        try:
            return obj_data[name]
        except KeyError:
            pass

        # Then try to get it from the index cache
        obj_index = obj._index_cache
        try:
            return obj_index[name]
        except KeyError:
            pass

        # Since we couldn't find the information in the cache, we will need to fully load the object
        obj._loadObject()

        # Do we have the attribute now?
        try:
            return obj._data[name]
        except KeyError:
            pass

        # Last option: get the default value from the schema
        if obj._schema.hasItem(name):
            return obj._schema.getDefaultValue(name)

        raise AttributeError('Could not find attribute {0} in {1}'.format(name, obj))

    @staticmethod
    def cloneObject(v, obj, name):
        """
        Clone v using knowledge of the obj the attr is being set on and the name of self is the attribute name
        return a new instance of v equal to v
        Args:
            v (unknown): This is the object we want to clone
            obj (GangaObject): This is the parent object of the attribute
            name (str): This is the name of the attribute we want to assign the value of v to
        """
        item = obj._schema[name]

        if v is None:
            if item.hasProperty('category'):
                assertion = item['optional'] and (item['category'] != 'internal')
            else:
                assertion = item['optional']
            #assert(assertion)
            if assertion is False:
                logger.warning("Item: '%s'. of class type: '%s'. Has a Default value of 'None' but is NOT optional!!!" % (name, type(obj)))
                logger.warning("Please contact the developers and make sure this is updated!")
            return None
        elif isinstance(v, str):
            return str(v)
        elif isinstance(v, int):
            return int(v)
        elif isinstance(v, dict):
            new_dict = {}
            for key, item in v.iteritems():
                new_dict[key] = Descriptor.cloneObject(item, obj, name)
            return new_dict
        else:
            if not isinstance(v, Node) and isinstance(v, (list, tuple)):
                try:
                    # must import here as will fail at the top
                    from Ganga.GPIDev.Lib.GangaList.GangaList import GangaList
                    new_v = GangaList()
                except ImportError:
                    new_v = []
                for elem in v:
                    new_v.append(Descriptor.cloneObject(elem, obj, name))
                #return new_v
            elif not isinstance(v, Node):
                if isclass(v):
                    new_v = v()
                else:
                    new_v = v
                if not isinstance(new_v, Node):
                    logger.error("v: %s" % v)
                    raise GangaException("Error: found Object: %s of type: %s expected an object inheriting from Node!" % (v, type(v)))
                else:
                    new_v = Descriptor.cloneNodeObject(new_v, obj, name)
            else:
                new_v = Descriptor.cloneNodeObject(v, obj, name)

            return new_v

    @staticmethod
    def cloneNodeObject(v, obj, name):
        """This copies objects inherited from Node class
        This is a call to deepcopy after testing to see if the object can be copied to the attribute
        Args:
            v (GangaObject): This is the value which we want to copy from
            obj (GangaObject): This is the object which controls the attribute we want to assign
            name (str): This is th name of the attribute which we're setting
        """

        # must import here as will fail at the top
        from Ganga.GPIDev.Lib.GangaList.GangaList import GangaList

        item = obj._schema[name]
        if isinstance(v, GangaList):
            categories = v.getCategory()
            len_cat = len(categories)
            if (len_cat > 1) or ((len_cat == 1) and (categories[0] != item['category'])) and item['category'] != 'internal':
                # we pass on empty lists, as the catagory is yet to be defined
                from Ganga.GPIDev.Base.Proxy import GangaAttributeError
                raise GangaAttributeError('%s: attempt to assign a list containing incompatible objects %s to the property in category "%s"' % (name, _getName(v), item['category']))
        else:
            if v._category not in [item['category'], 'internal'] and item['category'] != 'internal':
                from Ganga.GPIDev.Base.Proxy import GangaAttributeError
                raise GangaAttributeError('%s: attempt to assign an incompatible object %s to the property in category "%s found cat: %s"' % (name, _getName(v), item['category'], v._category))

        v_copy = deepcopy(v)

        return v_copy

    @synchronised_set_descriptor
    def __set__(self, obj, val):
        """
        Set method
        This wraps the given object with a lock preventing both read+write until this transaction is complete for consistency
        Args:
            self: attribute being changed or Ganga.GPIDev.Base.Objects.Descriptor in which case _getName(self) gives the name of the attribute being changed
            obj (GanagObject): parent class which 'owns' the attribute
            val (unknown): value of the attribute which we're about to set
        """

        if isinstance(val, str):
            from Ganga.GPIDev.Base.Proxy import stripProxy, runtimeEvalString
            val = stripProxy(runtimeEvalString(obj, _getName(self), val))

        if hasattr(obj, '_checkset_name'):
            checkSet = self._bind_method(obj, self._checkset_name)
            if checkSet is not None:
                checkSet(val)

        if hasattr(obj, '_filter_name'):
            this_filter = self._bind_method(obj, self._filter_name)
            if this_filter:
                val = this_filter(val)

        self._check_getter()

        # make sure we have the session lock
        obj._getSessionLock()

        # make sure the object is loaded if it's attached to a registry
        obj._loadObject()

        _set_name = _getName(self)

        new_value = Descriptor.cleanValue(obj, val, _set_name)

        obj.setSchemaAttribute(_set_name, new_value)

        obj._setDirty()

    @staticmethod
    def cleanValue(obj, val, name):
        """
        This returns a new instance of the value which has been correctly copied if needed so we can assign it to the attribute of the class
        Args:
            obj (GangaObject): This is the parent object of the attribute which is being set
            val (unknown): This is the value we want to assign to the attribute
            name (str): This is the name of the attribute which we're changing
        """
        from Ganga.GPIDev.Lib.GangaList.GangaList import makeGangaList, GangaList

        item = obj._schema[name]

        ## If the item has been defined as a sequence great, let's continue!
        if item['sequence']:
            # These objects are lists
            _preparable = True if item['preparable'] else False
            if val is None:
                new_val = None
            elif len(val) == 0:
                new_val = GangaList()
            else:
                if isinstance(item, ComponentItem):
                    new_val = makeGangaList(val, Descriptor.cloneListOrObject, parent=obj, preparable=_preparable, extra_args=(name, obj))
                else:
                    new_val = makeGangaList(val, parent=obj, preparable=_preparable)
        else:
            ## Else we need to work out what we've got.
            if isinstance(item, ComponentItem):
                if isinstance(val, (list, tuple, GangaList)):
                    ## Can't have a GangaList inside a GangaList easily so lets not
                    if isinstance(obj, GangaList):
                        new_val = []
                    else:
                        new_val = GangaList()
                    # Still don't know if val list of object here
                    Descriptor.createNewList(new_val, val, Descriptor.cloneListOrObject, extra_args=(name, obj))
                else:
                    # Still don't know if val list of object here
                    new_val = Descriptor.cloneListOrObject(val, (name, obj))
            else:
                new_val = val
                pass

        if isinstance(new_val, Node) and new_val._getParent() is not obj:
            new_val._setParent(obj)

        return new_val

    @staticmethod
    def cloneListOrObject(v, extra_args):
        """
        This clones the value v by determining if the value of v is a list or not.
        If v is a list then a new list is returned with elements copied via cloneObject
        if v is not a list then a new instance of the list is copied via cloneObject
        Args:
            v (unknown): Object we want a new copy of
            extra_args (tuple): Contains the name of the attribute being copied and the object which owns the object being copied
        """
        # must import here as will fail at the top
        from Ganga.GPIDev.Lib.GangaList.GangaList import GangaList

        name=extra_args[0]
        obj=extra_args[1]
        if isinstance(v, (list, tuple, GangaList)):
            new_v = GangaList()
            for elem in v:
                new_v.append(Descriptor.cloneObject(elem, obj, name))
            return new_v
        else:
            return Descriptor.cloneObject(v, obj, name)

    def __delete__(self, obj):
        """
        Delete an attribute from the Descriptor(?) and Node
        Args:
            obj (GangaObject): This is the object which wants to have an attribute removed from it
        """
        del obj._data[_getName(self)]

    @staticmethod
    def createNewList(_final_list, _input_elements, action=None, extra_args=None):
        """ Create a new list object which contains the old object with a possible action parsing the elements before they're added
        Args:
            _final_list (list): The list object which is to have the new elements appended to it
            _input_elements (list): This is a list of the objects which are to be used to create new objects in _final_list
            action (function): A function which is to be called to create new objects for a list
            extra_args (tuple): Contains the name of the attribute being copied and the object which owns the object being copied
        """

        if extra_args:
            new_action = partial(action, extra_args=extra_args)

        if action is not None:
            for element in _input_elements:
                if extra_args:
                    _final_list.append(new_action(element))
                else:
                    _final_list.append(action(element))
        else:
            for element in _input_elements:
                _final_list.append(element)


class ObjectMetaclass(abc.ABCMeta):
    """
    This is a MetaClass...
    TODO explain what this does"""

    def __init__(cls, name, bases, this_dict):
        """
        Init method for a class of name, name
        TODO, explain what bases and this_dict are used for
        """

        super(ObjectMetaclass, cls).__init__(name, bases, this_dict)

        # all Ganga classes must have (even empty) schema
        if cls._schema is None:
            cls._schema = Schema(None, None)

        this_schema = cls._schema

        # This reduces the memory footprint
        # TODO explore migrating the _data_dict object to a non-dictionary type as it's a fixed size and we can potentially save big here!
        # Adding the __dict__ here is an acknowledgement that we don't control all Ganga classes higher up.
        cls.__slots__ = ('_index_cache_dict', '_registry', '_data_dict', '__dict__', '_proxyObject')

        # Add all class members of type `Schema.Item` to the _schema object
        # TODO: We _could_ add base class's Items here by going through `bases` as well.
        # We can't just yet because at this point the base class' Item has been overwritten with a Descriptor
        for member_name, member in this_dict.items():
            if isinstance(member, Item):
                this_schema.datadict[member_name] = member

        # sanity checks for schema...
        if '_schema' not in this_dict:
            s = "Class %s must _schema (it cannot be silently inherited)" % (name,)
            logger.error(s)
            raise ValueError(s)

        attrs_to_add = [ attr for attr, item in this_schema.allItems()]

        cls.__slots__ = ('_index_cache_dict', '_registry', '_data_dict', '__dict__', '_proxyObject') + tuple(attrs_to_add)

        # If a class has not specified a '_name' then default to using the class '__name__'
        if not cls.__dict__.get('_name'):
            cls._name = name

        if this_schema._pluginclass is not None:
            logger.warning('Possible schema clash in class %s between %s and %s', name, _getName(cls), _getName(this_schema._pluginclass))

        # export visible properties... do not export hidden properties
        # This constructs one Descriptor for each attribute which can be set for this class
        for attr, item in this_schema.allItems():
            setattr(cls, attr, Descriptor(attr, item))

        # additional check of type
        # bugfix #40220: Ensure that default values satisfy the declared types
        # in the schema
        for attr, item in this_schema.simpleItems():
            if not item['getter']:
                item._check_type(item['defvalue'], '.'.join([name, attr]), enableGangaList=False)

        # create reference in schema to the pluginclass
        this_schema._pluginclass = cls

        # The boolean also indicates that there is no need to add this class
        if cls._should_be_available:

            # if we've not even declared this we don't want to use it!
            if not cls._declared_property('hidden') or cls._declared_property('enable_plugin'):
                allPlugins.add(cls, cls._category, _getName(cls))

            # create a configuration unit for default values of object properties
            if not cls._declared_property('hidden') or cls._declared_property('enable_config'):
                this_schema.createDefaultConfig()


class GangaObject(Node):
    __metaclass__ = ObjectMetaclass # Change standard Python metaclass object
    _schema = None  # obligatory, specified in the derived classes
    _category = None  # obligatory, specified in the derived classes
    _exportmethods = []  # optional, specified in the derived classes

    # by default classes are not hidden, config generation and plugin
    # registration is enabled
    # optional, specify in the class if you do not want to export it publicly
    # in GPI,
    _hidden = 1
    # the class will not be registered as a plugin unless _enable_plugin is defined
    # the test if the class is hidden is performed by x._declared_property('hidden')
    # which makes sure that _hidden must be *explicitly* declared, not
    # inherited

    # additional properties that may be set in derived classes which were declared as _hidden:
    #   _enable_plugin = 1 -> allow registration of _hidden classes in the allPlugins dictionary
    # _enable_config = 1 -> allow generation of [default_X] configuration
    # section with schema properties

    # This boolean is used to stop a GangaObject from populating it's ._data dict with
    # default entries as evaluated from the schema.
    # This is useful when reading many objects from disk as this wastes CPU as the entry is being overridden
    _should_init = True

    # This boolean hides if the class is to be made availble to both the Plugin and Config systems
    _should_be_available = True

    # must be fully initialized
    def __init__(self):
        """
        Main GangaObject that many classes inherit from
        """
        super(GangaObject, self).__init__(None)

        self._index_cache_dict = {}
        self._registry = None

        if self.__class__._should_init is True:
            self._data_dict = dict.fromkeys(self._schema.datadict)
            for attr, item in self._schema.allItems():
                ## If an object is hidden behind a getter method we can't assign a parent or defvalue so don't bother - rcurrie
                if item.getProperties()['getter'] is None:
                    setattr(self, attr, self._schema.getDefaultValue(attr))

        # Overwrite default values with any config values specified
        # self.setPropertiesFromConfig()

    @synchronised
    def accept(self, visitor):
        """
        This accepts a VPrinter or VStreamer class instance visitor which is used to display the contents of the object according the Schema
        Args:
            visitor (VPrinter, VStreamer): An instance which will produce a display of this contents of this object
        """

        if not hasattr(self, '_schema'):
            return
        elif self._schema is None:
            visitor.nodeBegin(self)
            visitor.nodeEnd(self)
            return

        visitor.nodeBegin(self)

        for (name, item) in self._schema.simpleItems():
            if item['visitable']:
                visitor.simpleAttribute(self, name, getattr(self, name), item['sequence'])

        for (name, item) in self._schema.sharedItems():
            if item['visitable']:
                visitor.sharedAttribute(self, name, getattr(self, name), item['sequence'])

        for (name, item) in self._schema.componentItems():
            if item['visitable']:
                visitor.componentAttribute(self, name, getattr(self, name), item['sequence'])

        visitor.nodeEnd(self)

    def copyFrom(self, srcobj, _ignore_atts=None):
        # type: (GangaObject, Optional[Sequence[str]]) -> None
        """
        copy all the properties recursively from the srcobj
        if schema of self and srcobj are not compatible raises a ValueError
        ON FAILURE LEAVES SELF IN INCONSISTENT STATE
        Args:
            srcobj (GangaObject): This is the ganga object which is to have it's contents from
            _ignore_atts (list): This is a list of attribute names which are to not be copied
        """

        if _ignore_atts is None:
            _ignore_atts = []
        _srcobj = srcobj
        # Check if this object is derived from the source object, then the copy
        # will not throw away information

        if not hasattr(_srcobj, '__class__') and not inspect.isclass(_srcobj.__class__):
            raise GangaValueError("Can't copyFrom a non-class object: %s isclass: %s" % (_srcobj, inspect.isclass(_srcobj)))

        if not isinstance(self, _srcobj.__class__) and not isinstance(_srcobj, self.__class__):
            raise GangaValueError("copyFrom: Cannot copy from %s to %s!" % (_getName(_srcobj), _getName(self)))

        if not hasattr(self, '_schema'):
            logger.debug("No Schema found for myself")
            return

        if self._schema is None and _srcobj._schema is None:
            logger.debug("Schema object for one of these classes is None!")
            return

        if _srcobj._schema is None:
            self._schema = None
            return

        self._actually_copyFrom(_srcobj, _ignore_atts)

        ## Fix some objects losing parent knowledge
        src_dict = srcobj.__dict__
        for key, val in src_dict.iteritems():
            this_attr = getattr(srcobj, key)
            if isinstance(this_attr, Node) and key not in do_not_copy:
                #logger.debug("k: %s  Parent: %s" % (key, (srcobj)))
                if this_attr._getParent() is not srcobj:
                    this_attr._setParent(srcobj)

    def _actually_copyFrom(self, _srcobj, _ignore_atts):
        # type: (GangaObject, Optional[Sequence[str]]) -> None

        for name, item in self._schema.allItems():
            if name in _ignore_atts:
                continue

            #logger.debug("Copying: %s : %s" % (name, item))
            if name == 'application' and hasattr(_srcobj.application, 'is_prepared'):
                _app = _srcobj.application
                if _app.is_prepared not in [None, True]:
                    _app.incrementShareCounter(_app.is_prepared.name)

            if not self._schema.hasAttribute(name):
                #raise ValueError('copyFrom: incompatible schema: source=%s destination=%s'%(_getName(_srcobj), _getName(self)))
                if not hasattr(self, name):
                    setattr(self, name, self._schema.getDefaultValue(name))
                this_attr = getattr(self, name)
                if isinstance(this_attr, Node) and name not in do_not_copy:
                    if this_attr._getParent() is not self:
                        this_attr._setParent(self)
            elif not item['copyable']: ## Default of '1' instead of True...
                if not hasattr(self, name):
                    setattr(self, name, self._schema.getDefaultValue(name))
                this_attr = getattr(self, name)
                if isinstance(this_attr, Node) and name not in do_not_copy:
                    if this_attr._getParent() is not self:
                        this_attr._setParent(self)
            else:
                copy_obj = deepcopy(getattr(_srcobj, name))
                setattr(self, name, copy_obj)

    def __eq__(self, obj):
        """
        Compare this object to an other object obj
        Args:
            obj (unknown): Compare which self is to be compared to
        """
        if self is obj:
            return True

        if not isinstance(obj, type(self)):
            return False

        # Compare the schemas against each other
        if self._schema is None and obj._schema is None:
            return True  # If they're both `None`
        elif self._schema is None or obj._schema is None:
            return False  # If just one of them is `None`
        elif not self._schema.isEqual(obj._schema):
            return False  # Both have _schema but do not match

        # Check each schema item in turn and check for equality
        for (name, item) in self._schema.allItems():
            if item['comparable']:
                #logger.info("testing: %s::%s" % (_getName(self), name))
                if getattr(self, name) != getattr(obj, name):
                    #logger.info( "diff: %s::%s" % (_getName(self), name))
                    return False

        return True

    @property
    def _data(self):
        """
        This returns the internal data dictionary of this class
        This should be treated as strictly internal and shouldn't be modified outside of Ganga.GPIDev.Base or Ganga.Core.GangaRegistry
        """
        # type: () -> Dict[str, Any]
        return self._data_dict

    @_data.setter
    def _data(self, new_data):
        """
        Set the ._data attribute correctly for this object
        This should be treated as strictly internal and shouldn't be modified outside of Ganga.GPIDev.Base or Ganga.Core.GangaRegistry
        Args:
            new_data (dict): This is the external dictionary which is to be assigned to the internal dictionary
        """
        # type: (Dict[str, Any]) -> None
        for v in new_data.values():
            if isinstance(v, Node) and v._getParent() is not self:
                v._setParent(self)
        self._data_dict = new_data

    def setSchemaAttribute(self, attrib_name, attrib_value):
        # type: (str, Any) -> None
        """
        This sets the value of a schema attribute directly by circumventing the descriptor

        Args:
            attrib_name (str): the name of the schema attribute
            attrib_value (unknown): the value to set it to
        """
        self._data[attrib_name] = attrib_value
        if isinstance(attrib_value, Node) and attrib_value._getParent() is not self:
            self._data[attrib_name]._setParent(self)

    @property
    def _index_cache(self):
        """
        This returns the index cache.
        If this object has been fully loaded into memory and has a Registry assoicated with it it's created dynamically
        If this object isn't fully loaded or has no Registry associated with it the index_cache should be returned whatever it is
        """
        if self._fullyLoadedFromDisk():
            if self._getRegistry() is not None:
                # Fully loaded so lets regenerate this on the fly to avoid losing data
                return self._getRegistry().getIndexCache(self)
            else:
                # No registry therefore can't work out the Cache, probably empty, lets return that
                return self._index_cache_dict
        # Not in registry or not loaded, so can't re-generate if requested
        return self._index_cache_dict

    @_index_cache.setter
    def _index_cache(self, new_index_cache):
        """
        Set the index cache to have some new value which is defined externally.
        (This should __NEVER__ be done on live in-memory objects
        Args:
            new_inde_cache (dict): Dict of new entries for the new_index_cache
        """
        if self._fullyLoadedFromDisk():
            logger.debug("Warning: Setting IndexCache data on live object, please avoid!")
        self._index_cache_dict = new_index_cache

    def _fullyLoadedFromDisk(self):
        # type: () -> bool
        """This returns a boolean. and it's related to if self has_loaded in the Registry of this object"""
        if self._getRegistry() is not None:
            return self._getRegistry().has_loaded(self)
        return True

    @staticmethod
    def __incrementShareRef(obj, attr_name):
        """
        This increments the shareRef of the prep registry according to the attr_name.name
        Args:
            obj (GangaObject): This is the object which has the attr_name attribute
            attr_name (str): This is the name of the attribute which contains a SharedDir
        """
        shared_dir = getattr(obj, attr_name)

        if hasattr(shared_dir, 'name'):

            from Ganga.Core.GangaRepository import getRegistry
            shareref = getRegistry("prep").getShareRef()

            logger.debug("Increasing shareref")
            shareref.increase(shared_dir.name)

    def __copy__(self):
        cls = self.__class__
        obj = cls()
        # FIXME: this is different than for deepcopy... is this really correct?
        this_dict = copy(self.__dict__)
        for elem in this_dict.keys():
            if elem not in do_not_copy:
                this_dict[elem] = copy(this_dict[elem])
            else:
                this_dict[elem] = None
        obj._setParent(self._getParent())
        obj._index_cache = {}
        obj._registry = self._registry
        return obj

    # on the deepcopy reset all non-copyable properties as defined in the
    # schema
    def __deepcopy__(self, memo=None):
        """
        Perform a deep copy of the GangaObject class
        Args:
            memo (unknown): Used to track infinite loops etc in the deep-copy of objects
        """
        true_parent = self._getParent()
        cls = self.__class__

        self_copy = cls()

        global do_not_copy
        if self._schema is not None:
            for name, item in self._schema.allItems():
                if not item['copyable'] or name in do_not_copy:
                    setattr(self_copy, name, self._schema.getDefaultValue(name))
                else:
                    if hasattr(self, name):
                        setattr(self_copy, name, deepcopy(getattr(self, name)))
                    else:
                        setattr(self_copy, name, self._schema.getDefaultValue(name))

                this_attr = getattr(self_copy, name)
                if isinstance(this_attr, Node) and this_attr._getParent() is not self_copy:
                    this_attr._setParent(self_copy)

                if item.isA(SharedItem):
                    self.__incrementShareRef(self_copy, name)

        for k, v in self.__dict__.iteritems():
            if k not in do_not_copy:
                try:
                    self_copy.__dict__[k] = deepcopy(v)
                except:
                    self_copy.__dict__[k] = v

        if true_parent is not None:
            if self._getParent() is not true_parent:
                self._setParent(true_parent)
            if self_copy._getParent() is not true_parent:
                self_copy._setParent(true_parent)
        setattr(self_copy, '_registry', self._registry)
        return self_copy

    def clone(self):
        """Clone self and return a properly initialized object"""
        return deepcopy(self)

    def _getIOTimeOut(self):
        """
        Get the DiskIOTimeout or 5 if this is not defined in the config
        """
        from Ganga.Utility.Config.Config import getConfig, ConfigError
        try:
            _timeOut = getConfig('Configuration')['DiskIOTimeout']
        except ConfigError, err:
            _timeOut = 5. # 5sec hardcoded default
        return _timeOut

    def _getSessionLock(self):
        """Acquires the session lock on this object"""
        r = self._getRoot()
        reg = r._registry
        if reg is not None:
            reg._acquire_session_lock(r)

    def _releaseSessionLockAndFlush(self):
        """ Releases the session lock for this object
        Please use only if the object is expected to be used by other sessions"""
        r = self._getRoot()
        reg = r._registry
        if reg is not None:
            reg._release_session_lock_and_flush(r)

    def _loadObject(self):
        """If there's an attached registry then ask it to load this object"""
        if self._registry is not None:
            self._registry._load(self)

    # define when the object is read-only (for example a job is read-only in
    # the states other than new)
    def _readonly(self):
        """
        Returns a 1 or 0 depending on if this object is read-only
        TODO: make this True/False
        """
        r = self._getRoot()
        # is object a root for itself? check needed otherwise infinite
        # recursion
        if r is None or r is self:
            return 0
        else:
            return r._readonly()

    def _setRegistry(self, registry):
        """
        Set the Registry of the GangaObject which will manage it. This can only
        set the registry *to* or *from* None and never from one registry to
        another.
        Args:
            registry (GangaRegistry): This is a Ganga Registry object
        """
        assert self._getParent() is None, 'Can only set the registry of a root object'
        if registry is None or self._registry is None:
            self._registry = registry
        elif registry is not self._registry:
            raise RuntimeError('Cannot set registry of {0} to {1} if one is already set ({2}).'.format(type(self), registry, self._registry))

    # get the registry for the object by getting the registry associated with
    # the root object (if any)
    def _getRegistry(self):
        """
        Get the registry which is managing this GangaObject
        The registry is only managing a root object so it gets this first
        """
        return self._getRoot()._registry

    def _getRegistryID(self):
        """
        Get the ID of self within a Registry
        This is normally the .id of an object itself but there is no need for it to be implemented this way
        """
        try:
            return self._registry.find(self)
        except AttributeError, err:
            logger.debug("_getRegistryID Exception: %s" % err)
            return None

    def _setFlushed(self):
        """Un-Set the dirty flag all of the way down the schema."""
        if self._schema:
            for k in self._schema.allItemNames():
                this_attr = getattr(self, k)
                if isinstance(this_attr, Node):
                    if not this_attr._dirty:
                        continue
                else:
                    continue
                ## Avoid attributes the likes of job.master which crawl back up the tree
                k_props = self._schema[k].getProperties()
                if not k_props['visitable'] or k_props['transient']:
                    continue
<<<<<<< HEAD
                if isinstance(this_attr, Node):
=======
                this_attr = getattr(self, k)
                if isinstance(this_attr, Node) and this_attr._dirty:
>>>>>>> dba0b0f2
                    this_attr._setFlushed()
        super(GangaObject, self)._setFlushed()

    # post __init__ hook automatically called by GPI Proxy __init__
    def _auto__init__(self):
        """
        This is called when an object is constructed from infront of the Proxy automatically, or manually when mimicing the behavior of the IPython prompt
        default behavior is to do nothing
        """
        pass

    # return True if _name attribute was explicitly defined in the class
    # this means that implicit (inherited) _name attribute has no effect in the derived class
    # example: cls._declared_property('hidden') => True if there is class
    # attribute _hidden explicitly declared
    @classmethod
    def _declared_property(cls, name):
        return '_' + name in cls.__dict__

    # get the job object associated with self or raise an assertion error
    # the FIRST PARENT Job is returned...
    # this method is for convenience and may well be moved to some subclass
    def getJobObject(self):
        """
        Return the parent Job which manages this object or throw an AssertionError is non exists
        Unknown: Why is this a GangaObject method and not a Node method?
        """
        from Ganga.GPIDev.Lib.Job import Job
        if self._getParent() is not None:
            r = self._getRoot(cond=lambda o: isinstance(o, Job))
            if not isinstance(r, Job):
                raise AssertionError('No Job associated with object instead root=\'%s\' for \'%s\'' % (repr(r), type(r)))
            return r
        elif isinstance(self, Job):
            return self
        raise AssertionError('No Parent associated with object \'%s\'' % repr(self))

    # Customization of the GPI attribute assignment: Attribute Filters
    #
    # Example of usage:
    # if some properties depend on the value of other properties in a complex way such as:
    # changing platform of Gaudi should change the version if it is not supported... etc.
    #
    # Semantics:
    #  gpi_proxy.x = v        --> stripProxy(gpi_proxy)._attribute_filter__set__('x',v)
    #  gpi_proxy.y = [v1,v2]  --> stripProxy(gpi_proxy)._attribute_filter__set__('x',[v1,v2])
    #
    #  is used for *all* kinds of attributes (component and simple)
    #
    # Attribute Filters are used mainly for side effects such as modification of the state of the self object
    # (as described above).
    #
    # Attribute Filter may also perform an additional conversion of the value which is being assigned.
    #
    # Returns the attribute value (converted or original)
    #
    def _attribute_filter__set__(self, name, v):
        if hasattr(v, '_on_attribute__set__'):
            return v._on_attribute__set__(self, name)
        return v


# define the default component object filter:
# obj.x = "Y"   <=> obj.x = Y()


def string_type_shortcut_filter(val, item):
    """
    Filter which allows for "obj.x = "Y"   <=> obj.x = Y()"
    TODO evaluate removing this and the architecture behind it
    """
    if isinstance(val, type('')):
        if item is None:
            raise ValueError('cannot apply default string conversion, probably you are trying to use it in the constructor')
        from Ganga.Utility.Plugin import allPlugins, PluginManagerError
        try:
            obj = allPlugins.find(item['category'], val)()
            obj._auto__init__()
            return obj
        except PluginManagerError as err:
            logger.debug("string_type_shortcut_filter Exception: %s" % err)
            raise ValueError(err)
    return None

# FIXME: change into classmethod (do they inherit?) and then change stripComponentObject to use class instead of
# FIXME: object (object model clearly fails with sequence of Files)
# FIXME: test: ../bin/ganga -c local_lhcb.ini run.py
# TestNativeSpecific.testFileSequence


from .Filters import allComponentFilters
allComponentFilters.setDefault(string_type_shortcut_filter)

#
#
# $Log: not supported by cvs2svn $
# Revision 1.5.2.9  2009/07/14 14:44:17  ebke
# * several bugfixes
# * changed indexing for XML/Pickle
# * introduce index update minimal time of 20 seconds (reduces lag for typing 'jobs')
# * subjob splitting and individual flushing for XML/Pickle
#
# Revision 1.5.2.8  2009/07/13 22:10:53  ebke
# Update for the new GangaRepository:
# * Moved dict interface from Repository to Registry
# * Clearly specified Exceptions to be raised by Repository
# * proper exception handling in Registry
# * moved _writable to _getWriteAccess, introduce _getReadAccess
# * clarified locking, logic in Registry, less in Repository
# * index reading support in XML (no writing, though..)
# * general index reading on registry.keys()
#
# Revision 1.5.2.7  2009/07/10 12:14:10  ebke
# Fixed wrong sequence in __set__: only dirty _after_ writing!
#
# Revision 1.5.2.6  2009/07/10 11:33:06  ebke
# Preparations and fixes for lazy loading
#
# Revision 1.5.2.5  2009/07/08 15:27:50  ebke
# Removed load speed bottleneck for pickle - reduced __setstate__ time by factor 3.
#
# Revision 1.5.2.4  2009/07/08 12:51:52  ebke
# Fixes some bugs introduced in the latest version
#
# Revision 1.5.2.3  2009/07/08 12:36:54  ebke
# Simplified _writable
#
# Revision 1.5.2.2  2009/07/08 11:18:21  ebke
# Initial commit of all - mostly small - modifications due to the new GangaRepository.
# No interface visible to the user is changed
#
# Revision 1.5.2.1  2009/06/04 12:00:37  moscicki
# *** empty log message ***
#
# Revision 1.5  2009/05/20 13:40:22  moscicki
# added filter property for GangaObjects
#
# added Utility.Config.expandgangasystemvars() filter which expands @{VAR} in strings, where VAR is a configuration option defined in the System section
# Usage example: specify @{GANGA_PYTHONPATH} in the configuration file to make pathnames relative to the location of Ganga release; specify @{GANGA_VERSION} to expand to current Ganga version. etc.
#
# modified credentials package (ICommandSet) to use the expandgangasystemvars() filter.
#
# Revision 1.4  2009/04/27 09:22:56  moscicki
# fix #29745: use __mro__ rather than first-generation of base classes
#
# Revision 1.3  2009/02/24 14:57:56  moscicki
# set parent correctly for GangaList items (in __setstate__)
#
# Revision 1.2  2008/09/09 14:37:16  moscicki
# bugfix #40220: Ensure that default values satisfy the declared types in the schema
#
# factored out type checking into schema module, fixed a number of wrongly declared schema items in the core
#
# Revision 1.1  2008/07/17 16:40:52  moscicki
# migration of 5.0.2 to HEAD
#
# the doc and release/tools have been taken from HEAD
#
# Revision 1.27.4.10  2008/03/31 15:30:26  kubam
# More flexible internal logic of hiding the plugin classes derived from GangaObject:
#
# # by default classes are not hidden, config generation and plugin registration is enabled
#
# _hidden       = 1  # optional, specify in the class if you do not want to export it publicly in GPI,
#                    # the class will not be registered as a plugin unless _enable_plugin is defined
#                    # the test if the class is hidden is performed by x._declared_property('hidden')
#
# # additional properties that may be set in derived classes which were declared as _hidden:
# #   _enable_plugin = 1 -> allow registration of _hidden classes in the allPlugins dictionary
# #   _enable_config = 1 -> allow generation of [default_X] configuration section with schema properties
#
# This fixes: bug #34470: config [defaults_GridProxy] missing (issue of _hidden property of GangaObject)
#
# Revision 1.27.4.9  2008/02/28 15:44:31  moscicki
# fixed set parent problem for GangaList (and removed Will's hack which was already commented out)
#
# Revision 1.27.4.8  2008/02/12 09:25:24  amuraru
# removed Will's hack to set the parent, it causes side effects in subjobs accessor(to be checked)
#
# Revision 1.27.4.7  2008/02/06 17:02:00  moscicki
# small fix
#
# Revision 1.27.4.6  2008/02/06 13:00:21  wreece
# Adds a bit of a HACK as a tempory measure. The parent of a GangaList is being lost somewhere (I suspect due to a copy). I've added it back manually in __get__.
#
# Revision 1.27.4.5  2008/02/06 09:28:48  wreece
# First pass at a cleanup of the gangalist stuff. I've made changes so the diffs with the 4.4 series are more transparent. Currently still test failures.
#
# Revision 1.27.4.4  2007/12/18 09:05:04  moscicki
# integrated typesystem from Alvin and made more uniform error reporting
#
# Revision 1.27.4.3  2007/11/14 13:03:54  wreece
# Changes to make shortcuts work correctly with gangalists. all but one tests should now pass.
#
# Revision 1.27.4.2  2007/11/07 15:10:02  moscicki
# merged in pretty print and GangaList support from ganga-5-dev-branch-4-4-1-will-print branch
#
#
# Revision 1.27.4.1  2007/10/30 15:25:53  moscicki
# fixed #29745: Inherited functions of GangaObjects cannot be exported via _exportmethods
#
# Revision 1.27.8.3  2007/10/30 21:22:02  wreece
# Numerous small fixes and work arounds. And a new test.
#
# Revision 1.27.8.2  2007/10/30 14:30:23  wreece
# Non-working update. Adds in Kuba's exported methods dodge. It is now possible to define a _export_ version of a method for external use and a undecorated method for internal use.
#
# Revision 1.27.8.1  2007/10/30 12:12:08  wreece
# First version of the new print_summary functionality. Lots of changes, but some known limitations. Will address in next version.
#
# Revision 1.27  2007/07/27 13:52:00  moscicki
# merger updates from Will (from GangaMergers-1-0 branch)
#
# Revision 1.26.12.1  2007/05/14 13:32:11  wreece
# Adds the merger related code on a seperate branch. All tests currently
# run successfully.
#
# Revision 1.26  2006/07/27 20:09:54  moscicki
# _getJobObject() renamed -> getJobObject() and finding FIRST PARENT JOB
# _getRoot() : cond optional argument (to cut the search path e.g. for getJobObject())
#
# getDefaultValue() moved to Schema object
#
# "checkset" metaproperty implemented in schema (to check the direct updates to job.status)
# modified the "getter" metaproperty implementation
# create automatically the configuration units with default property values
#
# Revision 1.25  2006/02/10 14:18:44  moscicki
# removed obsoleted eval for default properties from config file
#
# Revision 1.24  2006/01/09 16:36:55  moscicki
#  - support for defining default properties in the configuration
#    config file example:
#
#      [LSF_Properties]
#      queue = myQueue
#
#      [LCG_Properties]
#      requirements.CE = myCE
#
#      [Job_Properties]
#      application = DaVinci
#      application.version = v99r2
#
# Revision 1.23  2005/12/02 15:27:13  moscicki
# support for "visitable" metaproperty
# support for hidden GPI classes
# "hidden" properties not visible in the proxies
# support for 'getter' type of property (a binding) for job.master
#
# Revision 1.22  2005/11/14 10:29:55  moscicki
# adapted to changed interface of allPlugins.add() method
#
# Revision 1.21  2005/11/01 16:43:51  moscicki
# added isStringLike condition to avoid unnecesary looping over strings
#
# Revision 1.20  2005/11/01 14:04:55  moscicki
# added missing implementation of GangaObject.__setstate__
# fixed the implementation of Node.__setstate__ to correctly set parent for objects which are contained in iterable simple items (lists, dictionaries) etc. (contributed by AS)
#
# Revision 1.19  2005/11/01 11:09:48  moscicki
# changes to support import/export (KH):
#   - The printTree method accepts an additional argument, which
#     it passes on to VPrinter as the value for "selection".
#
# Revision 1.18  2005/08/26 09:53:24  moscicki
# copy __doc__ for exported method
# _getJobObject() helper method in GangaObject
#
# Revision 1.17  2005/08/24 15:41:19  moscicki
# automatically generated help for properties, disabled the SchemaHelper and few other improvements to the help system
#
# Revision 1.16  2005/08/23 17:15:06  moscicki
# *** empty log message ***
#
#
#<|MERGE_RESOLUTION|>--- conflicted
+++ resolved
@@ -1096,12 +1096,7 @@
                 k_props = self._schema[k].getProperties()
                 if not k_props['visitable'] or k_props['transient']:
                     continue
-<<<<<<< HEAD
-                if isinstance(this_attr, Node):
-=======
-                this_attr = getattr(self, k)
                 if isinstance(this_attr, Node) and this_attr._dirty:
->>>>>>> dba0b0f2
                     this_attr._setFlushed()
         super(GangaObject, self)._setFlushed()
 
