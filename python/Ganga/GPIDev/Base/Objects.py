--- conflicted
+++ resolved
@@ -138,12 +138,7 @@
         but changing them is not. Only one thread can hold this lock at once.
         """
         root = self._getRoot()
-<<<<<<< HEAD
-        root._read_lock.acquire()
-        root._write_lock.acquire()
-=======
         root._const_lock.acquire()
->>>>>>> ce8bc854
         try:
             yield
         finally:
@@ -234,11 +229,7 @@
 ##########################################################################
 
 
-<<<<<<< HEAD
-def synchronised_get_set_descriptor(set_function):
-=======
 def synchronised_descriptor(set_function):
->>>>>>> ce8bc854
     """
     This decorator should only be used on ``__set__`` method of the ``Descriptor``.
     Args:
@@ -295,11 +286,7 @@
         if self._getter_name:
             raise AttributeError('cannot modify or delete "%s" property (declared as "getter")' % _getName(self))
 
-<<<<<<< HEAD
-    @synchronised_get_set_descriptor
-=======
     @synchronised_descriptor
->>>>>>> ce8bc854
     def __get__(self, obj, cls):
         """
         Get method of Descriptor
@@ -454,11 +441,7 @@
 
         return v_copy
 
-<<<<<<< HEAD
-    @synchronised_get_set_descriptor
-=======
     @synchronised_descriptor
->>>>>>> ce8bc854
     def __set__(self, obj, val):
         """
         Set method
