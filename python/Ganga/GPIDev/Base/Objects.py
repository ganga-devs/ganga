##########################################################################
# Ganga Project. http://cern.ch/ganga
#
# $Id: Objects.py,v 1.5.2.10 2009-07-24 13:35:53 ebke Exp $
##########################################################################
# NOTE: Make sure that _data and __dict__ of any GangaObject are only referenced
# here - this is necessary for write locking and lazy loading!
# IN THIS FILE:
# * Make sure every time _data or __dict__ is accessed that _data is not None. If yes, do:
#    obj._getReadAccess()
# * Make sure every write access is preceded with:
#    obj._getWriteAccess()
#   and followed by
#    obj._setDirty()

import threading
from contextlib import contextmanager
import functools

import Ganga.Utility.logging

from copy import deepcopy, copy
import inspect

import Ganga.GPIDev.Schema as Schema

from Ganga.Core.exceptions import GangaValueError, GangaException

from Ganga.Utility.Plugin import allPlugins

def _getName(obj):
    """ Return the name of an object based on what we prioritise"""
    returnable = getattr(obj, '_name', getattr(obj, '__name__', None))
    if returnable is None:
        returnable = getattr(getattr(obj, '__class__', None), '__name__', None)
    if returnable is None:
        returnable = str(obj)
    return returnable

logger = Ganga.Utility.logging.getLogger(modulename=1)

_imported_GangaList = None

do_not_copy = ['_index_cache', '_parent', '_registry', '_data', '_read_lock', '_write_lock', '_proxyObject']

def _getGangaList():
    global _imported_GangaList
    if _imported_GangaList is None:
        from Ganga.GPIDev.Lib.GangaList.GangaList import GangaList
        _imported_GangaList = GangaList
    return _imported_GangaList


def synchronised(f):
    """
    This decorator must be attached to a method on a ``Node`` subclass
    It uses the object's lock to make sure that the object is held for the duration of the decorated function
    """
    @functools.wraps(f)
    def decorated(self, *args, **kwargs):
        with self.const_lock:
            return f(self, *args, **kwargs)
    return decorated


class Node(object):

    def __init__(self, parent=None):
        self._data = {}
        self._parent = parent
        self._index_cache = {}
<<<<<<< HEAD
        self._lock = threading.RLock()
        self._registry = None
=======
        self._read_lock = threading.RLock() # Don't read out of thread whilst we're making a change
        self._write_lock = threading.RLock() # Don't write from out of thread when modifying an object
>>>>>>> 89df82f0
        super(Node, self).__init__()
        #logger.info("Node __init__")

    def __copy__(self, memo=None):
        cls = self.__class__
        obj = cls()
        # FIXME: this is different than for deepcopy... is this really correct?
        this_dict = self.__dict__.copy()
        global do_not_copy
        for elem in this_dict.keys():
            if elem not in do_not_copy:
                this_dict[elem] = copy(this_dict[elem])
            else:
                this_dict[elem] = None
        obj._setParent(self._getParent())
        setattr(obj, '_index_cache', {})
        setattr(obj, '_registry', self._registry)
        return obj

    def __deepcopy__(self, memo=None):
        cls = self.__class__
        obj = cls()
        this_dict = self.__dict__
        global do_not_copy
        for elem in this_dict.keys():
            if elem not in do_not_copy:
                this_dict[elem] = deepcopy(this_dict[elem], memo)  # FIXED

        obj.__dict__ = this_dict
        if self._getParent() is not None:
            obj._setParent(self._getParent())
        setattr(obj, '_registry', self._registry)
        return obj

    def _getParent(self):
        return self._parent

    @synchronised  # This will lock the _current_ (soon to be _old_) root object
    def _setParent(self, parent):
        if parent is None:
            setattr(self, '_parent', parent)
        else:
            with parent.const_lock: # This will lock the _new_ root object
                setattr(self, '_parent', parent)
            # Finally the new and then old root objects will be unlocked

    @property
    @contextmanager
    def _internal_lock(self):
        """
        This is a context manager which acquires the internal read lock on the
        object's root object.
        """
        root = self._getRoot()
        root._read_lock.acquire()
        try:
            yield
        finally:
            root._read_lock.release()

    @property
    @contextmanager
    def const_lock(self):
        """
        This is a context manager which acquires the const write lock on the
        object's root object.

        This lock acquires exclusive access over an object tree to prevent it
        changing. Reading schema attributes on the object is still allowed
        but changing them is not. Only one thread can hold this lock at once.
        """
        root = self._getRoot()
        root._write_lock.acquire()
        try:
            yield
        finally:
            root._write_lock.release()

    # get the root of the object tree
    # if parent does not exist then the root is the 'self' object
    # cond is an optional function which may cut the search path: when it
    # returns True, then the parent is returned as root
    def _getRoot(self, cond=None):
        if self._getParent() is None:
            return self
        root = None
        obj = self
        cond_test = cond is not None
        while obj is not None:
            root = obj
            if cond_test:
                if cond(root):
                    break
            obj = obj._getParent()
        return root

    def _getdata(self, name):
        #logger.debug("Getting: %s" % name)
        if hasattr(self, name):
            return getattr(self, name)
        else:
            if name in self._data:
                return self._data[name]
            else:
                return None

    # accept a visitor pattern
    @synchronised
    def accept(self, visitor):

        if not hasattr(self, '_schema'):
            return
        elif self._schema is None:
            visitor.nodeBegin(self)
            visitor.nodeEnd(self)
            return

        visitor.nodeBegin(self)

        for (name, item) in self._schema.simpleItems():
            if item['visitable']:
                visitor.simpleAttribute(self, name, self._getdata(name), item['sequence'])

        for (name, item) in self._schema.sharedItems():
            if item['visitable']:
                visitor.sharedAttribute(self, name, self._getdata(name), item['sequence'])

        for (name, item) in self._schema.componentItems():
            if item['visitable']:
                visitor.componentAttribute(self, name, self._getdata(name), item['sequence'])

        visitor.nodeEnd(self)

    # clone self and return a properly initialized object
    def clone(self):
        new_obj = deepcopy(self)

        return new_obj

    # copy all the properties recursively from the srcobj
    # if schema of self and srcobj are not compatible raises a ValueError
    # ON FAILURE LEAVES SELF IN INCONSISTENT STATE
    def copyFrom(self, srcobj, _ignore_atts=None):

        if _ignore_atts is None:
            _ignore_atts = []
        _srcobj = srcobj
        # Check if this object is derived from the source object, then the copy
        # will not throw away information

        if not hasattr(_srcobj, '__class__') and not inspect.isclass(_srcobj.__class__):
            raise GangaValueError("Can't copyFrom a non-class object: %s isclass: %s" % (str(_srcobj), str(inspect.isclass(_srcobj))))

        if not isinstance(self, _srcobj.__class__) and not isinstance(_srcobj, self.__class__):
            raise GangaValueError("copyFrom: Cannot copy from %s to %s!" % (_getName(_srcobj), _getName(self)))

        if not hasattr(self, '_schema'):
            logger.debug("No Schema found for myself")
            return

        if self._schema is None and _srcobj._schema is None:
            logger.debug("Schema object for one of these classes is None!")
            return

        if _srcobj._schema is None:
            self._schema = None
            return

        self._actually_copyFrom(_srcobj, _ignore_atts)

        ## Fix some objects losing parent knowledge
        src_dict = srcobj.__dict__
        for key, val in src_dict.iteritems():
            this_attr = getattr(srcobj, key)
            if isinstance(this_attr, Node) and key not in do_not_copy:
                #logger.debug("k: %s  Parent: %s" % (str(key), (srcobj)))
                this_attr._setParent(srcobj)

    def _actually_copyFrom(self, _srcobj, _ignore_atts):

        for name, item in self._schema.allItems():
            if name in _ignore_atts:
                continue

            #logger.debug("Copying: %s : %s" % (str(name), str(item)))
            if name == 'application' and hasattr(_srcobj.application, 'is_prepared'):
                _app = _srcobj.application
                if _app.is_prepared not in [None, True]:
                    _app.incrementShareCounter(_app.is_prepared.name)

            if not self._schema.hasAttribute(name):
                #raise ValueError('copyFrom: incompatible schema: source=%s destination=%s'%(_getName(_srcobj), _getName(self)))
                if not hasattr(self, name):
                    setattr(self, name, self._schema.getDefaultValue(name))
                this_attr = getattr(self, name)
                if isinstance(this_attr, Node) and name not in do_not_copy:
                    this_attr._setParent(self)
            elif not item['copyable']: ## Default of '1' instead of True...
                if not hasattr(self, name):
                    setattr(self, name, self._schema.getDefaultValue(name))
                this_attr = getattr(self, name)
                if isinstance(this_attr, Node) and name not in do_not_copy:
                    this_attr._setParent(self)
            else:
                copy_obj = deepcopy(getattr(_srcobj, name))
                setattr(self, name, copy_obj)

    def printTree(self, f=None, sel=''):
        from Ganga.GPIDev.Base.VPrinter import VPrinter
        self.accept(VPrinter(f, sel))

    #printPrepTree is only ever run on applications, from within IPrepareApp.py
    #if you (manually) try to run printPrepTree on anything other than an application, it will not work as expected
    #see the relevant code in VPrinter to understand why
    def printPrepTree(self, f=None, sel='preparable' ):
        ## After fixing some bugs we are left with incompatible job hashes. This should be addressd before removing
        ## This particular class!
        from Ganga.GPIDev.Base.VPrinterOld import VPrinterOld
        self.accept(VPrinterOld(f, sel))

    def printSummaryTree(self, level=0, verbosity_level=0, whitespace_marker='', out=None, selection='', interactive=False):
        """If this method is overridden, the following should be noted:

        level: the hierachy level we are currently at in the object tree.
        verbosity_level: How verbose the print should be. Currently this is always 0.
        whitespace_marker: If printing on multiple lines, this allows the default indentation to be replicated.
                           The first line should never use this, as the substitution is 'name = %s' % printSummaryTree()
        out: An output stream to print to. The last line of output should be printed without a newline.'
        selection: See VPrinter for an explaintion of this.
        """
        from Ganga.GPIDev.Base.VPrinter import VSummaryPrinter
        self.accept(VSummaryPrinter(level, verbosity_level, whitespace_marker, out, selection, interactive))

    def __eq__(self, _node):

        node = _node

        if self is node:
            return 1
        if not node:  # or not self._schema.isEqual(node._schema):
            return 0

        if not isinstance(node, type(self)):
            return 0

        # Compare the schemas against each other
        if (hasattr(self, '_schema') and self._schema is None) and (hasattr(node, '_schema') and node._schema is None):
            return 1  # If they're both `None`
        elif (hasattr(self, '_schema') and self._schema is None) or (hasattr(node, '_schema') and node._schema is None):
            return 0  # If just one of them is `None`
        elif not self._schema.isEqual(node._schema):
            return 0  # Both have _schema but do not match

        # Check each schema item in turn and check for equality
        for (name, item) in self._schema.allItems():
            if item['comparable'] == True:
                #logger.info("testing: %s::%s" % (str(_getName(self)), str(name)))
                if getattr(self, name) != getattr(node, name):
                    #logger.info( "diff: %s::%s" % (str(_getName(self)), str(name)))
                    return 0

        return 1

    def __ne__(self, node):
        return not self.__eq__(node)

    def getNodeData(self):
        return self._data

    def setNodeData(self, new_data):
        self._data = new_data
        for k, v in self._data.iteritems():
            if isinstance(v, Node):
                v._setParent(self)

    def getNodeAttribute(self, attrib_name):
        return self.getNodeData()[attrib_name]

    def setNodeAttribute(self, attrib_name, attrib_value):
        self.getNodeData()[attrib_name] = attrib_value
        ## ALL of the functions are in the NODE class not GANGAOBJECT
        if isinstance(attrib_value, Node):
            self.getNodeData()[attrib_name]._setParent(self)

    def removeNodeAttribute(self, attrib_name):
        if attrib_name in self._data.keys():
            del self._data[attrib_name]

    def removeNodeIndexCacheAttribute(self, attrib_name):
        if self._index_cache and attrib_name in self._index_cache.keys():
            del self._index_cache[attrib_name]

    def setNodeIndexCache(self, new_index_cache):
        setattr(self, '_index_cache', new_index_cache)

    def getNodeIndexCache(self):
        return self._index_cache

##########################################################################


def synchronised_get_descriptor(get_function):
    """
    This decorator should only be used on ``__get__`` method of the ``Descriptor``.
    """
    @functools.wraps(get_function)
    def decorated(self, obj, type_or_value):
        if obj is None:
            return get_function(self, obj, type_or_value)

        with obj._internal_lock:
            return get_function(self, obj, type_or_value)

    return decorated

def synchronised_set_descriptor(set_function):
    """
    This decorator should only be used on ``__set__`` method of the ``Descriptor``.
    """
    def decorated(self, obj, type_or_value):
        if obj is None:
            return set_function(self, obj, type_or_value)

        with obj.const_lock:
            with obj._internal_lock:
                return set_function(self, obj, type_or_value)
    return decorated


class Descriptor(object):

    def __init__(self, name, item):
        self._name = name
        self._item = item
        self._getter_name = None
        self._checkset_name = None
        self._filter_name = None

        self._getter_name = item['getter']
        self._checkset_name = item['checkset']
        self._filter_name = item['filter']

    @staticmethod
    def _bind_method(obj, name):
        if name is None:
            return None
        return getattr(obj, name)

    def _check_getter(self):
        if self._getter_name:
            raise AttributeError('cannot modify or delete "%s" property (declared as "getter")' % _getName(self))

    @synchronised_get_descriptor
    def __get__(self, obj, cls):
        name = _getName(self)

        # If obj is None then the getter was called on the class so return the Item
        if obj is None:
            return cls._schema[name]

        if self._getter_name:
            return self._bind_method(obj, self._getter_name)()

        # First we want to try to get the information without prompting a load from disk

        # ._data takes priority ALWAYS over ._index_cache
        # This access should not cause the object to be loaded
        obj_data = obj.getNodeData()
        if name in obj_data:
            return obj_data[name]

        # Then try to get it from the index cache
        obj_index = obj.getNodeIndexCache()
        if name in obj_index:
            return obj_index[name]

        # Since we couldn't find the information in the cache, we will need to fully load the object

        # Guarantee that the object is now loaded from disk
        obj._getReadAccess()

        # First try to load the object from the attributes on disk
        if name in obj.getNodeData():
            return obj.getNodeAttribute(name)

        # Finally, get the default value from the schema
        if obj._schema.hasItem(name):
            return obj._schema.getDefaultValue(name)

        raise AttributeError('Could not find attribute {0} in {1}'.format(name, obj))

    def __cloneVal(self, v, obj):

        item = obj._schema[_getName(self)]

        if v is None:
            if item.hasProperty('category'):
                assertion = item['optional'] and (item['category'] != 'internal')
            else:
                assertion = item['optional']
            #assert(assertion)
            if assertion is False:
                logger.warning("Item: '%s'. of class type: '%s'. Has a Default value of 'None' but is NOT optional!!!" % (_getName(self), type(obj)))
                logger.warning("Please contact the developers and make sure this is updated!")
            return None
        elif isinstance(v, str):
            return str(v)
        elif isinstance(v, int):
            return int(v)
        elif isinstance(v, dict):
            new_dict = {}
            for key, item in new_dict.iteritems():
                new_dict[key] = self.__cloneVal(v, obj)
            return new_dict
        else:
            if not isinstance(v, Node) and isinstance(v, (list, tuple)):
                try:
                    GangaList = _getGangaList()
                    new_v = GangaList()
                except ImportError:
                    new_v = []
                for elem in v:
                    new_v.append(self.__cloneVal(elem, obj))
                #return new_v
            elif not isinstance(v, Node):
                if inspect.isclass(v):
                    new_v = v()
                else:
                    new_v = v
                if not isinstance(new_v, Node):
                    logger.error("v: %s" % str(v))
                    raise GangaException("Error: found Object: %s of type: %s expected an object inheriting from Node!" % (str(v), str(type(v))))
                else:
                    new_v = self.__copyNodeObject(new_v, obj)
            else:
                new_v = self.__copyNodeObject(v, obj)

            return new_v

    def __copyNodeObject(self, v, obj):
        """This deals with the actual deepcopy of an object which has inherited from Node class"""

        item = obj._schema[_getName(self)]
        GangaList = _getGangaList()
        if isinstance(v, GangaList):
            categories = v.getCategory()
            len_cat = len(categories)
            if (len_cat > 1) or ((len_cat == 1) and (categories[0] != item['category'])) and item['category'] != 'internal':
                # we pass on empty lists, as the catagory is yet to be defined
                from Ganga.GPIDev.Base.Proxy import GangaAttributeError
                raise GangaAttributeError('%s: attempt to assign a list containing incompatible objects %s to the property in category "%s"' % (_getName(self), v, item['category']))
        else:
            if v._category not in [item['category'], 'internal'] and item['category'] != 'internal':
                from Ganga.GPIDev.Base.Proxy import GangaAttributeError
                raise GangaAttributeError('%s: attempt to assign an incompatible object %s to the property in category "%s found cat: %s"' % (_getName(self), v, item['category'], v._category))


        v_copy = deepcopy(v)

        #logger.info("Cloned Object Parent: %s" % v_copy._getParent())
        #logger.info("Original: %s" % v_copy._getParent())

        return v_copy

    @synchronised_set_descriptor
    def __set__(self, _obj, _val):
        ## self: attribute being changed or Ganga.GPIDev.Base.Objects.Descriptor in which case _getName(self) gives the name of the attribute being changed
        ## _obj: parent class which 'owns' the attribute
        ## _val: value of the attribute which we're about to set

        obj_reg = None
        obj_prevState = None
        obj = _obj
        if isinstance(obj, GangaObject):
            obj_reg = obj._getRegistry()
            if obj_reg is not None and hasattr(obj_reg, 'isAutoFlushEnabled'):
                obj_prevState = obj_reg.isAutoFlushEnabled()
                if obj_prevState is True and hasattr(obj_reg, 'turnOffAutoFlushing'):
                    obj_reg.turnOffAutoFlushing()

        val_reg = None
        val_prevState = None
        val = _val
        if isinstance(val, GangaObject):
            val_reg = val._getRegistry()
            if val_reg is not None and hasattr(val_reg, 'isAutoFlushEnabled'):
                val_prevState = val_reg.isAutoFlushEnabled()
                if val_prevState is True and hasattr(val_reg, 'turnOffAutoFlushing'):
                    val_reg.turnOffAutoFlushing()

        if type(_val) is str:
            from Ganga.GPIDev.Base.Proxy import stripProxy, runtimeEvalString
            new_val = stripProxy(runtimeEvalString(_obj, _getName(self), _val))
        else:
            new_val = _val

        self.__atomic_set__(_obj, new_val)

        if isinstance(new_val, Node):
            val._setDirty()

        if val_reg is not None:
            if val_prevState is True and hasattr(val_reg, 'turnOnAutoFlushing'):
                val_reg.turnOnAutoFlushing()

        if obj_reg is not None:
            if obj_prevState is True and hasattr(obj_reg, 'turnOnAutoFlushing'):
                obj_reg.turnOnAutoFlushing()

    def __atomic_set__(self, _obj, _val):
        ## self: attribute being changed or Ganga.GPIDev.Base.Objects.Descriptor in which case _getName(self) gives the name of the attribute being changed
        ## _obj: parent class which 'owns' the attribute
        ## _val: value of the attribute which we're about to set

        #if hasattr(_obj, _getName(self)):
        #    if not isinstance(getattr(_obj, _getName(self)), GangaObject):
        #        if type( getattr(_obj, _getName(self)) ) == type(_val):
        #            object.__setattr__(_obj, _getName(self), deepcopy(_val))
        #            return
#
#        if not isinstance(_obj, GangaObject) and type(_obj) == type(_val):
#            _obj = deepcopy(_val)
#            return

        obj = _obj
        temp_val = _val

        from Ganga.GPIDev.Lib.GangaList.GangaList import makeGangaList

        if hasattr(obj, '_checkset_name'):
            checkSet = self._bind_method(obj, self._checkset_name)
            if checkSet is not None:
                checkSet(temp_val)
        if hasattr(obj, '_filter_name'):
            this_filter = self._bind_method(obj, self._filter_name)
            if this_filter:
                val = this_filter(temp_val)
            else:
                val = temp_val
        else:
            val = temp_val

        # LOCKING
        obj._getWriteAccess()

        #self._check_getter()

        item = obj._schema[_getName(self)]

        def cloneVal(v):
            GangaList = _getGangaList()
            if isinstance(v, (list, tuple, GangaList)):
                new_v = GangaList()
                for elem in v:
                    new_v.append(self.__cloneVal(elem, obj))
                return new_v
            else:
                return self.__cloneVal(v, obj)

        ## If the item has been defined as a sequence great, let's continue!
        if item['sequence']:
            _preparable = True if item['preparable'] else False
            if len(val) == 0:
                GangaList = _getGangaList()
                new_val = GangaList()
            else:
                if isinstance(item, Schema.ComponentItem):
                    new_val = makeGangaList(val, cloneVal, parent=obj, preparable=_preparable)
                else:
                    new_val = makeGangaList(val, parent=obj, preparable=_preparable)
        else:
            ## Else we need to work out what we've got.
            if isinstance(item, Schema.ComponentItem):
                GangaList = _getGangaList()
                if isinstance(val, (list, tuple, GangaList)):
                    ## Can't have a GangaList inside a GangaList easily so lets not
                    if isinstance(_obj, GangaList):
                        newListObj = []
                    else:
                        newListObj = GangaList()

                    Descriptor.__createNewList(newListObj, val, cloneVal)
                    #for elem in val:
                    #    newListObj.append(cloneVal(elem))
                    new_val = newListObj
                else:
                    new_val = cloneVal(val)
            else:
                new_val = val
                pass
            #val = deepcopy(val)

        if isinstance(new_val, Node):
            new_val._setParent(obj)

        obj.setNodeAttribute(_getName(self), new_val)

        obj._setDirty()

    def __delete__(self, obj):
        obj.removeNodeAttribute(_getName(self))

    @staticmethod
    def __createNewList(final_list, input_elements, action=None):

        def addToList(_input_elements, _final_list, action=None):
            if action is not None:
                for element in _input_elements:
                    _final_list.append(action(element))
            else:
                for element in _input_elements:
                    _final_list.append(element)
            return

        ## This makes it stick to 1 thread, useful for debugging problems
        addToList(input_elements, final_list, action)
        return


class ObjectMetaclass(type):
    _descriptor = Descriptor

    def __init__(cls, name, bases, this_dict):

        super(ObjectMetaclass, cls).__init__(name, bases, this_dict)

        # all Ganga classes must have (even empty) schema
        if cls._schema is None:
            cls._schema = Schema.Schema(None, None)

        this_schema = cls._schema

        # Add all class members of type `Schema.Item` to the _schema object
        # TODO: We _could_ add base class's Items here by going through `bases` as well.
        # We can't just yet because at this point the base class' Item has been overwritten with a Descriptor
        for member_name, member in this_dict.items():
            if isinstance(member, Schema.Item):
                this_schema.datadict[member_name] = member

        # sanity checks for schema...
        if '_schema' not in this_dict.keys():
            s = "Class %s must _schema (it cannot be silently inherited)" % (name,)
            logger.error(s)
            raise ValueError(s)

        # If a class has not specified a '_name' then default to using the class '__name__'
        if not cls.__dict__.get('_name'):
            cls._name = name

        if this_schema._pluginclass is not None:
            logger.warning('Possible schema clash in class %s between %s and %s', name, _getName(cls), _getName(this_schema._pluginclass))

        # export visible properties... do not export hidden properties
        for attr, item in this_schema.allItems():
            setattr(cls, attr, cls._descriptor(attr, item))

        # additional check of type
        # bugfix #40220: Ensure that default values satisfy the declared types
        # in the schema
        for attr, item in this_schema.simpleItems():
            if not item['getter']:
                item._check_type(item['defvalue'], '.'.join([name, attr]), enableGangaList=False)

        # create reference in schema to the pluginclass
        this_schema._pluginclass = cls

        # if we've not even declared this we don't want to use it!
        if not cls._declared_property('hidden') or cls._declared_property('enable_plugin'):
            allPlugins.add(cls, cls._category, _getName(cls))

        # create a configuration unit for default values of object properties
        if not cls._declared_property('hidden') or cls._declared_property('enable_config'):
            this_schema.createDefaultConfig()


class GangaObject(Node):
    __metaclass__ = ObjectMetaclass
    _schema = None  # obligatory, specified in the derived classes
    _category = None  # obligatory, specified in the derived classes
    _registry = None  # automatically set for Root objects
    _exportmethods = []  # optional, specified in the derived classes

    # by default classes are not hidden, config generation and plugin
    # registration is enabled
    # optional, specify in the class if you do not want to export it publicly
    # in GPI,
    _hidden = 1
    # the class will not be registered as a plugin unless _enable_plugin is defined
    # the test if the class is hidden is performed by x._declared_property('hidden')
    # which makes sure that _hidden must be *explicitly* declared, not
    # inherited

    # additional properties that may be set in derived classes which were declared as _hidden:
    #   _enable_plugin = 1 -> allow registration of _hidden classes in the allPlugins dictionary
    # _enable_config = 1 -> allow generation of [default_X] configuration
    # section with schema properties

    # must be fully initialized
    def __init__(self):
        super(GangaObject, self).__init__(None)

        # IMPORTANT: if you add instance attributes like in the line below
        # make sure to update the __getstate__ method as well
        # dirty flag is true if the object has been modified locally and its
        # contents is out-of-sync with its repository
        self._dirty = False

        #Node.__init__(self, None)

        if self._schema is not None and hasattr(self._schema, 'allItems'):
            for attr, item in self._schema.allItems():
                ## If an object is hidden behind a getter method we can't assign a parent or defvalue so don't bother - rcurrie
                if item.getProperties()['getter'] is None:
                    defVal = self._schema.getDefaultValue(attr)
                    self.setNodeAttribute(attr, defVal)

        # Overwrite default values with any config values specified
        # self.setPropertiesFromConfig()

    def __construct__(self, args):
        # type: (Sequence) -> None
        """
        This acts like a secondary constructor for proxy objects.
        Any positional (non-keyword) arguments are passed to this function to construct the object.

        This default implementation performs a copy if there was only one item in the list
        and raises an exception if there is more than one.

        Args:
            args: a list of objects

        Raises:
            TypeMismatchError: if there is more than one item in the list
        """
        # FIXME: This should probably be move to Proxy.py

        if len(args) == 0:
            return
        elif len(args) == 1:
            if not isinstance(args[0], type(self)):
                logger.warning("Performing a copyFrom from: %s to: %s" % (type(args[0]), type(self)))
            self.copyFrom(args[0])
        else:
            from Ganga.GPIDev.Base.Proxy import TypeMismatchError
            raise TypeMismatchError("Constructor expected one or zero non-keyword arguments, got %i" % len(args))

    @staticmethod
    def __incrementShareRef(obj, attr_name):
        shared_dir = getattr(obj, attr_name)

        if hasattr(shared_dir, 'name'):

            from Ganga.Core.GangaRepository import getRegistry
            from Ganga.GPIDev.Base.Proxy import GPIProxyObjectFactory
            shareref = GPIProxyObjectFactory(getRegistry("prep").getShareRef())

            logger.debug("Increasing shareref")
            shareref.increase(shared_dir.name)

    # on the deepcopy reset all non-copyable properties as defined in the
    # schema
    def __deepcopy__(self, memo=None):
        true_parent = self._getParent()
        ## This triggers a read of the job from disk
        self._getReadAccess()
        classname = _getName(self)
        category = self._category
        cls = self.__class__#allPlugins.find(category, classname)

        self_copy = cls()

        global do_not_copy
        if self._schema is not None:
            for name, item in self._schema.allItems():
                if not item['copyable'] or name in do_not_copy:
                    setattr(self_copy, name, self._schema.getDefaultValue(name))
                else:
                    if hasattr(self, name):
                        setattr(self_copy, name, deepcopy(getattr(self, name)))
                    else:
                        setattr(self_copy, name, self._schema.getDefaultValue(name))

                this_attr = getattr(self_copy, name)
                if isinstance(this_attr, Node):
                    this_attr._setParent(self_copy)

                if item.isA(Schema.SharedItem):
                    self.__incrementShareRef(self_copy, name)

        for k, v in self.__dict__.iteritems():
            if k not in do_not_copy:
                try:
                    self_copy.__dict__[k] = deepcopy(v)
                except:
                    self_copy.__dict__[k] = v

        if true_parent is not None:
            self._setParent(true_parent)
            self_copy._setParent(true_parent)
        return self_copy

    def _getIOTimeOut(self):
        from Ganga.Utility.Config.Config import getConfig, ConfigError
        try:
            _timeOut = getConfig('Configuration')['DiskIOTimeout']
        except ConfigError, err:
            _timeOut = 5. # 5sec hardcoded default
        return _timeOut

    def _getWriteAccess(self):
        """ tries to get write access to the object.
        Raise LockingError (or so) on fail """
        root = self._getRoot()
        reg = root._getRegistry()
        if reg is not None:
            _haveLocked = False
            _counter = 1
            _sleep_size = 1
            _timeOut = self._getIOTimeOut()
            while not _haveLocked:
                err = None
                from Ganga.Core.GangaRepository.Registry import RegistryLockError, RegistryAccessError
                reg._write_access(root)
                try:
                    reg._write_access(root)
                    _haveLocked = True
                except (RegistryLockError, RegistryAccessError) as x:
                    #import traceback
                    #traceback.print_stack()
                    from time import sleep
                    sleep(_sleep_size)  # Sleep 2 sec between tests
                    logger.info("Waiting on Write access to registry: %s" % reg.name)
                    logger.debug("err: %s" % str(x))
                    err = x
                _counter = _counter + 1
                # Sleep 2 sec longer than the time taken to bail out
                if _counter * _sleep_size >= _timeOut + 2:
                    logger.error("Failed to get access to registry: %s. Reason: %s" % (reg.name, str(err)))
                    if err is not None:
                        raise err

    def _releaseWriteAccess(self):
        """ releases write access to the object.
        Raise LockingError (or so) on fail
        Please use only if the object is expected to be used by other sessions"""
        root = self._getRoot()
        reg = root._getRegistry()
        if reg is not None:
            logger.debug("Releasing: %s" % (reg.name))
            reg._release_lock(root)

    def _getReadAccess(self):
        """ makes sure the objects _data is there and the object itself has a recent state.
        Raise RepositoryError"""
        root = self._getRoot()
        reg = root._getRegistry()
        if reg is not None:
            reg._read_access(root, self)

    # define when the object is read-only (for example a job is read-only in
    # the states other than new)
    def _readonly(self):
        r = self._getRoot()
        # is object a root for itself? check needed otherwise infinite
        # recursion
        if r is None or r is self:
            return 0
        else:
            return r._readonly()

    # set the registry for this object (assumes this object is a root object)
    def _setRegistry(self, registry):
        assert self._getParent() is None
        self._registry = registry

    # get the registry for the object by getting the registry associated with
    # the root object (if any)
    def _getRegistry(self):
        r = self._getRoot()
        return r._registry

    def _getRegistryID(self):
        try:
            return self._registry.find(self)
        except AttributeError, err:
            logger.debug("_getRegistryID Exception: %s" % str(err))
            return None

    # mark object as "dirty" and inform the registry about it
    # the registry is always associated with the root object
    def _setDirty(self, dummy=1):
        self._dirty = True
        parent = self._getParent()
        if parent is not None:
            parent._setDirty()

    def _setFlushed(self):
        self._dirty = False

    # post __init__ hook automatically called by GPI Proxy __init__
    def _auto__init__(self):
        pass

    # return True if _name attribute was explicitly defined in the class
    # this means that implicit (inherited) _name attribute has no effect in the derived class
    # example: cls._declared_property('hidden') => True if there is class
    # attribute _hidden explicitly declared
    @classmethod
    def _declared_property(cls, name):
        return '_' + name in cls.__dict__

    # get the job object associated with self or raise an assertion error
    # the FIRST PARENT Job is returned...
    # this method is for convenience and may well be moved to some subclass
    def getJobObject(self):
        from Ganga.GPIDev.Lib.Job import Job
        r = self._getRoot(cond=lambda o: isinstance(o, Job))
        if not isinstance(r, Job):
            raise AssertionError('no job associated with object ' + repr(self))
        return r

    # Customization of the GPI attribute assignment: Attribute Filters
    #
    # Example of usage:
    # if some properties depend on the value of other properties in a complex way such as:
    # changing platform of Gaudi should change the version if it is not supported... etc.
    #
    # Semantics:
    #  gpi_proxy.x = v        --> stripProxy(gpi_proxy)._attribute_filter__set__('x',v)
    #  gpi_proxy.y = [v1,v2]  --> stripProxy(gpi_proxy)._attribute_filter__set__('x',[v1,v2])
    #
    #  is used for *all* kinds of attributes (component and simple)
    #
    # Attribute Filters are used mainly for side effects such as modification of the state of the self object
    # (as described above).
    #
    # Attribute Filter may also perform an additional conversion of the value which is being assigned.
    #
    # Returns the attribute value (converted or original)
    #
    def _attribute_filter__set__(self, name, v):
        if hasattr(v, '_on_attribute__set__'):
            return v._on_attribute__set__(self, name)
        return v


# define the default component object filter:
# obj.x = "Y"   <=> obj.x = Y()


def string_type_shortcut_filter(val, item):
    if isinstance(val, type('')):
        if item is None:
            raise ValueError('cannot apply default string conversion, probably you are trying to use it in the constructor')
        from Ganga.Utility.Plugin import allPlugins, PluginManagerError
        try:
            obj = allPlugins.find(item['category'], val)()
            obj._auto__init__()
            return obj
        except PluginManagerError as err:
            logger.debug("string_type_shortcut_filter Exception: %s" % str(err))
            raise ValueError(err)
    return None

# FIXME: change into classmethod (do they inherit?) and then change stripComponentObject to use class instead of
# FIXME: object (object model clearly fails with sequence of Files)
# FIXME: test: ../bin/ganga -c local_lhcb.ini run.py
# TestNativeSpecific.testFileSequence


from .Filters import allComponentFilters
allComponentFilters.setDefault(string_type_shortcut_filter)

#
#
# $Log: not supported by cvs2svn $
# Revision 1.5.2.9  2009/07/14 14:44:17  ebke
# * several bugfixes
# * changed indexing for XML/Pickle
# * introduce index update minimal time of 20 seconds (reduces lag for typing 'jobs')
# * subjob splitting and individual flushing for XML/Pickle
#
# Revision 1.5.2.8  2009/07/13 22:10:53  ebke
# Update for the new GangaRepository:
# * Moved dict interface from Repository to Registry
# * Clearly specified Exceptions to be raised by Repository
# * proper exception handling in Registry
# * moved _writable to _getWriteAccess, introduce _getReadAccess
# * clarified locking, logic in Registry, less in Repository
# * index reading support in XML (no writing, though..)
# * general index reading on registry.keys()
#
# Revision 1.5.2.7  2009/07/10 12:14:10  ebke
# Fixed wrong sequence in __set__: only dirty _after_ writing!
#
# Revision 1.5.2.6  2009/07/10 11:33:06  ebke
# Preparations and fixes for lazy loading
#
# Revision 1.5.2.5  2009/07/08 15:27:50  ebke
# Removed load speed bottleneck for pickle - reduced __setstate__ time by factor 3.
#
# Revision 1.5.2.4  2009/07/08 12:51:52  ebke
# Fixes some bugs introduced in the latest version
#
# Revision 1.5.2.3  2009/07/08 12:36:54  ebke
# Simplified _writable
#
# Revision 1.5.2.2  2009/07/08 11:18:21  ebke
# Initial commit of all - mostly small - modifications due to the new GangaRepository.
# No interface visible to the user is changed
#
# Revision 1.5.2.1  2009/06/04 12:00:37  moscicki
# *** empty log message ***
#
# Revision 1.5  2009/05/20 13:40:22  moscicki
# added filter property for GangaObjects
#
# added Utility.Config.expandgangasystemvars() filter which expands @{VAR} in strings, where VAR is a configuration option defined in the System section
# Usage example: specify @{GANGA_PYTHONPATH} in the configuration file to make pathnames relative to the location of Ganga release; specify @{GANGA_VERSION} to expand to current Ganga version. etc.
#
# modified credentials package (ICommandSet) to use the expandgangasystemvars() filter.
#
# Revision 1.4  2009/04/27 09:22:56  moscicki
# fix #29745: use __mro__ rather than first-generation of base classes
#
# Revision 1.3  2009/02/24 14:57:56  moscicki
# set parent correctly for GangaList items (in __setstate__)
#
# Revision 1.2  2008/09/09 14:37:16  moscicki
# bugfix #40220: Ensure that default values satisfy the declared types in the schema
#
# factored out type checking into schema module, fixed a number of wrongly declared schema items in the core
#
# Revision 1.1  2008/07/17 16:40:52  moscicki
# migration of 5.0.2 to HEAD
#
# the doc and release/tools have been taken from HEAD
#
# Revision 1.27.4.10  2008/03/31 15:30:26  kubam
# More flexible internal logic of hiding the plugin classes derived from GangaObject:
#
# # by default classes are not hidden, config generation and plugin registration is enabled
#
# _hidden       = 1  # optional, specify in the class if you do not want to export it publicly in GPI,
#                    # the class will not be registered as a plugin unless _enable_plugin is defined
#                    # the test if the class is hidden is performed by x._declared_property('hidden')
#
# # additional properties that may be set in derived classes which were declared as _hidden:
# #   _enable_plugin = 1 -> allow registration of _hidden classes in the allPlugins dictionary
# #   _enable_config = 1 -> allow generation of [default_X] configuration section with schema properties
#
# This fixes: bug #34470: config [defaults_GridProxy] missing (issue of _hidden property of GangaObject)
#
# Revision 1.27.4.9  2008/02/28 15:44:31  moscicki
# fixed set parent problem for GangaList (and removed Will's hack which was already commented out)
#
# Revision 1.27.4.8  2008/02/12 09:25:24  amuraru
# removed Will's hack to set the parent, it causes side effects in subjobs accessor(to be checked)
#
# Revision 1.27.4.7  2008/02/06 17:02:00  moscicki
# small fix
#
# Revision 1.27.4.6  2008/02/06 13:00:21  wreece
# Adds a bit of a HACK as a tempory measure. The parent of a GangaList is being lost somewhere (I suspect due to a copy). I've added it back manually in __get__.
#
# Revision 1.27.4.5  2008/02/06 09:28:48  wreece
# First pass at a cleanup of the gangalist stuff. I've made changes so the diffs with the 4.4 series are more transparent. Currently still test failures.
#
# Revision 1.27.4.4  2007/12/18 09:05:04  moscicki
# integrated typesystem from Alvin and made more uniform error reporting
#
# Revision 1.27.4.3  2007/11/14 13:03:54  wreece
# Changes to make shortcuts work correctly with gangalists. all but one tests should now pass.
#
# Revision 1.27.4.2  2007/11/07 15:10:02  moscicki
# merged in pretty print and GangaList support from ganga-5-dev-branch-4-4-1-will-print branch
#
#
# Revision 1.27.4.1  2007/10/30 15:25:53  moscicki
# fixed #29745: Inherited functions of GangaObjects cannot be exported via _exportmethods
#
# Revision 1.27.8.3  2007/10/30 21:22:02  wreece
# Numerous small fixes and work arounds. And a new test.
#
# Revision 1.27.8.2  2007/10/30 14:30:23  wreece
# Non-working update. Adds in Kuba's exported methods dodge. It is now possible to define a _export_ version of a method for external use and a undecorated method for internal use.
#
# Revision 1.27.8.1  2007/10/30 12:12:08  wreece
# First version of the new print_summary functionality. Lots of changes, but some known limitations. Will address in next version.
#
# Revision 1.27  2007/07/27 13:52:00  moscicki
# merger updates from Will (from GangaMergers-1-0 branch)
#
# Revision 1.26.12.1  2007/05/14 13:32:11  wreece
# Adds the merger related code on a seperate branch. All tests currently
# run successfully.
#
# Revision 1.26  2006/07/27 20:09:54  moscicki
# _getJobObject() renamed -> getJobObject() and finding FIRST PARENT JOB
# _getRoot() : cond optional argument (to cut the search path e.g. for getJobObject())
#
# getDefaultValue() moved to Schema object
#
# "checkset" metaproperty implemented in schema (to check the direct updates to job.status)
# modified the "getter" metaproperty implementation
# create automatically the configuration units with default property values
#
# Revision 1.25  2006/02/10 14:18:44  moscicki
# removed obsoleted eval for default properties from config file
#
# Revision 1.24  2006/01/09 16:36:55  moscicki
#  - support for defining default properties in the configuration
#    config file example:
#
#      [LSF_Properties]
#      queue = myQueue
#
#      [LCG_Properties]
#      requirements.CE = myCE
#
#      [Job_Properties]
#      application = DaVinci
#      application.version = v99r2
#
# Revision 1.23  2005/12/02 15:27:13  moscicki
# support for "visitable" metaproperty
# support for hidden GPI classes
# "hidden" properties not visible in the proxies
# support for 'getter' type of property (a binding) for job.master
#
# Revision 1.22  2005/11/14 10:29:55  moscicki
# adapted to changed interface of allPlugins.add() method
#
# Revision 1.21  2005/11/01 16:43:51  moscicki
# added isStringLike condition to avoid unnecesary looping over strings
#
# Revision 1.20  2005/11/01 14:04:55  moscicki
# added missing implementation of GangaObject.__setstate__
# fixed the implementation of Node.__setstate__ to correctly set parent for objects which are contained in iterable simple items (lists, dictionaries) etc. (contributed by AS)
#
# Revision 1.19  2005/11/01 11:09:48  moscicki
# changes to support import/export (KH):
#   - The printTree method accepts an additional argument, which
#     it passes on to VPrinter as the value for "selection".
#
# Revision 1.18  2005/08/26 09:53:24  moscicki
# copy __doc__ for exported method
# _getJobObject() helper method in GangaObject
#
# Revision 1.17  2005/08/24 15:41:19  moscicki
# automatically generated help for properties, disabled the SchemaHelper and few other improvements to the help system
#
# Revision 1.16  2005/08/23 17:15:06  moscicki
# *** empty log message ***
#
#
#<|MERGE_RESOLUTION|>--- conflicted
+++ resolved
@@ -69,15 +69,10 @@
         self._data = {}
         self._parent = parent
         self._index_cache = {}
-<<<<<<< HEAD
-        self._lock = threading.RLock()
         self._registry = None
-=======
         self._read_lock = threading.RLock() # Don't read out of thread whilst we're making a change
         self._write_lock = threading.RLock() # Don't write from out of thread when modifying an object
->>>>>>> 89df82f0
         super(Node, self).__init__()
-        #logger.info("Node __init__")
 
     def __copy__(self, memo=None):
         cls = self.__class__
