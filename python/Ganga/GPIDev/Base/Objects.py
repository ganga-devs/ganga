--- conflicted
+++ resolved
@@ -453,7 +453,6 @@
             if hasattr(this_attr, '__len__'):
                 for item in this_attr:
                     if isinstance(item, Node):
-<<<<<<< HEAD
                         for _this_attr in item._schema.allItemNames():
                             Descriptor.check_inheritance(item, _this_attr)
                         if this_attr._getParent() is not None:
@@ -462,12 +461,6 @@
                             assert item._getParent() is this_attr
                 assert this_attr._getParent() is obj
             else:
-                print("testing: %s" % attr_name)
-=======
-                        for this_attr_ in item._schema.allItemNames():
-                            Descriptor.check_inheritance(item, this_attr_)
-            else:
->>>>>>> 35897d07
                 assert this_attr._getParent() is obj
 
     @synchronised_set_descriptor
