##########################################################################
# Ganga Project. http://cern.ch/ganga
#
# $Id: Objects.py,v 1.5.2.10 2009-07-24 13:35:53 ebke Exp $
##########################################################################
# NOTE: Make sure that _data and __dict__ of any GangaObject are only referenced
# here - this is necessary for write locking and lazy loading!
# IN THIS FILE:
# * Make sure every time _data or __dict__ is accessed that _data is not None. If yes, do:
#    obj._getReadAccess()
# * Make sure every write access is preceded with:
#    obj._getWriteAccess()
#   and followed by
#    obj._setDirty()

import Ganga.Utility.logging

import types
from copy import deepcopy
import inspect

import Ganga.GPIDev.Schema as Schema

from Ganga.GPIDev.Base.Proxy import isType, stripProxy, getName, addProxy, runtimeEvalString
from Ganga.Core.exceptions import GangaValueError, GangaException

from Ganga.Utility.Plugin import allPlugins


logger = Ganga.Utility.logging.getLogger(modulename=1)

_imported_GangaList = None

do_not_copy = ['_proxyObject', '_proxyClass', '_data', '_index_cache', '_parent', '_registry', '_impl']

def _getGangaList():
    global _imported_GangaList
    if _imported_GangaList is None:
        from Ganga.GPIDev.Lib.GangaList.GangaList import GangaList
        _imported_GangaList = GangaList
    return _imported_GangaList


class PreparedStateError(GangaException):

    def __init__(self, txt=''):
        GangaException.__init__(self, txt)
        self.txt = txt

    def __str__(self):
        return "PreparedStateError: %s" % str(self.txt)


class Node(object):
    _ref_list = ['_parent', '_registry', '_index_cache', '_proxyObject']

    def __init__(self, parent=None):
        self._data = {}
        self._parent = parent
        self._index_cache = {}
        self._proxyObject = None
        super(Node, self).__init__()
        #logger.info("Node __init__")

    def __construct__(self, args):
        ## Don't obliterate the data stored in the node here
        ## Objects are initialized then '__construct__'-ed in the Proxy
        if not hasattr(self, '_data'):
            self._data = {}
        if not hasattr(self, '_parent'):
            self._setParent(None)
        if not hasattr(self, '_proxyObject'):
            self._proxyObject = None
        if not hasattr(self, '_index_cache'):
            self._index_cache = {}

    def __getstate__(self):
        d = self.__dict__
        d['_data'] = d['_data'].copy()
        for r in self._ref_list:
            d[r] = None
        return d

    def __setstate__(self, this_dict):
        for key, val in this_dict['_data'].iteritems():
            if isType(val, Node) and key not in self._ref_list:
                val._setParent(self)

        for attr in self._ref_list:
            if not hasattr(self, attr):
                setattr(self, attr, None)

        for key, val in this_dict.iteritems():
            setattr(self, key, val)

    def __copy__(self, memo=None):
<<<<<<< HEAD
        cls = self.__class__
        obj = cls()
=======
        cls = type(self)
        obj = super(cls, cls).__new__(cls)
        obj.__init__()
>>>>>>> e31b1677
        # FIXME: this is different than for deepcopy... is this really correct?
        this_dict = self.__dict__.copy()
        global do_not_copy
        for elem in this_dict.keys():
            if elem not in do_not_copy:
                this_dict[elem] = copy(stripProxy(this_dict[elem]))
            else:
                this_dict[elem] = None
        #obj.__setstate__(this_dict)
        obj.getParent(self._getParent())
        setattr(obj, '_index_cache', {})
        setattr(obj, '_registry', self._registry)
        return obj

    def __deepcopy__(self, memo=None):
<<<<<<< HEAD
        cls = self.__class__
        obj = cls()
        this_dict = stripProxy(self).__getstate__()
        global do_not_copy
=======
        cls = type(self)
        obj = super(cls, cls).__new__(cls)
        obj.__init__()
        this_dict = self.__getstate__()
>>>>>>> e31b1677
        for elem in this_dict.keys():
            if elem not in do_not_copy:
                this_dict[elem] = deepcopy(stripProxy(this_dict[elem]), memo)  # FIXED
            else:
                this_dict[elem] = None

        if self._getParent() is not None:
            obj._setParent(self._getParent())
        setattr(obj, '_index_cache', {})
        setattr(obj, '_registry', self._registry)
        return obj

    def _getParent(self):
        return self._parent

    def _setParent(self, parent):
        setattr(self, '_parent', parent)

    # get the root of the object tree
    # if parent does not exist then the root is the 'self' object
    # cond is an optional function which may cut the search path: when it
    # returns True, then the parent is returned as root
    def _getRoot(self, cond=None):
        if self._getParent() is None:
            return self
        root = None
        obj = self
        cond_test = cond is not None
        while obj is not None:
            root = obj
            if cond_test:
                if cond(root):
                    break
            obj = stripProxy(obj)._getParent()
        return root

    def _getdata(self, name):
        #logger.debug("Getting: %s" % name)
        if hasattr(self, name):
            return getattr(self, name)
        else:
            if name in self._data:
                return self._data[name]
            else:
                return None

    # accept a visitor pattern
    def accept(self, visitor):

        if not hasattr(self, '_schema'):
            return
        elif self._schema is None:
            visitor.nodeBegin(self)
            visitor.nodeEnd(self)
            return

        visitor.nodeBegin(self)

        for (name, item) in self._schema.simpleItems():
            if item['visitable']:
                visitor.simpleAttribute(self, name, self._getdata(name), item['sequence'])

        for (name, item) in self._schema.sharedItems():
            if item['visitable']:
                visitor.sharedAttribute(self, name, self._getdata(name), item['sequence'])

        for (name, item) in self._schema.componentItems():
            if item['visitable']:
                visitor.componentAttribute(self, name, self._getdata(name), item['sequence'])

        visitor.nodeEnd(self)

    def __copy__(self):
        copied_obj = self.clone()

    # clone self and return a properly initialized object
    def clone(self):
        new_obj = deepcopy(self)

        return new_obj

    # copy all the properties recursively from the srcobj
    # if schema of self and srcobj are not compatible raises a ValueError
    # ON FAILURE LEAVES SELF IN INCONSISTENT STATE
    def copyFrom(self, srcobj, _ignore_atts=None):

        if _ignore_atts is None:
            _ignore_atts = []
        _srcobj = stripProxy(srcobj)
        # Check if this object is derived from the source object, then the copy
        # will not throw away information

        if not hasattr(_srcobj, '__class__') and not inspect.isclass(_srcobj.__class__):
            raise GangaValueError("Can't copyFrom a non-class object: %s isclass: %s" % (str(_srcobj), str(inspect.isclass(_srcobj))))

        if not isType(self, _srcobj.__class__) and not isType(_srcobj, self.__class__):
            raise GangaValueError("copyFrom: Cannot copy from %s to %s!" % (getName(_srcobj), getName(self)))

        if not hasattr(self, '_schema'):
            logger.debug("No Schema found for myself")
            return

        if self._schema is None and _srcobj._schema is None:
            logger.debug("Schema object for one of these classes is None!")
            return

        if _srcobj._schema is None:
            self._schema = None
            return

        self._actually_copyFrom(_srcobj, _ignore_atts)

        ## Fix some objects losing parent knowledge
        src_dict = srcobj.__dict__
        for key, val in src_dict.iteritems():
            this_attr = getattr(srcobj, key)
            if isType(this_attr, Node) and key not in Node._ref_list:
                #logger.debug("k: %s  Parent: %s" % (str(key), (stripProxy(srcobj))))
                stripProxy(this_attr)._setParent(stripProxy(srcobj))

    def _actually_copyFrom(self, _srcobj, _ignore_atts):

        for name, item in self._schema.allItems():
            if name in _ignore_atts:
                continue

            #logger.debug("Copying: %s : %s" % (str(name), str(item)))
            if name == 'application' and hasattr(_srcobj.application, 'is_prepared'):
                _app = _srcobj.application
                if _app.is_prepared not in [None, True]:
                    stripProxy(_app).incrementShareCounter(_app.is_prepared.name)

            if not self._schema.hasAttribute(name):
                #raise ValueError('copyFrom: incompatible schema: source=%s destination=%s'%(getName(_srcobj),getName(self)))
                if not hasattr(self, name):
                    setattr(self, name, self._schema.getDefaultValue(name))
                this_attr = getattr(self, name)
                if isType(this_attr, Node) and name not in Node._ref_list:
                    this_attr._setParent(self)
            elif not item['copyable']: ## Default of '1' instead of True...
                if not hasattr(self, name):
                    setattr(self, name, self._schema.getDefaultValue(name))
                this_attr = getattr(self, name)
                if isType(this_attr, Node) and name not in Node._ref_list:
                    this_attr._setParent(self)
            else:
                copy_obj = deepcopy(getattr(_srcobj, name))
                setattr(self, name, copy_obj)

    def printTree(self, f=None, sel=''):
        from Ganga.GPIDev.Base.VPrinter import VPrinter
        self.accept(VPrinter(f, sel))

    #printPrepTree is only ever run on applications, from within IPrepareApp.py
    #if you (manually) try to run printPrepTree on anything other than an application, it will not work as expected
    #see the relevant code in VPrinter to understand why
    def printPrepTree(self, f=None, sel='preparable' ):
        ## After fixing some bugs we are left with incompatible job hashes. This should be addressd before removing
        ## This particular class!
        from Ganga.GPIDev.Base.VPrinterOld import VPrinterOld
        self.accept(VPrinterOld(f, sel))

    def printSummaryTree(self, level=0, verbosity_level=0, whitespace_marker='', out=None, selection=''):
        """If this method is overridden, the following should be noted:

        level: the hierachy level we are currently at in the object tree.
        verbosity_level: How verbose the print should be. Currently this is always 0.
        whitespace_marker: If printing on multiple lines, this allows the default indentation to be replicated.
                           The first line should never use this, as the substitution is 'name = %s' % printSummaryTree()
        out: An output stream to print to. The last line of output should be printed without a newline.'
        selection: See VPrinter for an explaintion of this.
        """
        from Ganga.GPIDev.Base.VPrinter import VSummaryPrinter
        self.accept(VSummaryPrinter(level, verbosity_level, whitespace_marker, out, selection))

    def __eq__(self, node):

        if self is node:
            return 1
        if not node:  # or not self._schema.isEqual(node._schema):
            return 0

        if not isType(node, type(self)):
            return 0

        # Compare the schemas against each other
        if (hasattr(self, '_schema') and self._schema is None) and (hasattr(node, '_schema') and node._schema is None):
            return 1  # If they're both `None`
        elif (hasattr(self, '_schema') and self._schema is None) or (hasattr(node, '_schema') and node._schema is None):
            return 0  # If just one of them is `None`
        elif not self._schema.isEqual(node._schema):
            return 0  # Both have _schema but do not match

        # Check each schema item in turn and check for equality
        for (name, item) in self._schema.allItems():
            if item['comparable'] == True:
                #logger.info("testing: %s::%s" % (str(getName(self)), str(name)))
                if getattr(self, name) != getattr(node, name):
                    #logger.info( "diff: %s::%s" % (str(getName(self)), str(name)))
                    return 0

        return 1

    def __ne__(self, node):
        return not self.__eq__(node)

    def getNodeData(self):
        return self._data

    def setNodeData(self, new_data):
        self._data = new_data

    def getNodeAttribute(self, attrib_name):
        return self.getNodeData()[attrib_name]

    def setNodeAttribute(self, attrib_name, attrib_value):
        self.getNodeData()[attrib_name] = attrib_value
<<<<<<< HEAD
        if isType(attrib_value, Node):
=======
        if isinstance(attrib_value, GangaObject):
>>>>>>> e31b1677
            stripProxy(self.getNodeData()[attrib_name])._setParent(self)

    def removeNodeAttribute(self, attrib_name):
        if attrib_name in self._data.keys():
            del self._data[attrib_name]

    def removeNodeIndexCacheAttribute(self, attrib_name):
        if self._index_cache and attrib_name in self._index_cache.keys():
            del self._index_cache[attrib_name]

    def setNodeIndexCache(self, new_index_cache):
        setattr(self, '_index_cache', new_index_cache)

    def getNodeIndexCache(self):
        return self._index_cache

##########################################################################


class Descriptor(object):

    def __init__(self, name, item):
        self._name = name
        self._item = item
        self._getter_name = None
        self._checkset_name = None
        self._filter_name = None

        if not hasattr( item, '_meta'):
            return

        if 'getter' in item._meta:
            self._getter_name = item['getter']

        if 'checkset' in item._meta:
            self._checkset_name = item['checkset']

        if 'filter' in item._meta:
            self._filter_name = item['filter']

    @staticmethod
    def _bind_method(obj, name):
        if name is None:
            return None
        return getattr(obj, name)

    def _check_getter(self):
        if self._getter_name:
            raise AttributeError('cannot modify or delete "%s" property (declared as "getter")' % getName(self))

    def __get__(self, obj, cls):
        if obj is None:
            return cls._schema[getName(self)]
        else:
            result = None
            getter = self._bind_method(obj, self._getter_name)
            if getter:
                result = getter()
            else:

                lookup_exception = None

                #logger.info("Looking for: %s in Cache" % getName(self))
                _obj = stripProxy(obj)

                try:
                    obj_index = _obj.getNodeIndexCache()
                    if obj_index is not None:
                        if getName(self) in obj_index.keys():
                            return obj_index[getName(self)]
                except Exception as err:
                    logger.debug("Lazy Loading Exception: %s" % str(err))
                    lookup_exception = err
                    #raise err


                ## ._data takes priority ALWAYS over ._index_cache
                try:
                    obj_data = _obj.getNodeData()
                    if obj_data is not None:
                        if getName(self) in obj_data.keys():
                            return obj_data[getName(self)]
                except Exception as err:
                    logger.debug("Object Data Exception: %s" % str(err))
                    lookup_exception = err

                #logger.info("Not found")

                ## Guarantee that the object is now loaded from disk
                _obj._getReadAccess()

                ## First try to load the object from the attributes on disk
                if getName(self) in _obj.getNodeData().keys():
                    result = _obj.getNodeAttribute(getName(self))
                else:

                    ## If this object doesn't exist and the object has been loaded then let's look around

                    if getName(self) in _obj.__dict__.keys():

                        #if getName(self) in _obj.__dict__.keys():
                        return _obj.__dict__[getName(self)]

                    else:

                        if _obj._schema.hasItem(getName(self)):
                            return _obj._schema.getDefaultValue(getName(self))
                        else:
                            return _obj.__dict__[getName(self)]


            return result

    def __cloneVal(self, v, obj):

        item = obj._schema[getName(self)]

        if v is None:
            if item.hasProperty('category'):
                assertion = item['optional'] and (item['category'] != 'internal')
            else:
                assertion = item['optional']
            #assert(assertion)
            if assertion is False:
                logger.warning("Item: '%s'. of class type: '%s'. Has a Default value of 'None' but is NOT optional!!!" % (getName(self), type(obj)))
                logger.warning("Please contact the developers and make sure this is updated!")
            return None
        elif isinstance(v, str):
            return str(v)
        elif isinstance(v, int):
            return int(v)
        elif isinstance(v, dict):
            new_dict = {}
            for key, item in new_dict.iteritems():
                new_dict[key] = self.__cloneVal(v, obj)
            return new_dict
        else:
            if not isType(v, Node) and isType(v, (list, tuple)):
                try:
                    GangaList = _getGangaList()
                    new_v = GangaList()
                except ImportError:
                    new_v = []
                for elem in v:
                    new_v.append(self.__cloneVal(elem, obj))
                #return new_v
            elif not isType(v, Node):
                if inspect.isclass(v):
                    new_v = v()
                if not isType(new_v, Node):
                    logger.error("v: %s" % str(v))
                    raise GangaException("Error: found Object: %s of type: %s expected an object inheriting from Node!" % (str(v), str(type(v))))
                else:
                    new_v = self.__copyNodeObject(new_v, obj)
            else:
                new_v = self.__copyNodeObject(v, obj)

            return new_v

    def __copyNodeObject(self, v, obj):

        item = obj._schema[getName(self)]

        GangaList = _getGangaList()
        if isType(v, GangaList):
            categories = v.getCategory()
            len_cat = len(categories)
            if (len_cat > 1) or ((len_cat == 1) and (categories[0] != item['category'])) and item['category'] != 'internal':
                # we pass on empty lists, as the catagory is yet to be defined
                from Ganga.GPIDev.Base.Proxy import GangaAttributeError
                raise GangaAttributeError('%s: attempt to assign a list containing incompatible objects %s to the property in category "%s"' % (getName(self), v, item['category']))
        else:
            if stripProxy(v)._category not in [item['category'], 'internal'] and item['category'] != 'internal':
                from Ganga.GPIDev.Base.Proxy import GangaAttributeError
                raise GangaAttributeError('%s: attempt to assign an incompatible object %s to the property in category "%s found cat: %s"' % (getName(self), v, item['category'], stripProxy(v)._category))


        v_copy = deepcopy(stripProxy(v))

        #logger.info("Cloned Object Parent: %s" % v_copy._getParent())
        #logger.info("Original: %s" % v_copy._getParent())

        return v_copy

    def __set__(self, _obj, _val):
        ## self: attribute being changed or Ganga.GPIDev.Base.Objects.Descriptor in which case getName(self) gives the name of the attribute being changed
        ## _obj: parent class which 'owns' the attribute
        ## _val: value of the attribute which we're about to set

<<<<<<< HEAD
        if getName(self) in do_not_copy:#['_parent', '_proxyObject', '_impl', '_proxyClass']:
            object.__setattr__(_obj, getName(self), _val)
            return

        self_reg = None
        self_prevState = None
        if hasattr(stripProxy(self), '_getRegistry'):
            self_reg = stripProxy(stripProxy(self)._getRegistry())
            if self_reg is not None and hasattr(self_reg, 'isAutoFlushEnabled'):
                self_prevState = self_reg.isAutoFlushEnabled()
                if self_prevState is True and hasattr(self_reg, 'turnOffAutoFlushing'):
                    self_reg.turnOffAutoFlushing()

=======
>>>>>>> e31b1677
        obj_reg = None
        obj_prevState = None
        obj = stripProxy(_obj)
        if isinstance(obj, GangaObject):
            obj_reg = stripProxy(obj._getRegistry())
            if obj_reg is not None and hasattr(obj_reg, 'isAutoFlushEnabled'):
                obj_prevState = obj_reg.isAutoFlushEnabled()
                if obj_prevState is True and hasattr(obj_reg, 'turnOffAutoFlushing'):
                    obj_reg.turnOffAutoFlushing()

        val_reg = None
        val_prevState = None
        val = stripProxy(_val)
        if isinstance(val, GangaObject):
            val_reg = stripProxy(val._getRegistry())
            if val_reg is not None and hasattr(val_reg, 'isAutoFlushEnabled'):
                val_prevState = val_reg.isAutoFlushEnabled()
                if val_prevState is True and hasattr(val_reg, 'turnOffAutoFlushing'):
                    val_reg.turnOffAutoFlushing()

        new_val = runtimeEvalString(_obj, getName(self), _val)

        self.__atomic_set__(_obj, new_val)

<<<<<<< HEAD
        set_obj = getattr(stripProxy(_obj), getName(self))

        if isType(set_obj, Node):
            stripProxy(set_obj)._setDirty()
        if isType(new_val, Node):
            stripProxy(_val)._setParent(stripProxy(_obj))
            stripProxy(_val)._setDirty()
=======
        if isinstance(new_val, Node):
            val._setDirty()
>>>>>>> e31b1677

        if val_reg is not None:
            if val_prevState is True and hasattr(val_reg, 'turnOnAutoFlushing'):
                val_reg.turnOnAutoFlushing()

        if obj_reg is not None:
            if obj_prevState is True and hasattr(obj_reg, 'turnOnAutoFlushing'):
                obj_reg.turnOnAutoFlushing()

    def __atomic_set__(self, _obj, _val):
        ## self: attribute being changed or Ganga.GPIDev.Base.Objects.Descriptor in which case getName(self) gives the name of the attribute being changed
        ## _obj: parent class which 'owns' the attribute
        ## _val: value of the attribute which we're about to set

        #if hasattr(_obj, getName(self)):
        #    if not isType(getattr(_obj, getName(self)), GangaObject):
        #        if type( getattr(_obj, getName(self)) ) == type(_val):
        #            object.__setattr__(_obj, getName(self), deepcopy(_val))
        #            return
#
#        if not isType(_obj, GangaObject) and type(_obj) == type(_val):
#            _obj = deepcopy(_val)
#            return

        obj = stripProxy(_obj)
        temp_val = stripProxy(_val)

        from Ganga.GPIDev.Lib.GangaList.GangaList import makeGangaList

        if hasattr(obj, '_checkset_name'):
            checkSet = self._bind_method(obj, self._checkset_name)
            if checkSet is not None:
                checkSet(temp_val)
        if hasattr(obj, '_filter_name'):
            this_filter = self._bind_method(obj, self._filter_name)
            if this_filter:
                val = this_filter(temp_val)
            else:
                val = temp_val
        else:
            val = temp_val

        # LOCKING
        obj._getWriteAccess()

        #self._check_getter()

        item = stripProxy(obj._schema[getName(self)])

        def cloneVal(v):
<<<<<<< HEAD
            GangaList = _getGangaList()
            if isType(v, (list, tuple, GangaList)):
=======
            from Ganga.GPIDev.Lib.GangaList.GangaList import GangaList
            if isinstance(v, (list, tuple, GangaList)):
>>>>>>> e31b1677
                new_v = GangaList()
                for elem in v:
                    new_v.append(self.__cloneVal(elem, obj))
                return new_v
            else:
                return self.__cloneVal(v, obj)

        ## If the item has been defined as a sequence great, let's continue!
        if item['sequence']:
            _preparable = True if item['preparable'] else False
            if len(val) == 0:
                GangaList = _getGangaList()
                new_val = GangaList()
            else:
                if isinstance(item, Schema.ComponentItem):
                    new_val = makeGangaList(val, cloneVal, parent=obj, preparable=_preparable)
                else:
                    new_val = makeGangaList(val, parent=obj, preparable=_preparable)
        else:
            ## Else we need to work out what we've got.
<<<<<<< HEAD
            if isType(item, Schema.ComponentItem):
                GangaList = _getGangaList()
                if isType(val, (list, tuple, GangaList)):
=======
            if isinstance(item, Schema.ComponentItem):
                from Ganga.GPIDev.Lib.GangaList.GangaList import GangaList
                if isinstance(val, (list, tuple, GangaList)):
>>>>>>> e31b1677
                    ## Can't have a GangaList inside a GangaList easily so lets not
                    if isinstance(_obj, GangaList):
                        newListObj = []
                    else:
                        newListObj = GangaList()

                    self.__createNewList(newListObj, val, cloneVal)
                    #for elem in val:
                    #    newListObj.append(cloneVal(elem))
                    new_val = newListObj
                else:
                    new_val = cloneVal(val)
            else:
                new_val = val
                pass
            #val = deepcopy(val)

<<<<<<< HEAD
        stripProxy(obj).setNodeAttribute(getName(self), new_val)
=======
        if isinstance(new_val, Node):
            new_val._setParent(obj)

        obj.setNodeAttribute(getName(self), new_val)
>>>>>>> e31b1677

        obj._setDirty()

    def __delete__(self, obj):
        obj.removeNodeAttribute(getName(self))

    @staticmethod
    def __createNewList(final_list, input_elements, action=None):

        def addToList(_input_elements, _final_list, action=None):
            if action is not None:
                for element in _input_elements:
                    _final_list.append(action(element))
            else:
                for element in _input_elements:
                    _final_list.append(element)
            return

        ## This makes it stick to 1 thread, useful for debugging problems
        #addToList(input_elements, final_list, action)
        #return

        try:
            from Ganga.GPI import queues
            linearize = False
        except ImportError:
            linearize = True

        try:
            import threading
        except ImportError:
            linearize = True

        if linearize is True or len(input_elements) < 20 or\
            not isinstance(threading.current_thread(), threading._MainThread):
            addToList(input_elements, final_list, action)
            return

        import math
        tenth = math.ceil(float(len(input_elements))/10.)

        for i in range(10):
            these_elements = input_elements[int(i*tenth):int((i+1)*tenth)]
            queues._monitoring_threadpool.add_function(addToList, (these_elements, final_list, action))

        while(len(final_list) != len(input_elements)):
            import time
            time.sleep(0.5)

        return

def export(method):
    """
    Decorate a GangaObject method to be exported to the GPI
    """
    method.exported_method = True
    return method


class ObjectMetaclass(type):#, object):
    _descriptor = Descriptor

    def __init__(cls, name, bases, this_dict):

        from Ganga.GPIDev.Base.Proxy import GPIProxyClassFactory, ProxyDataDescriptor, ProxyMethodDescriptor

        super(ObjectMetaclass, cls).__init__(name, bases, this_dict)

        # ignore the 'abstract' base class
        # FIXME: this mechanism should be based on explicit getName(cls) or alike
        #if name == 'GangaObject':
        #    return

        #logger.debug("Metaclass.__init__: class %s name %s bases %s", cls, name, bases)

        # all Ganga classes must have (even empty) schema
        if not hasattr(cls, '_schema') or cls._schema is None:
            cls._schema = Schema.Schema(None, None)

        this_schema = cls._schema

        # Add all class members of type `Schema.Item` to the _schema object
        # TODO: We _could_ add base class's Items here by going through `bases` as well.
        for member_name, member in this_dict.items():
            if isinstance(member, Schema.Item):
                this_schema.datadict[member_name] = member

        # produce a GPI class (proxy)
        proxyClass = GPIProxyClassFactory(name, cls)

        if not hasattr(cls, '_exportmethods'):
            cls._exportmethods = []

        this_export = cls._exportmethods

        # export public methods of this class and also of all the bases
        # this class is scanned last to extract the most up-to-date docstring
        dicts = (b.__dict__ for b in reversed(cls.__mro__))
        for d in dicts:
            for k in d:
                if k in this_export or getattr(d[k], 'exported_mes_thod', False):

                    internal_name = "_export_" + k
                    if internal_name not in d.keys():
                        internal_name = k
                    try:
                        method = d[internal_name]
                    except Exception, err:
                        logger.debug("ObjectMetaClass Error internal_name: %s,\t d: %s" % (str(internal_name), str(d)))
                        logger.debug("ObjectMetaClass Error: %s" % str(err))

                    if not isinstance(method, types.FunctionType):
                        continue
                    f = ProxyMethodDescriptor(k, internal_name)
                    f.__doc__ = method.__doc__
                    setattr(proxyClass, k, f)

        # sanity checks for schema...
        if '_schema' not in this_dict.keys():
            s = "Class %s must _schema (it cannot be silently inherited)" % (name,)
            logger.error(s)
            raise ValueError(s)

        # If a class has not specified a '_name' then default to using the class '__name__'
        if not cls.__dict__.get('_name'):
            cls._name = name

        if this_schema._pluginclass is not None:
            logger.warning('Possible schema clash in class %s between %s and %s', name, getName(cls), getName(this_schema._pluginclass))

        # export visible properties... do not export hidden properties
        for attr, item in this_schema.allItems():
            setattr(cls, attr, cls._descriptor(attr, item))
            if not item['hidden']:
                setattr(proxyClass, attr, ProxyDataDescriptor(attr))

        # additional check of type
        # bugfix #40220: Ensure that default values satisfy the declared types
        # in the schema
        for attr, item in this_schema.simpleItems():
            if not item['getter']:
                item._check_type(item['defvalue'], '.'.join([name, attr]), enableGangaList=False)

        # create reference in schema to the pluginclass
        this_schema._pluginclass = cls

        # store generated proxy class
        setattr(cls, '_proxyClass', proxyClass)

        # register plugin class
        if hasattr(cls, '_declared_property'):
            # if we've not even declared this we don't want to use it!
            if not cls._declared_property('hidden') or cls._declared_property('enable_plugin'):
                allPlugins.add(cls, cls._category, getName(cls))

            # create a configuration unit for default values of object properties
            if not cls._declared_property('hidden') or cls._declared_property('enable_config'):
                this_schema.createDefaultConfig()



class GangaObject(Node):
    __metaclass__ = ObjectMetaclass
    _schema = None  # obligatory, specified in the derived classes
    _category = None  # obligatory, specified in the derived classes
    _proxyClass = None  # created automatically
    _registry = None  # automatically set for Root objects
    _exportmethods = []  # optional, specified in the derived classes

    # by default classes are not hidden, config generation and plugin
    # registration is enabled
    # optional, specify in the class if you do not want to export it publicly
    # in GPI,
    _hidden = 1
    # the class will not be registered as a plugin unless _enable_plugin is defined
    # the test if the class is hidden is performed by x._declared_property('hidden')
    # which makes sure that _hidden must be *explicitly* declared, not
    # inherited

    # additional properties that may be set in derived classes which were declared as _hidden:
    #   _enable_plugin = 1 -> allow registration of _hidden classes in the allPlugins dictionary
    # _enable_config = 1 -> allow generation of [default_X] configuration
    # section with schema properties

    # the constructor is directly used by the GPI proxy so the GangaObject
    # must be fully initialized
    def __init__(self):
        super(GangaObject, self).__init__(None)

        # IMPORTANT: if you add instance attributes like in the line below
        # make sure to update the __getstate__ method as well
        # use cache to help preserve proxy objects identity in GPI
        self._proxyObject = None
        # dirty flag is true if the object has been modified locally and its
        # contents is out-of-sync with its repository
        self._dirty = False

        #Node.__init__(self, None)

        if self._schema is not None and hasattr(self._schema, 'allItems'):
            for attr, item in self._schema.allItems():
                ## If an object is hidden behind a getter method we can't assign a parent or defvalue so don't bother - rcurrie
                if item.getProperties()['getter'] is None:
                    defVal = self._schema.getDefaultValue(attr)
                    self.setNodeAttribute(attr, defVal)
<<<<<<< HEAD
=======
                    new_attr = getattr(self, attr)
                    if isinstance(new_attr, Node):
                        new_attr._setParent(self)
>>>>>>> e31b1677

        # Overwrite default values with any config values specified
        # self.setPropertiesFromConfig()

    # construct an object of this type from the arguments. Defaults to copy
    # constructor.
    def __construct__(self, args={}):
        # act as a copy constructor applying the object conversion at the same
        # time (if applicable)

        super(GangaObject, self).__construct__(args)

        if len(args) == 0:
            return
        elif len(args) == 1:
            if not isType(args[0], type(self)):
                logger.warning("Performing a copyFrom from: %s to: %s" % (type(args[0]), type(self)))
            self.copyFrom(args[0])
        else:
            from Ganga.GPIDev.Base.Proxy import TypeMismatchError
            raise TypeMismatchError("Constructor expected one or zero non-keyword arguments, got %i" % len(args))

    def __getstate__(self):
        # IMPORTANT: keep this in sync with the __init__
        #self._getReadAccess()
        this_dict = super(GangaObject, self).__getstate__()
        #this_dict['_proxyObject'] = None
        #this_dict['_dirty'] = False
        return this_dict

    def __setstate__(self, this_dict):
        #self._getWriteAccess()
        super(GangaObject, self).__setstate__(this_dict)
        #if '_parent' in this_dict:
        #    self._setParent(this_dict['_parent'])
        #self._setParent(None)
        #self._proxyObject = None
        self._dirty = False

    @staticmethod
    def __incrementShareRef(object, attr_name):
        shared_dir = getattr(self_copy, name)

        if hasattr(shared_dir, 'name'):

            from Ganga.Core.GangaRepository import getRegistry
            from Ganga.GPIDev.Base.Proxy import GPIProxyObjectFactory
            shareref = GPIProxyObjectFactory(getRegistry("prep").getShareRef())

            logger.debug("Increasing shareref")
            shareref.increase(shared_dir.name)

    # on the deepcopy reset all non-copyable properties as defined in the
    # schema
    def __deepcopy__(self, memo=None):
        true_parent = self._getParent()
<<<<<<< HEAD
        raw_self = stripProxy(self)
=======
>>>>>>> e31b1677
        ## This triggers a read of the job from disk
        raw_self._getReadAccess()
        classname = getName(self)
        category = raw_self._category
        cls = allPlugins.find(category, classname)

        self_copy = cls()

        if raw_self._schema is not None:
            for name, item in raw_self._schema.allItems():
                if not item['copyable']:
                    setattr(self_copy, name, raw_self._schema.getDefaultValue(name))
                else:
                    if hasattr(raw_self, name):
                        setattr(self_copy, name, deepcopy(getattr(raw_self, name)))
                    else:
                        setattr(self_copy, name, raw_self._schema.getDefaultValue(name))

                this_attr = getattr(self_copy, name)
                if isType(this_attr, Node):
                    this_attr._setParent(self_copy)

                if item.isA(Schema.SharedItem):
                    self.__incrementShareRef(self_copy, name)

        global do_not_copy
        for k, v in raw_self.__dict__.iteritems():
            if k not in do_not_copy:
                try:
                    setattr(self_copy, k, deepcopy(v))
                except Exception:
                    setatttr(self_copy, k, v)

        if true_parent is not None:
            raw_self._setParent(true_parent)
            self_copy._setParent(true_parent)
        return self_copy

    def accept(self, visitor):
        self._getReadAccess()
        super(GangaObject, self).accept(visitor)

    def _getIOTimeOut(self):
        from Ganga.Utility.Config.Config import getConfig, ConfigError
        try:
            _timeOut = getConfig('Configuration')['DiskIOTimeout']
        except ConfigError, err:
            _timeOut = 5. # 5sec hardcoded default
        return _timeOut

    def _getWriteAccess(self):
        """ tries to get write access to the object.
        Raise LockingError (or so) on fail """
        root = self._getRoot()
        reg = root._getRegistry()
        if reg is not None:
            _haveLocked = False
            _counter = 1
            _sleep_size = 1
            _timeOut = self._getIOTimeOut()
            while not _haveLocked:
                err = None
                from Ganga.Core.GangaRepository.Registry import RegistryLockError, RegistryAccessError
                reg._write_access(root)
                try:
                    reg._write_access(root)
                    _haveLocked = True
                except (RegistryLockError, RegistryAccessError) as x:
                    #import traceback
                    #traceback.print_stack()
                    from time import sleep
                    sleep(_sleep_size)  # Sleep 2 sec between tests
                    logger.info("Waiting on Write access to registry: %s" % reg.name)
                    logger.debug("err: %s" % str(x))
                    err = x
                _counter = _counter + 1
                # Sleep 2 sec longer than the time taken to bail out
                if _counter * _sleep_size >= _timeOut + 2:
                    logger.error("Failed to get access to registry: %s. Reason: %s" % (reg.name, str(err)))
                    if err is not None:
                        raise err

    def _releaseWriteAccess(self):
        """ releases write access to the object.
        Raise LockingError (or so) on fail
        Please use only if the object is expected to be used by other sessions"""
        root = self._getRoot()
        reg = root._getRegistry()
        if reg is not None:
            logger.debug("Releasing: %s" % (reg.name))
            reg._release_lock(root)

    def _getReadAccess(self):
        """ makes sure the objects _data is there and the object itself has a recent state.
        Raise RepositoryError"""
        root = self._getRoot()
        reg = root._getRegistry()
        if reg is not None:
            reg._read_access(root, self)

    # define when the object is read-only (for example a job is read-only in
    # the states other than new)
    def _readonly(self):
        r = self._getRoot()
        # is object a root for itself? check needed otherwise infinite
        # recursion
        if r is None or r is self:
            return 0
        else:
            return r._readonly()

    # set the registry for this object (assumes this object is a root object)
    def _setRegistry(self, registry):
        assert self._getParent() is None
        self._registry = registry

    # get the registry for the object by getting the registry associated with
    # the root object (if any)
    def _getRegistry(self):
        r = self._getRoot()
        return r._registry

    def _getRegistryID(self):
        try:
            return self._registry.find(self)
        except AttributeError, err:
            logger.debug("_getRegistryID Exception: %s" % str(err))
            return None

    # mark object as "dirty" and inform the registry about it
    # the registry is always associated with the root object
    def _setDirty(self, dummy=1):
        self._dirty = True
        parent = self._getParent()
        if parent is not None:
            parent._setDirty()
        if self._registry is not None:
            self._registry._dirty(self)

    def _setFlushed(self):
        self._dirty = False

    # post __init__ hook automatically called by GPI Proxy __init__
    def _auto__init__(self):
        pass

    # return True if _name attribute was explicitly defined in the class
    # this means that implicit (inherited) _name attribute has no effect in the derived class
    # example: cls._declared_property('hidden') => True if there is class
    # attribute _hidden explicitly declared
    def _declared_property(self, name):
        return '_' + name in self.__dict__

    _declared_property = classmethod(_declared_property)

    # get the job object associated with self or raise an assertion error
    # the FIRST PARENT Job is returned...
    # this method is for convenience and may well be moved to some subclass
    def getJobObject(self):
        from Ganga.GPIDev.Lib.Job import Job
        r = self._getRoot(cond=lambda o: isType(o, Job))
        if not isType(r, Job):
            raise AssertionError('no job associated with object ' + repr(self))
        return r

    # Customization of the GPI attribute assignment: Attribute Filters
    #
    # Example of usage:
    # if some properties depend on the value of other properties in a complex way such as:
    # changing platform of Gaudi should change the version if it is not supported... etc.
    #
    # Semantics:
    #  gpi_proxy.x = v        --> stripProxy(gpi_proxy)._attribute_filter__set__('x',v)
    #  gpi_proxy.y = [v1,v2]  --> stripProxy(gpi_proxy)._attribute_filter__set__('x',[v1,v2])
    #
    #  is used for *all* kinds of attributes (component and simple)
    #
    # Attribute Filters are used mainly for side effects such as modification of the state of the self object
    # (as described above).
    #
    # Attribute Filter may also perform an additional conversion of the value which is being assigned.
    #
    # Returns the attribute value (converted or original)
    #
    def _attribute_filter__set__(self, name, v):
        if hasattr(v, '_on_attribute__set__'):
            return v._on_attribute__set__(self, name)
        return v

    @staticmethod
    def __createNewList(final_list, input_elements, action=None):

        def addToList(_input_elements, _final_list, action=None):
            if action is not None:
                for element in _input_elements:
                    _final_list.append(action(element))
            else:
                for element in _input_elements:
                    _final_list.append(element)
            return
        ## This makes it stick to 1 thread, useful for debugging problems
        #addToList(input_elements, final_list, action)
        #return

        try:
            from Ganga.GPI import queues
            linearize = False
        except ImportError:
            linearize = True

        try:
            import threading
        except ImportError:
            linearize = True

        if linearize is True or len(input_elements) < 20 or\
            not isinstance(threading.current_thread(), threading._MainThread):
            addToList(input_elements, final_list, action)
            return

        import math
        tenth = math.ceil(float(len(input_elements))/10.)

        for i in range(10):
            these_elements = input_elements[int(i*tenth):int((i+1)*tenth)]
            queues._monitoring_threadpool.add_function(addToList, (these_elements, final_list, action))

        while(len(final_list) != len(input_elements)):
            import time
            time.sleep(0.5)

        return

# define the default component object filter:
# obj.x = "Y"   <=> obj.x = Y()


def string_type_shortcut_filter(val, item):
    if isType(val, type('')):
        if item is None:
            raise ValueError('cannot apply default string conversion, probably you are trying to use it in the constructor')
        from Ganga.Utility.Plugin import allPlugins, PluginManagerError
        try:
            obj = allPlugins.find(item['category'], val)()
            obj._auto__init__()
            return obj
        except PluginManagerError as err:
            logger.debug("string_type_shortcut_filter Exception: %s" % str(err))
            raise ValueError(err)
    return None

# FIXME: change into classmethod (do they inherit?) and then change stripComponentObject to use class instead of
# FIXME: object (object model clearly fails with sequence of Files)
# FIXME: test: ../bin/ganga -c local_lhcb.ini run.py
# TestNativeSpecific.testFileSequence


from .Filters import allComponentFilters
allComponentFilters.setDefault(string_type_shortcut_filter)

#
#
# $Log: not supported by cvs2svn $
# Revision 1.5.2.9  2009/07/14 14:44:17  ebke
# * several bugfixes
# * changed indexing for XML/Pickle
# * introduce index update minimal time of 20 seconds (reduces lag for typing 'jobs')
# * subjob splitting and individual flushing for XML/Pickle
#
# Revision 1.5.2.8  2009/07/13 22:10:53  ebke
# Update for the new GangaRepository:
# * Moved dict interface from Repository to Registry
# * Clearly specified Exceptions to be raised by Repository
# * proper exception handling in Registry
# * moved _writable to _getWriteAccess, introduce _getReadAccess
# * clarified locking, logic in Registry, less in Repository
# * index reading support in XML (no writing, though..)
# * general index reading on registry.keys()
#
# Revision 1.5.2.7  2009/07/10 12:14:10  ebke
# Fixed wrong sequence in __set__: only dirty _after_ writing!
#
# Revision 1.5.2.6  2009/07/10 11:33:06  ebke
# Preparations and fixes for lazy loading
#
# Revision 1.5.2.5  2009/07/08 15:27:50  ebke
# Removed load speed bottleneck for pickle - reduced __setstate__ time by factor 3.
#
# Revision 1.5.2.4  2009/07/08 12:51:52  ebke
# Fixes some bugs introduced in the latest version
#
# Revision 1.5.2.3  2009/07/08 12:36:54  ebke
# Simplified _writable
#
# Revision 1.5.2.2  2009/07/08 11:18:21  ebke
# Initial commit of all - mostly small - modifications due to the new GangaRepository.
# No interface visible to the user is changed
#
# Revision 1.5.2.1  2009/06/04 12:00:37  moscicki
# *** empty log message ***
#
# Revision 1.5  2009/05/20 13:40:22  moscicki
# added filter property for GangaObjects
#
# added Utility.Config.expandgangasystemvars() filter which expands @{VAR} in strings, where VAR is a configuration option defined in the System section
# Usage example: specify @{GANGA_PYTHONPATH} in the configuration file to make pathnames relative to the location of Ganga release; specify @{GANGA_VERSION} to expand to current Ganga version. etc.
#
# modified credentials package (ICommandSet) to use the expandgangasystemvars() filter.
#
# Revision 1.4  2009/04/27 09:22:56  moscicki
# fix #29745: use __mro__ rather than first-generation of base classes
#
# Revision 1.3  2009/02/24 14:57:56  moscicki
# set parent correctly for GangaList items (in __setstate__)
#
# Revision 1.2  2008/09/09 14:37:16  moscicki
# bugfix #40220: Ensure that default values satisfy the declared types in the schema
#
# factored out type checking into schema module, fixed a number of wrongly declared schema items in the core
#
# Revision 1.1  2008/07/17 16:40:52  moscicki
# migration of 5.0.2 to HEAD
#
# the doc and release/tools have been taken from HEAD
#
# Revision 1.27.4.10  2008/03/31 15:30:26  kubam
# More flexible internal logic of hiding the plugin classes derived from GangaObject:
#
# # by default classes are not hidden, config generation and plugin registration is enabled
#
# _hidden       = 1  # optional, specify in the class if you do not want to export it publicly in GPI,
#                    # the class will not be registered as a plugin unless _enable_plugin is defined
#                    # the test if the class is hidden is performed by x._declared_property('hidden')
#
# # additional properties that may be set in derived classes which were declared as _hidden:
# #   _enable_plugin = 1 -> allow registration of _hidden classes in the allPlugins dictionary
# #   _enable_config = 1 -> allow generation of [default_X] configuration section with schema properties
#
# This fixes: bug #34470: config [defaults_GridProxy] missing (issue of _hidden property of GangaObject)
#
# Revision 1.27.4.9  2008/02/28 15:44:31  moscicki
# fixed set parent problem for GangaList (and removed Will's hack which was already commented out)
#
# Revision 1.27.4.8  2008/02/12 09:25:24  amuraru
# removed Will's hack to set the parent, it causes side effects in subjobs accessor(to be checked)
#
# Revision 1.27.4.7  2008/02/06 17:02:00  moscicki
# small fix
#
# Revision 1.27.4.6  2008/02/06 13:00:21  wreece
# Adds a bit of a HACK as a tempory measure. The parent of a GangaList is being lost somewhere (I suspect due to a copy). I've added it back manually in __get__.
#
# Revision 1.27.4.5  2008/02/06 09:28:48  wreece
# First pass at a cleanup of the gangalist stuff. I've made changes so the diffs with the 4.4 series are more transparent. Currently still test failures.
#
# Revision 1.27.4.4  2007/12/18 09:05:04  moscicki
# integrated typesystem from Alvin and made more uniform error reporting
#
# Revision 1.27.4.3  2007/11/14 13:03:54  wreece
# Changes to make shortcuts work correctly with gangalists. all but one tests should now pass.
#
# Revision 1.27.4.2  2007/11/07 15:10:02  moscicki
# merged in pretty print and GangaList support from ganga-5-dev-branch-4-4-1-will-print branch
#
#
# Revision 1.27.4.1  2007/10/30 15:25:53  moscicki
# fixed #29745: Inherited functions of GangaObjects cannot be exported via _exportmethods
#
# Revision 1.27.8.3  2007/10/30 21:22:02  wreece
# Numerous small fixes and work arounds. And a new test.
#
# Revision 1.27.8.2  2007/10/30 14:30:23  wreece
# Non-working update. Adds in Kuba's exported methods dodge. It is now possible to define a _export_ version of a method for external use and a undecorated method for internal use.
#
# Revision 1.27.8.1  2007/10/30 12:12:08  wreece
# First version of the new print_summary functionality. Lots of changes, but some known limitations. Will address in next version.
#
# Revision 1.27  2007/07/27 13:52:00  moscicki
# merger updates from Will (from GangaMergers-1-0 branch)
#
# Revision 1.26.12.1  2007/05/14 13:32:11  wreece
# Adds the merger related code on a seperate branch. All tests currently
# run successfully.
#
# Revision 1.26  2006/07/27 20:09:54  moscicki
# _getJobObject() renamed -> getJobObject() and finding FIRST PARENT JOB
# _getRoot() : cond optional argument (to cut the search path e.g. for getJobObject())
#
# getDefaultValue() moved to Schema object
#
# "checkset" metaproperty implemented in schema (to check the direct updates to job.status)
# modified the "getter" metaproperty implementation
# create automatically the configuration units with default property values
#
# Revision 1.25  2006/02/10 14:18:44  moscicki
# removed obsoleted eval for default properties from config file
#
# Revision 1.24  2006/01/09 16:36:55  moscicki
#  - support for defining default properties in the configuration
#    config file example:
#
#      [LSF_Properties]
#      queue = myQueue
#
#      [LCG_Properties]
#      requirements.CE = myCE
#
#      [Job_Properties]
#      application = DaVinci
#      application.version = v99r2
#
# Revision 1.23  2005/12/02 15:27:13  moscicki
# support for "visitable" metaproperty
# support for hidden GPI classes
# "hidden" properties not visible in the proxies
# support for 'getter' type of property (a binding) for job.master
#
# Revision 1.22  2005/11/14 10:29:55  moscicki
# adapted to changed interface of allPlugins.add() method
#
# Revision 1.21  2005/11/01 16:43:51  moscicki
# added isStringLike condition to avoid unnecesary looping over strings
#
# Revision 1.20  2005/11/01 14:04:55  moscicki
# added missing implementation of GangaObject.__setstate__
# fixed the implementation of Node.__setstate__ to correctly set parent for objects which are contained in iterable simple items (lists, dictionaries) etc. (contributed by AS)
#
# Revision 1.19  2005/11/01 11:09:48  moscicki
# changes to support import/export (KH):
#   - The printTree method accepts an additional argument, which
#     it passes on to VPrinter as the value for "selection".
#
# Revision 1.18  2005/08/26 09:53:24  moscicki
# copy __doc__ for exported method
# _getJobObject() helper method in GangaObject
#
# Revision 1.17  2005/08/24 15:41:19  moscicki
# automatically generated help for properties, disabled the SchemaHelper and few other improvements to the help system
#
# Revision 1.16  2005/08/23 17:15:06  moscicki
# *** empty log message ***
#
#
#<|MERGE_RESOLUTION|>--- conflicted
+++ resolved
@@ -94,14 +94,8 @@
             setattr(self, key, val)
 
     def __copy__(self, memo=None):
-<<<<<<< HEAD
         cls = self.__class__
         obj = cls()
-=======
-        cls = type(self)
-        obj = super(cls, cls).__new__(cls)
-        obj.__init__()
->>>>>>> e31b1677
         # FIXME: this is different than for deepcopy... is this really correct?
         this_dict = self.__dict__.copy()
         global do_not_copy
@@ -117,17 +111,10 @@
         return obj
 
     def __deepcopy__(self, memo=None):
-<<<<<<< HEAD
         cls = self.__class__
         obj = cls()
         this_dict = stripProxy(self).__getstate__()
         global do_not_copy
-=======
-        cls = type(self)
-        obj = super(cls, cls).__new__(cls)
-        obj.__init__()
-        this_dict = self.__getstate__()
->>>>>>> e31b1677
         for elem in this_dict.keys():
             if elem not in do_not_copy:
                 this_dict[elem] = deepcopy(stripProxy(this_dict[elem]), memo)  # FIXED
@@ -345,11 +332,8 @@
 
     def setNodeAttribute(self, attrib_name, attrib_value):
         self.getNodeData()[attrib_name] = attrib_value
-<<<<<<< HEAD
-        if isType(attrib_value, Node):
-=======
-        if isinstance(attrib_value, GangaObject):
->>>>>>> e31b1677
+        ## ALL of the functions are in the NODE class not GANGAOBJECT
+        if isinstance(attrib_value, Node):
             stripProxy(self.getNodeData()[attrib_name])._setParent(self)
 
     def removeNodeAttribute(self, attrib_name):
@@ -539,22 +523,6 @@
         ## _obj: parent class which 'owns' the attribute
         ## _val: value of the attribute which we're about to set
 
-<<<<<<< HEAD
-        if getName(self) in do_not_copy:#['_parent', '_proxyObject', '_impl', '_proxyClass']:
-            object.__setattr__(_obj, getName(self), _val)
-            return
-
-        self_reg = None
-        self_prevState = None
-        if hasattr(stripProxy(self), '_getRegistry'):
-            self_reg = stripProxy(stripProxy(self)._getRegistry())
-            if self_reg is not None and hasattr(self_reg, 'isAutoFlushEnabled'):
-                self_prevState = self_reg.isAutoFlushEnabled()
-                if self_prevState is True and hasattr(self_reg, 'turnOffAutoFlushing'):
-                    self_reg.turnOffAutoFlushing()
-
-=======
->>>>>>> e31b1677
         obj_reg = None
         obj_prevState = None
         obj = stripProxy(_obj)
@@ -579,18 +547,8 @@
 
         self.__atomic_set__(_obj, new_val)
 
-<<<<<<< HEAD
-        set_obj = getattr(stripProxy(_obj), getName(self))
-
-        if isType(set_obj, Node):
-            stripProxy(set_obj)._setDirty()
-        if isType(new_val, Node):
-            stripProxy(_val)._setParent(stripProxy(_obj))
-            stripProxy(_val)._setDirty()
-=======
         if isinstance(new_val, Node):
             val._setDirty()
->>>>>>> e31b1677
 
         if val_reg is not None:
             if val_prevState is True and hasattr(val_reg, 'turnOnAutoFlushing'):
@@ -641,13 +599,8 @@
         item = stripProxy(obj._schema[getName(self)])
 
         def cloneVal(v):
-<<<<<<< HEAD
             GangaList = _getGangaList()
-            if isType(v, (list, tuple, GangaList)):
-=======
-            from Ganga.GPIDev.Lib.GangaList.GangaList import GangaList
             if isinstance(v, (list, tuple, GangaList)):
->>>>>>> e31b1677
                 new_v = GangaList()
                 for elem in v:
                     new_v.append(self.__cloneVal(elem, obj))
@@ -668,15 +621,9 @@
                     new_val = makeGangaList(val, parent=obj, preparable=_preparable)
         else:
             ## Else we need to work out what we've got.
-<<<<<<< HEAD
-            if isType(item, Schema.ComponentItem):
+            if isinstance(item, Schema.ComponentItem):
                 GangaList = _getGangaList()
-                if isType(val, (list, tuple, GangaList)):
-=======
-            if isinstance(item, Schema.ComponentItem):
-                from Ganga.GPIDev.Lib.GangaList.GangaList import GangaList
                 if isinstance(val, (list, tuple, GangaList)):
->>>>>>> e31b1677
                     ## Can't have a GangaList inside a GangaList easily so lets not
                     if isinstance(_obj, GangaList):
                         newListObj = []
@@ -694,14 +641,10 @@
                 pass
             #val = deepcopy(val)
 
-<<<<<<< HEAD
-        stripProxy(obj).setNodeAttribute(getName(self), new_val)
-=======
         if isinstance(new_val, Node):
             new_val._setParent(obj)
 
         obj.setNodeAttribute(getName(self), new_val)
->>>>>>> e31b1677
 
         obj._setDirty()
 
@@ -907,12 +850,6 @@
                 if item.getProperties()['getter'] is None:
                     defVal = self._schema.getDefaultValue(attr)
                     self.setNodeAttribute(attr, defVal)
-<<<<<<< HEAD
-=======
-                    new_attr = getattr(self, attr)
-                    if isinstance(new_attr, Node):
-                        new_attr._setParent(self)
->>>>>>> e31b1677
 
         # Overwrite default values with any config values specified
         # self.setPropertiesFromConfig()
@@ -969,27 +906,23 @@
     # schema
     def __deepcopy__(self, memo=None):
         true_parent = self._getParent()
-<<<<<<< HEAD
-        raw_self = stripProxy(self)
-=======
->>>>>>> e31b1677
         ## This triggers a read of the job from disk
-        raw_self._getReadAccess()
+        self._getReadAccess()
         classname = getName(self)
-        category = raw_self._category
+        category = self._category
         cls = allPlugins.find(category, classname)
 
         self_copy = cls()
 
-        if raw_self._schema is not None:
-            for name, item in raw_self._schema.allItems():
+        if self._schema is not None:
+            for name, item in self._schema.allItems():
                 if not item['copyable']:
-                    setattr(self_copy, name, raw_self._schema.getDefaultValue(name))
+                    setattr(self_copy, name, self._schema.getDefaultValue(name))
                 else:
-                    if hasattr(raw_self, name):
-                        setattr(self_copy, name, deepcopy(getattr(raw_self, name)))
+                    if hasattr(self, name):
+                        setattr(self_copy, name, deepcopy(getattr(self, name)))
                     else:
-                        setattr(self_copy, name, raw_self._schema.getDefaultValue(name))
+                        setattr(self_copy, name, self._schema.getDefaultValue(name))
 
                 this_attr = getattr(self_copy, name)
                 if isType(this_attr, Node):
@@ -999,7 +932,7 @@
                     self.__incrementShareRef(self_copy, name)
 
         global do_not_copy
-        for k, v in raw_self.__dict__.iteritems():
+        for k, v in self.__dict__.iteritems():
             if k not in do_not_copy:
                 try:
                     setattr(self_copy, k, deepcopy(v))
@@ -1007,7 +940,7 @@
                     setatttr(self_copy, k, v)
 
         if true_parent is not None:
-            raw_self._setParent(true_parent)
+            self._setParent(true_parent)
             self_copy._setParent(true_parent)
         return self_copy
 
