--- conflicted
+++ resolved
@@ -52,10 +52,7 @@
     def __init__(self, parent):
         self._data = {}
         self._setParent(parent)
-<<<<<<< HEAD
-=======
         super(Node, self).__init__()
->>>>>>> 6d6983f3
 
     def __getstate__(self):
         dict = self.__dict__.copy()
@@ -156,15 +153,6 @@
     # copy all the properties recursively from the srcobj
     # if schema of self and srcobj are not compatible raises a ValueError
     # ON FAILURE LEAVES SELF IN INCONSISTENT STATE
-<<<<<<< HEAD
-    def copyFrom(self, srcobj):
-        # Check if this object is derived from the source object, then the copy
-        # will not throw away information
-        if not isinstance(self, srcobj.__class__) and not isinstance(srcobj, self.__class__):
-            raise GangaValueError(
-                "copyFrom: Cannot copy from %s to %s!" % (srcobj.__class__, self.__class__))
-        for name, item in self._schema.allItems():
-=======
     def copyFrom(self, srcobj, _ignore_atts=[]):
         # Check if this object is derived from the source object, then the copy will not throw away information
         if not isinstance(self, srcobj.__class__) and not isinstance(srcobj, self.__class__):
@@ -173,7 +161,6 @@
             if name in _ignore_atts:
                 continue
             logger.debug( "Copying: %s : %s" % (str(name), str(item)) )
->>>>>>> 6d6983f3
             if name is 'application' and hasattr(srcobj.application, 'is_prepared'):
                 if srcobj.application.is_prepared is not None and srcobj.application.is_prepared is not True:
                     srcobj.application.incrementShareCounter(
@@ -186,7 +173,10 @@
             else:
                 c = copy.deepcopy(getattr(srcobj, name))
                 setattr(self, name, c)
-<<<<<<< HEAD
+        
+    def printTree(self,f=None, sel='' ):
+        from VPrinter import VPrinter
+        self.accept(VPrinter(f,sel))
 
     def printTree(self, f=None, sel=''):
         from .VPrinter import VPrinter
@@ -200,21 +190,6 @@
         self.accept(VPrinter(f, sel))
 
     def printSummaryTree(self, level=0, verbosity_level=0, whitespace_marker='', out=None, selection=''):
-=======
-        
-    def printTree(self,f=None, sel='' ):
-        from VPrinter import VPrinter
-        self.accept(VPrinter(f,sel))
-
-    #printPrepTree is only ever run on applications, from within IPrepareApp.py
-    #if you (manually) try to run printPrepTree on anything other than an application, it will not work as expected
-    #see the relevant code in VPrinter to understand why
-    def printPrepTree(self,f=None, sel='preparable' ):
-        from VPrinter import VPrinter
-        self.accept(VPrinter(f,sel))
-
-    def printSummaryTree(self,level = 0, verbosity_level = 0, whitespace_marker = '', out = None, selection = ''):
->>>>>>> 6d6983f3
         """If this method is overridden, the following should be noted:
 
         level: the hierachy level we are currently at in the object tree.
@@ -395,11 +370,7 @@
         obj._data[self._name] = val
 
         obj._setDirty()
-<<<<<<< HEAD
-
-=======
-            
->>>>>>> 6d6983f3
+
     def __delete__(self, obj):
         # self._check_getter()
         del obj._data[self._name]
@@ -485,7 +456,6 @@
 
 class GangaObject(Node):
     __metaclass__ = ObjectMetaclass
-<<<<<<< HEAD
     _schema = None  # obligatory, specified in the derived classes
     _proxyClass = None  # created automatically
     _registry = None  # automatically set for Root objects
@@ -500,18 +470,6 @@
     # the test if the class is hidden is performed by x._declared_property('hidden')
     # which makes sure that _hidden must be *explicitly* declared, not
     # inherited
-=======
-    _schema       = None # obligatory, specified in the derived classes
-    _proxyClass   = None # created automatically
-    _registry     = None # automatically set for Root objects
-    _exportmethods= [] # optional, specified in the derived classes
-
-    # by default classes are not hidden, config generation and plugin registration is enabled
-    _hidden       = 1  # optional, specify in the class if you do not want to export it publicly in GPI,
-                       # the class will not be registered as a plugin unless _enable_plugin is defined
-                       # the test if the class is hidden is performed by x._declared_property('hidden')
-                       # which makes sure that _hidden must be *explicitly* declared, not inherited
->>>>>>> 6d6983f3
 
     _lock_count = {}
 
@@ -598,27 +556,18 @@
         if reg is not None:
             if reg.name not in self._lock_count.keys():
                 self._lock_count[reg.name] = 0
-<<<<<<< HEAD
             logger.debug("Locking: %s  #%s" %
                          (reg.name, self._lock_count[reg.name]))
-=======
-            logger.debug( "Locking: %s  #%s" % (reg.name, self._lock_count[reg.name]) )
->>>>>>> 6d6983f3
         if reg is not None and self._lock_count[reg.name] == 0:
             _haveLocked = False
             _counter = 1
             _sleep_size = 2.
-<<<<<<< HEAD
             _timeOut = getConfig('Configuration')['DiskIOTimeout']
-=======
-            _timeOut = Ganga.Utility.Config.getConfig('Configuration')['DiskIOTimeout']
->>>>>>> 6d6983f3
             while not _haveLocked:
                 err = None
                 try:
                     reg._write_access(root)
                     _haveLocked = True
-<<<<<<< HEAD
                 except (RegistryLockError, RegistryAccessError) as x:
                     from time import sleep
                     sleep(_sleep_size)  # Sleep 2 sec between tests
@@ -631,17 +580,6 @@
                 if _counter * _sleep_size >= _timeOut + 5:
                     logger.error(
                         "Failed to get access to registry: %s. Reason: %s" % (reg.name, str(x)))
-=======
-                except Exception, x:
-                    from time import sleep
-                    sleep(_sleep_size)   ##  Sleep 2 sec between tests
-                    logger.info( "Waiting on Write access to registry: %s" % reg.name )
-                    logger.debug( "%s" % str(x) )
-                    err = x
-                _counter = _counter + 1
-                if _counter*_sleep_size >= _timeOut + 5:  ## Sleep 5 sec longer than the time taken to bail out
-                    logger.error( "Failed to get access to registry: %s. Reason: %s" % (reg.name, str(x)) )
->>>>>>> 6d6983f3
                     raise x
 
         if reg is not None:
@@ -656,12 +594,8 @@
         if reg is not None:
             if reg.name not in self._lock_count.keys():
                 self._lock_count[reg.name] = 0
-<<<<<<< HEAD
             logger.debug("Releasing: %s  #%s" %
                          (reg.name, self._lock_count[reg.name]))
-=======
-            logger.debug( "Releasing: %s  #%s" % (reg.name, self._lock_count[reg.name]) )
->>>>>>> 6d6983f3
         if reg is not None and self._lock_count[reg.name] == 1:
             reg._release_lock(root)
         if reg is not None:
