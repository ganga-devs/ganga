--- conflicted
+++ resolved
@@ -497,18 +497,10 @@
         # Overwrite default values with any config values specified
         # self.setPropertiesFromConfig()
 
-<<<<<<< HEAD
-    # construct an object of this type from the arguments. Defaults to copy
-    # constructor.
-    def __construct__(self, args):
-        # act as a copy constructor applying the object conversion at the same
-        # time (if applicable)
-=======
     # construct an object of this type from the arguments. Defaults to copy constructor.
     def __construct__(self, args):
         self._lock_count = {}
         # act as a copy constructor applying the object conversion at the same time (if applicable)
->>>>>>> b17d47ec
         if len(args) == 0:
             return
         elif len(args) == 1:
@@ -563,15 +555,7 @@
         root = self._getRoot()
         reg = root._getRegistry()
         if reg is not None:
-<<<<<<< HEAD
-            if reg.name not in self._lock_count.keys():
-                self._lock_count[reg.name] = 0
-            logger.debug("Locking: %s  #%s" %
-                         (reg.name, self._lock_count[reg.name]))
-        if reg is not None and self._lock_count[reg.name] == 0:
-=======
             #logger.debug( "Locking: %s for job %s" % (reg.name, str(self.getJobObject().getFQID('.'))) )
->>>>>>> b17d47ec
             _haveLocked = False
             _counter = 1
             _sleep_size = 2.
@@ -602,15 +586,7 @@
         root = self._getRoot()
         reg = root._getRegistry()
         if reg is not None:
-<<<<<<< HEAD
-            if reg.name not in self._lock_count.keys():
-                self._lock_count[reg.name] = 0
-            logger.debug("Releasing: %s  #%s" %
-                         (reg.name, self._lock_count[reg.name]))
-        if reg is not None and self._lock_count[reg.name] == 1:
-=======
             logger.debug( "Releasing: %s" % (reg.name) )
->>>>>>> b17d47ec
             reg._release_lock(root)
 
     def _getReadAccess(self):
