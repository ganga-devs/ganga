--- conflicted
+++ resolved
@@ -203,12 +203,7 @@
         return function_pointer_available
 
     def _CallPrintSummaryTree(self, obj):
-<<<<<<< HEAD
         sio = StringIO()
-=======
-        import cStringIO
-        sio = cStringIO.StringIO()
->>>>>>> 2cd140b6
         #logger.debug("_CallPrintSummaryTree")
         if not hasattr(stripProxy(obj), 'printSummaryTree'):
             print("%s" % str(obj), file=self.out)
@@ -281,10 +276,6 @@
 
     _obj = stripProxy(obj)
 
-<<<<<<< HEAD
-=======
-
->>>>>>> 2cd140b6
     if isType(_obj, GangaList):
         obj_len = len(_obj)
         if obj_len == 0:
@@ -334,16 +325,10 @@
             print('[]', end=' ', file=out)
         else:
             outString = '['
-<<<<<<< HEAD
+            outStringList = []
             def print_x(x, outStringList, obj_len):
                 if isType(x, GangaObject):
                     sio =StringIO()
-=======
-            outStringList = []
-            def print_x(x, outStringList, obj_len):
-                if isType(x, GangaObject):
-                    sio = cStringIO.StringIO()
->>>>>>> 2cd140b6
                     #logger.debug("summary_print: printSummaryTree")
                     x.printSummaryTree(0, 0, '', out=sio)
                     result = sio.getvalue()
@@ -361,14 +346,8 @@
             print(outString, end=' ', file=out)
         return
 
-<<<<<<< HEAD
     if isProxy(obj) and isType(obj, GangaObject):
         sio = StringIO()
-=======
-    if isProxy(obj):
-        import cStringIO
-        sio = cStringIO.StringIO()
->>>>>>> 2cd140b6
         #logger.debug("#2 printSummaryTree")
         runProxyMethod(obj, 'printSummaryTree', 0, 0, '', sio, interactive)
         print(sio.getvalue(), end=' ', file=out)
