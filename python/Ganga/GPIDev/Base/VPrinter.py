--- conflicted
+++ resolved
@@ -293,14 +293,8 @@
             print(outString, end=' ', file=out)
         return
 
-<<<<<<< HEAD
-    if isProxy(obj) and isType(obj, GangaObject):
-        import cStringIO
-        sio = cStringIO.StringIO()
-=======
     if isProxy(obj) and isType(_obj, GangaObject):
         sio = StringIO()
->>>>>>> bedba4c6
         runProxyMethod(obj, 'printTree', sio, interactive)
         print(sio.getvalue(), end=' ', file=out)
     else:
@@ -313,10 +307,6 @@
     if out == None:
         out = sys.stdout
 
-<<<<<<< HEAD
-    from Ganga.GPIDev.Base.Proxy import stripProxy
-=======
->>>>>>> bedba4c6
     _obj = stripProxy(obj)
 
     from Ganga.GPIDev.Lib.GangaList.GangaList import GangaList
@@ -345,14 +335,8 @@
             print(outString, end=' ', file=out)
         return
 
-<<<<<<< HEAD
-    if isProxy(obj) and isType(obj, GangaObject):
-        import cStringIO
-        sio = cStringIO.StringIO()
-=======
     if isProxy(obj) and isType(_obj, GangaObject):
         sio = StringIO()
->>>>>>> bedba4c6
         runProxyMethod(obj, 'printSummaryTree', 0, 0, '', sio, interactive)
         print(sio.getvalue(), end=' ', file=out)
     else:
