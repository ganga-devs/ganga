from __future__ import absolute_import
##########################################################################
# Ganga Project. http://cern.ch/ganga
#
# $Id: Proxy.py,v 1.2.4.3 2009-07-10 11:29:27 ebke Exp $
##########################################################################

import Ganga.Utility.logging
from Ganga.Utility.Config import getConfig

from Ganga.GPIDev.Schema import ComponentItem

from Ganga.GPIDev.Base.Objects import Node, GangaObject, ObjectMetaclass, _getName
from Ganga.Core import GangaAttributeError, ProtectedAttributeError, ReadOnlyObjectError, TypeMismatchError

import collections
import functools
import os

from inspect import isclass, getargspec

import types

from copy import deepcopy

implRef = '_impl'
proxyClass = '_proxyClass'
proxyObject = '_proxyObject'

prepconfig = getConfig('Preparable')

logger = Ganga.Utility.logging.getLogger(modulename=1)

# some proxy related convieniance methods

_knownLists = None

_stored_Interface = None

_eval_cache = {}

def setProxyInterface(my_interface):
    """ Set the proxy interface, not strictly needed for Ganga.GPI but good practice as we move to 'ganga' """
    global _stored_Interface
    _stored_Interface = my_interface

def getProxyInterface():
    """ Get the proxy interface  Ganga.GPI by default, 'ganga' if it's be set to this """
    if not _stored_Interface:
        import Ganga.GPI
        setProxyInterface(Ganga.GPI)
    return _stored_Interface

def getRuntimeGPIObject(obj_name, silent=False, evalClass=True):
    """ Get, or attempt to get an object from the GPI, if it exists then return a new instance if a class or an object if it's not
       If it doesn't exist attempt to evaluate the obj_name as a string like a standard python object
       If it's none of the above then return 'None' rather than the object string which was input
       Args:
           obj_name(str): This is the object we want to get from the GPI
           silent(bool): Should we be silent about errors?
           evalClass(bool): Should we create an instance of a class object when it's returned"""
    interface = getProxyInterface()
    if obj_name in interface.__dict__:
        this_obj = interface.__dict__[obj_name]
        if evalClass and isclass(this_obj):
            return this_obj()
        else:
            return this_obj
    else:
        returnable = raw_eval(obj_name)
        if returnable == obj_name:
            if silent is False:
                logger.error("Cannot find Object: '%s' in GPI. Returning None." % obj_name)
            return None
        return returnable

def runtimeEvalString(this_obj, attr_name, val):
    """
     Return the evaluated value of the 'val' after checking the schema and attributes associated with this_obj and attr_name
     If the attribute or the Schema are or allow for string objects then val is not evaluated but if it does allow for non string objects and isn't then an eval is performed
     This is ugly and is a direct consequence of allowing j.backend = 'Dirac' which in this authors (rcurrie) opinion is going to hurt us later
    """

    ## Don't check or try to auto-eval non-string objects
    if not isinstance(val, str):
        return val

    raw_obj = stripProxy(this_obj)
    shouldEval = None

    ## Lets check the Schema to see if a string object is allowed here
    ## If this is a ComponentItem we know in advance that we need to try and evaluate this
    ## If the object is NOT a ComponentItem but is still in the schema, check to see if the object is allowed to be a string or not
    ## If an object is NOT allowed to be a string then it should be 'eval'-ed
    if hasattr(raw_obj, '_schema'):

        if not raw_obj._schema.hasAttribute(attr_name):
            shouldEval = True
        else:
            this_attr = raw_obj._schema.getItem(attr_name)
            if isType(this_attr, ComponentItem):
                ## This is a component Item and isn't equivalent to a string
                shouldEval = True
            else:
                allowedTypes = this_attr.getProperties()['typelist']
                for this_type in allowedTypes:
                    if this_type == str:
                        ## This type is a string and shouldn't be evaluated
                        shouldEval = False
                        break
                    else:
                        ## This type is written as a string so need to work out what it is
                        if type(this_type) == str:
                            try:
                                interface = getProxyInterface() 
                                eval_type = eval(this_type, interface.__dict__)
                                if eval_type == str:
                                    ## This type was written as "str" ... slightly annoying but OK...
                                    shouldEval = False
                                    break
                                else:
                                    ## This type is NOT a string so based on this we should Eval
                                    shouldEval = True
                            except Exception as err:
                                logger.debug("Failed to evalute type: %s" % this_type)
                                logger.debug("Err: %s" % err)
                                ## We can't eval in this case. It may just be the type which is broken
                                shouldEval = True
                        else:
                            ## This type isn't in a string format so we don't need to work out what it is
                            shouldEval = True

    ## If the attribute is not in the Schema lets see if this class instance knows about this object or not
    ## If the attribute is NOT a string but is in this instane then we should try and eval
    ## But if it's known by the instance and is a string, we should just use the value
    elif hasattr(raw_obj, attr_name):

        if type(getattr(raw_obj, attr_name)) == str:
            shouldEval = False
        else:
            shouldEval = True

    ## If the object is not in the schema then try and eval the object anyway as we a-priori don't know any better
    ## THIS IS POTENTIALLY DANGEROUS AND IF A LOT OF USERS COMPLAIN THIS SHOULD BE REVERSED TO FALSE!!!
    else:
        shouldEval = True

    assert(shouldEval is not None)

    if shouldEval is True:
        new_val = raw_eval(val)
    else:
        new_val = val

    return new_val



def raw_eval(val):
    """
     Attempts to evaluate the val object and return the object it evaluates to if it is a Python object
     Makes use of basic caching as we don't expect that things at this level should change.
     Args:
        val(str): This is the string which we're looking to evaluate from 'in front' of the proxy
     """

    if val in _eval_cache:
        return deepcopy(_eval_cache[val])

    try:
        interface = getProxyInterface() 
        temp_val = eval(val, interface.__dict__)
        if isclass(temp_val):
            new_val = temp_val()
        else:
            new_val = temp_val
    except Exception as err:
        ## Useful for debugging these
        ## import traceback; traceback.print_stack()
        logger.debug("Proxy Cannot evaluate v=: '%s'" % val)
        logger.debug("Using raw value instead")
        new_val = val

    raw_val = stripProxy(new_val)
    if hasattr(raw_val, '_auto__init__'):
        raw_val._auto__init__()

    _eval_cache[val] = new_val

    return deepcopy(new_val)

def getKnownLists():
    """ Returns the list of iterable objects, tuple, list and maybe GangaList which we can use here due to import """
    global _knownLists
    if _knownLists is None:
        try:
            from Ganga.GPIDev.Lib.GangaList.GangaList import GangaList
        except ImportError:
            _knownLists = None
            return (tuple, list)
        _knownLists = (tuple, list, GangaList)
    return _knownLists

def isProxy(obj):
    """Checks if an object is a proxy
    Args:
        obj (object): This may be an instance or a class
    """
#    return isinstance(obj.__class__, GPIProxyObject)
    # Alex changed for below as doesn't check class objects, only instances
    # e.g. isProxy(DiracFile) fails at the Ganga prompt
    if isclass(obj):
        return issubclass(obj, GPIProxyObject) or hasattr(obj, implRef)
    else:
        obj_class = obj.__class__
        return issubclass(obj_class, GPIProxyObject) or hasattr(obj_class, implRef)

def isType(_obj, type_or_seq):
    """Checks whether on object is of the specified type, stripping proxies as needed.
    Args:
        obj (object): This may be an instance or a class
        type_or_seq (type, list, tuple, GangaList): This may be an individual type or an iterable list of types
    """

    obj = stripProxy(_obj)

    bare_type_or_seq = stripProxy(type_or_seq)

    ## Here to avoid circular GangaObject dependencies
    ## is type_or_seq iterable?
    if isinstance(type_or_seq, getKnownLists()):
        clean_list = []
        for type_obj in type_or_seq:
            if type_obj != str and type(type_obj) != type(str) and (not isclass(type_obj)):
                clean_list.append(type(stripProxy(type_obj)))
            elif isclass(type_obj):
                clean_list.append(type_obj)
            else:
                clean_list.append(type_obj)

        return isinstance(obj, tuple(clean_list))

    else:
        return isinstance(obj, bare_type_or_seq)

def getName(_obj):
    """Strip any proxy and then return an objects name
    Args:
        _obj (object): This may be an instance or a class"""
    obj = stripProxy(_obj)
    returnable = _getName(obj)
    return returnable

def stripProxy(obj):
    """Removes the proxy if there is one
    Args:
        obj (object): This may be an instance or a class
    """
    return getattr(obj, implRef, obj)


def addProxy(obj):
    """Adds a proxy to a GangaObject instance or class
    Args:
<<<<<<< HEAD
        obj (GangaObject, class): This may be a Ganga object or class which you're wanting to add a proxy to
=======
        obj (GangaObject): This may be a Ganga object which you're wanting to add a proxy to
>>>>>>> 6b8d97f3
    """
    if isType(obj, GangaObject):
        if not isProxy(obj):
            if hasattr(obj, proxyObject):
                return getattr(obj, proxyObject)
            else:
                return GPIProxyObjectFactory(obj)
    elif isclass(obj):
        if not issubclass(obj, GPIProxyObject):
            addProxyClass(obj)
        return getProxyClass(obj)
    return obj


def getProxyAttr(obj, attr_name):
    """Gets an attribute from a proxied object"""
    return getattr(stripProxy(obj), attr_name)


def runProxyMethod(obj, method_name, *args):
    """Calls a method on the object, removing the proxy if needed"""
    fp = getProxyAttr(obj, method_name)
    return fp(*args)


def export(method):
    """
    Decorate a GangaObject method to be exported to the GPI
    """
    method.exported = True
    return method

# apply object conversion or if it fails, strip the proxy and extract the
# object implementation


def stripComponentObject(v, cfilter, item):

    def getImpl(v):
        if v is None:
            if not item['optional']:
                raise TypeMismatchError(None, 'component(%s) is mandatory and None may not be used' % getName(item))
                return v
            else:
                return None
        if isType(v, GangaObject):
            return v
        if not isinstance(v, GPIProxyObject):
            raise TypeMismatchError("cannot assign value '%s', expected a '%s' object " % (repr(v), item['category']))
        return stripProxy(v)

    vv = cfilter(v, item)
    if vv is None:
        return getImpl(v)
    else:
        return vv

from Ganga.GPIDev.TypeCheck import _valueTypeAllowed
valueTypeAllowed = lambda val, valTypeList: _valueTypeAllowed(val, valTypeList, logger)


class ProxyDataDescriptor(object):

    def __init__(self, name):
        """
        Descriptor which sits in fromnt  of raw unproxied objects
        Args:
            name (str): Name of the attribute which we're looking after here
        """
        self._name = name

    # apply object conversion or if it failes, make the wrapper proxy
    def disguiseComponentObject(self, v):
        # get the proxy for implementation object
        def getProxy(v):
            if not isType(v, GangaObject):
                raise GangaAttributeError("invalid type: cannot assign '%s' to attribute '%s'" % (repr(v), getName(self)))
            return GPIProxyObjectFactory(v)

        # convert implementation object to GPI value according to the
        # static method defined in the implementation object
        def object2value(v):
            return None

        vv = object2value(v)
        if vv is None:
            # allow None to be a legal value for optional component items
            if v is None:
                return None
            else:
                return getProxy(v)

        else:
            return vv

    # apply attribute conversion
    def disguiseAttribute(self, v):
        if isType(v, GangaObject):
            return GPIProxyObjectFactory(v)
        return v

    def __get__(self, obj, cls):

        # at class level return a helper object (for textual description)
        if obj is None:
            # return Schema.make_helper(getattr(getattr(cls, implRef), getName(self)))
            return getattr(stripProxy(cls), getName(self))

        raw_obj = stripProxy(obj)
        try:
            val = getattr(raw_obj, getName(self))
        except Exception as err:
            if getName(self) in raw_obj.__dict__:
                val = raw_obj.__dict__[getName(self)]
            else:
                val = getattr(raw_obj, getName(self))

        # wrap proxy
        item = raw_obj._schema[getName(self)]

        if item['proxy_get']:
            return getattr(raw_obj, item['proxy_get'])()

        if isType(item, ComponentItem):
            disguiser = self.disguiseComponentObject
        else:
            disguiser = self.disguiseAttribute

        ## FIXME Add GangaList?
        if item['sequence'] and isType(val, list):
            from Ganga.GPIDev.Lib.GangaList.GangaList import makeGangaList
            val = makeGangaList(val, disguiser)

        returnable = disguiser(val)
        

        if isType(returnable, GangaObject):
            return addProxy(returnable)
        else:
            return returnable

    @staticmethod
    def _check_type(obj, val, attr_name):
        item = stripProxy(obj)._schema[attr_name]
        return item._check_type(val, attr_name)

    # apply attribute conversion
    @staticmethod
    def _stripAttribute(obj, v, name):
        # just warn
        # print '**** checking',v,v.__class__,
        # isinstance(val,GPIProxyObject)
        new_v = None
        if isinstance(v, list):
            from Ganga.GPIDev.Lib.GangaList.GangaList import GangaList
            v_new = GangaList()
            for elem in v:
                v_new.append(elem)
        if isinstance(v, GPIProxyObject) or hasattr(v, implRef):
            new_v = stripProxy(v)
            logger.debug('%s property: assigned a component object (%s used)' % (name, implRef))

        if new_v is None:
            new_v = v
        return obj._attribute_filter__set__(name, new_v)

    @staticmethod
    def __app_set__(obj, val):

        if not hasattr(obj, 'application') or obj.application is None:
            return

        if hasattr(obj.application, '_is_prepared'):

            #a=Job(); a.prepare(); a.application=Executable()
            if obj.application.is_prepared not in [None, True] and\
                 hasattr(val, 'is_prepared') and val.is_prepared is None:
                 logger.debug('Overwriting a prepared application with one that is unprepared')
                 obj.application.unprepare()

            #a=Job(); b=Executable(); b.prepare(); a.application=b
        elif obj.application.is_prepared is not True:
            if hasattr(val, 'is_prepared'):
                if val.is_prepared not in [None, True]:
                    from Ganga.Core.GangaRepository import getRegistry
                    shareref = GPIProxyObjectFactory(getRegistry("prep").getShareRef())
                    logger.debug('Overwriting application with a prepared one')
                    raw_app = stripProxy(obj.application)
                    if raw_app != val:
                        raw_app.unprepare()
                        shareref.increase(val.is_prepared.name)

            # check that the shared directory actually exists before
            # assigning the (prepared) application to a job
            if hasattr(val, 'is_prepared'):
                if val.is_prepared not in [None, True]:
                    if hasattr(val.is_prepared, 'name'):
                        from Ganga.Utility.files import expandfilename
                        Config_conf = getConfig('Configuration')
                        shared_path = os.path.join(expandfilename(Config_conf['gangadir']), 'shared', Config_conf['user'])
                        if not os.path.isdir(os.path.join(shared_path, val.is_prepared.name)):
                            logger.error('ShareDir directory not found: %s' % val.is_prepared.name)

    @staticmethod
    def __prep_set__(obj, val):

        # if we set is_prepared to None in the GPI, that should effectively
        # unprepare the application
        if val is None:
            if obj.is_prepared is not None:
                logger.info('Unpreparing application.')
                obj.unprepare()

        # Replace is_prepared on an application for another ShareDir object
        if hasattr(obj, '_getRegistry'):
            from Ganga.GPIDev.Lib.File import ShareDir
            if obj._getRegistry() is not None and isType(val, ShareDir):
                logger.debug('Overwriting is_prepared attribute with a ShareDir object')
                # it's safe to unprepare 'not-prepared' applications.
                obj.unprepare()
                from Ganga.Core.GangaRepository import getRegistry
                shareref = getRegistry("prep").getShareRef()
                shareref.increase(val.name)

        if isinstance(val, str):
            logger.error("Setting string type to 'is_prepared'")
            #import traceback
            #traceback.print_stack()

    @staticmethod
    def __sequence_set__(stripper, obj, val, name):
        item = obj._schema[name]
        # we need to explicitly check for the list type, because simple
        # values (such as strings) may be iterable
        new_v = None
        from Ganga.GPIDev.Lib.GangaList.GangaList import makeGangaList
        if isType(val, getKnownLists()):

            # create GangaList
            if stripper is not None:
                new_v = makeGangaList(val, stripper)
            else:
                temp_v = ProxyDataDescriptor._stripAttribute(obj, val, name)
                new_v = makeGangaList(temp_v)
        else:
            # val is not iterable
            if item['strict_sequence']:
                raise GangaAttributeError('cannot assign a simple value %s to a strict sequence attribute %s.%s (a list is expected instead)' % (repr(val), getName(obj), name))
            if stripper is not None:
                new_v = makeGangaList(stripper(val))
            else:
                temp_v = ProxyDataDescriptor._stripAttribute(obj, val, name)
                new_v = makeGangaList(temp_v)

        if new_v is None:
            new_v = val
        return new_v

    @staticmethod
    def __preparable_set__(obj, val, name):
        if obj.is_prepared is not None:
            if obj.is_prepared is not True:
                raise ProtectedAttributeError('AttributeError: "%s" attribute belongs to a prepared application and so cannot be modified.\
                                                unprepare() the application or copy the job/application (using j.copy(unprepare=True)) and modify that new instance.' % (name,))

    ## Inspect this given item to determine if it has editable attributes if it has been set as read-only
    ## Curently Unused although may be useful to keep
    @staticmethod
    def __subitems_read_only(obj):
        can_be_modified = []
        for name, item in obj._schema.allItems():
            ## This object inherits from Node therefore likely has a schema too.
            obj_attr = getattr(obj, name)
            if isType(obj_attr, Node):
                can_be_modified.append( ProxyDataDescriptor.__subitems_read_only(obj_attr) )
            else:

                ## This object doesn't inherit from Node and therefore needs to be evaluated
                if item.getProperties()['changable_at_resubmit']:
                    can_be_modified.append( True )
                else:
                    can_be_modified.append( False )
        
        can_modify = False
        for i in can_be_modified:
            can_modify = can_modify or i

        return can_modify

    @staticmethod
    def __recursive_strip(_val):
        ## Strip the proxies recursively for things like nested lists
        raw_val = stripProxy(_val)
        if isinstance(_val, collections.Sequence) and not isinstance(_val, basestring):
            val = raw_val.__class__()
            if isinstance(val, dict):
                for _key, elem in _val.iteritems():
                    if isType(_key, GangaObject):
                        key = stripProxy(_key)
                    else:
                        key = _key
                    if isType(elem, GangaObject):
                        val[key] = ProxyDataDescriptor.__recursive_strip(stripProxy(elem))
                    else:
                        val[key] = elem
            else:
                for elem in _val:
                    if isType(elem, GangaObject):
                        val.append(ProxyDataDescriptor.__recursive_strip(stripProxy(elem)))
                    else:
                        val.append(elem)
        else:
            val = raw_val
        return val

    @staticmethod
    def _process_set_value(raw_obj, _val, attr_name, check_read_only=True):
        """
        Process an incoming attribute value.

        Args:fdef _init
            raw_obj: the object the value is being assigned to
            _val: the value being assigned
            attr_name: the name of the attribute being assigned
            check_read_only: enforce the checks of read-only objects. This makes sense to be disabled during object construction.

        Returns:
            The processed value
        """

        val = ProxyDataDescriptor.__recursive_strip(_val)

        new_val = None

        if not raw_obj._schema.hasAttribute(attr_name):
            raise GangaAttributeError("Cannot assign %s, as it is NOT an attribute in the schema for class: %s" % (attr_name, getName(obj))) 

        #logger.debug("__set__")
        item = raw_obj._schema[attr_name]
        if item['protected']:
            raise ProtectedAttributeError('"%s" attribute is protected and cannot be modified' % (attr_name,))
        if raw_obj._readonly():

            if not item.getProperties()['changable_at_resubmit']:
                raise ReadOnlyObjectError('object %s is read-only and attribute "%s" cannot be modified now' % (repr(addProxy(raw_obj)), attr_name))

        if check_read_only:
            # mechanism for locking of preparable attributes
            if item['preparable']:
                ## Does not modify val
                ProxyDataDescriptor.__preparable_set__(raw_obj, val, attr_name)

        # if we set is_prepared to None in the GPI, that should effectively
        # unprepare the application
        if attr_name == 'is_prepared':
            # Replace is_prepared on an application for another ShareDir object
            ## Does not modify val
            ProxyDataDescriptor.__prep_set__(raw_obj, val)

        # catch assignment of 'something'  to a preparable application
        if attr_name == 'application':
            ## Does not modify val
            ProxyDataDescriptor.__app_set__(raw_obj, val)

        # unwrap proxy
        if item.isA(ComponentItem):
            from .Filters import allComponentFilters
            cfilter = allComponentFilters[item['category']]
            stripper = lambda v: stripComponentObject(v, cfilter, item)
        else:
            stripper = None

        if item['sequence']:
            ## Does not modify val
            new_val = ProxyDataDescriptor.__sequence_set__(stripper, raw_obj, val, attr_name)
        else:
            if stripper is not None:
                ## Shouldn't modify val
                new_val = stripper(val)
            else:
                ## Does not modify val
                new_val = ProxyDataDescriptor._stripAttribute(raw_obj, val, attr_name)

        if new_val is None and val is not None:
            new_val = val

        final_val = None
        # apply attribute filter to component items
        if item.isA(ComponentItem):
            ## Does not modify val
            final_val = ProxyDataDescriptor._stripAttribute(raw_obj, new_val, attr_name)
        else:
            final_val = new_val

        if final_val is None and val is not None:
            final_val = val

        ## Does not modify val?
        ProxyDataDescriptor._check_type(raw_obj, final_val, attr_name)

        return final_val

    def __set__(self, obj, _val):
        # self is the attribute we're about to change
        # obj is the object we're about to make the change in
        # val is the value we're setting the attribute to.
        # item is the schema entry of the attribute we're about to change

        attr_name = getName(self)

        raw_obj = stripProxy(obj)

        final_val = ProxyDataDescriptor._process_set_value(raw_obj, _val, attr_name)

        setattr(raw_obj, attr_name, final_val)


def proxy_wrap(f):
    # type: (Callable) -> Callable
    """
    A decorator to strip the proxy from all incoming arguments
    (including ``self`` if it's a method) and add one to the return
    value.
    """

    @functools.wraps(f)
    def proxy_wrapped(*args, **kwargs):
        s_args = [stripProxy(a) for a in args]
        s_kwargs = dict((name, stripProxy(a)) for name, a in kwargs.items())
        r = f(*s_args, **s_kwargs)
        return addProxy(r)

    return proxy_wrapped


class ProxyMethodDescriptor(object):

    def __init__(self, name, internal_name):
        self._name = name
        self._internal_name = internal_name

    def __get__(self, obj, cls):
        if obj is None:
            method = getattr(stripProxy(cls), self._internal_name)
        else:
            method = getattr(stripProxy(obj), self._internal_name)
        return proxy_wrap(method)

##########################################################################

# helper to create a wrapper for an existing ganga object

_proxyClassDict={}

def addProxyClass(some_class):
    ## CANNOT USE THE ._name (hence getName) HERE DUE TO REQUIREMENTS OF THE OBJECT IN GPI BEING SANE!!!
    class_name = some_class.__name__
    if class_name not in _proxyClassDict:
        _proxyClassDict[class_name] = GPIProxyClassFactory(class_name, some_class)    
    setattr(some_class, proxyClass, _proxyClassDict[class_name])

def getProxyClass(some_class):
    class_name = some_class.__name__
    if not isclass(some_class):
        from Ganga.Core.exceptions import GangaException
        raise GangaException("Cannot perform getProxyClass on a non-class object: %s:: %s" % (class_name, some_class))
    if not issubclass(some_class, GangaObject):
        from Ganga.Core.exceptions import GangaException
        raise GangaException("Cannot perform getProxyClass on class which is not a subclass of GangaObject: %s:: %s" % (class_name, some_class))
    proxy_class = getattr(some_class, proxyClass, None)
    ## It's possible we ourselves have added a proxy to the base class which we're now inheriting here.
    ## To avoid giving a proxy from Dataset to LHCbDataset and equivalent we'll check against our list of already-found class names.
    if proxy_class is None or class_name not in _proxyClassDict:
        addProxyClass(some_class)
        proxy_class = getattr(some_class, proxyClass)
    return proxy_class

def GPIProxyObjectFactory(_obj):
    # type: (GangaObject) -> GPIProxyObject
    """
    This function _must_ be passed a raw GangaObject. Use :function:`addProxy` for a safe version

    Args:
        _obj (GangaObject): the object to wrap

    Returns:
        a proxy object
    """
    if hasattr(_obj, proxyObject):
        return getattr(_obj, proxyObject)
    if not isType(_obj, GangaObject):
        from Ganga.Core.exceptions import GangaException
        raise GangaException("%s is NOT a Proxyable object" % type(_obj))

    obj_class = _obj.__class__

    proxy_class = getProxyClass(obj_class)

    proxy_object = proxy_class(_proxy_impl_obj_to_wrap=_obj)

    setattr(_obj, proxyObject, proxy_object)

    return proxy_object

# this class serves only as a 'tag' for all generated GPI proxy classes
# so we can test with isinstance rather then relying on more generic but
# less user friendly checking of attribute x._impl


class GPIProxyObject(object):
    pass

# create a new GPI class for a given ganga (plugin) class


def GPIProxyClassFactory(name, pluginclass):
    # type: (str, type(GangaObject)) -> type(GPIProxyObject)
    """
    Args:
        name: the name of the proxy class
        pluginclass: the ``GangaObject`` subclass to wrap

    Returns:
        a new type which wraps ``pluginclass``
    """

    def helptext(f, s):
        if name == '' or name is None:
            _name = ' '
        else:
            _name = name
        f.__doc__ = s % {'classname': _name, 'objname': _name.lower(), 'shortvarname': _name[0].lower()}

    # construct the class on-the-fly using the functions below as methods for
    # the new class

    def _init(self, *args, **kwds):

        ## Zero-th fully initialize self before moving on
        GPIProxyObject.__init__(self)

        ## THE ORDER IN HOW AN OBJECT IS INITIALIZED IS IMPORTANT AND HAS BEEN DOUBLE CHECKED - rcurrie


        ## If we're only constructing a raw Proxy to wrap an existing object lets wrap that and return
        proxy_obj_str = '_proxy_impl_obj_to_wrap'

        if proxy_obj_str in kwds:
            instance = kwds[proxy_obj_str]
            ## Even if we're wrapping something such as here make sure we set all of the proxy related attributes correctly.
            ## Setting of these attributes shold be done here within this class and should probably be properly be done on proxy construction. aka. here
        else:
            ## FIRST INITALIZE A RAW OBJECT INSTANCE CORRESPONDING TO 'pluginclass'
            ## Object was not passed by construction so need to construct new object for internal use
            # Case 1 j = Job(myExistingJob)            # We want to perform a deepcopy
            if len(args) == 1 and isinstance(args[0], pluginclass):
                instance = deepcopy(stripProxy(args[0]))
            # Case 2 file_ = LocalFile('myFile.txt')   # We need to pass the (stripped) arguments to the constructor only if the 
            # Remember self = 1
            # For the moment we're warning the user until it's clear this is a safe thing to do, aka once all classes are deemed safe
            # The args will simply be passed through regardless
            elif len(args) < len(getargspec(pluginclass.__init__)[0]):
                clean_args = (stripProxy(arg) for arg in args)
                instance = pluginclass(*clean_args)
            else:
                # In the future we will just pass the args to the classes directly and throw excepions, but for now we're trying to maintain old behavior
                logger.warning("Cannot use arguments: '%s' for constructing class type '%s'. Ignoring." % (args, getName(pluginclass)))
                logger.warning("Please contact the Ganga developers if you believe this is an error!")
                instance = pluginclass()

        ## Avoid intercepting any of the setter method associated with the implRef as they could trigger loading from disk
        ## These are protected objects in the setter and it will throw an exception if they're altered
        setattr(self, implRef, instance)
        instance.__dict__[proxyObject] = self

        ## Need to avoid any setter methods for GangaObjects
        ## Would be very nice to remove this entirely as I'm not sure a GangaObject should worry about it's proxy (if any)

        if proxy_obj_str in kwds:
            # wrapping not constructing so can exit after determining that the proxy attributes are setup correctly
            return

        ## SECOND WE NEED TO MAKE SURE THAT OBJECT ID IS CORRECT AND THIS DOES THINGS LIKE REGISTER A JOB WITH THE REPO
        instance._auto__init__()

        from Ganga.GPIDev.Base.Objects import do_not_copy
        ## All objects with an _auto__init__ method need to have that method called and we set the various node attributes here based upon the schema
        for key, _val in instance._schema.allItems():
            if not _val['protected'] and not _val['hidden'] and not _val['getter'] and\
                isType(_val, ComponentItem) and key not in do_not_copy:
                val = stripProxy(getattr(self, key))
                if isinstance(val, GangaObject):
                    val._auto__init__()
                instance.setSchemaAttribute(key, instance._attribute_filter__set__(key, val))


        ## THIRD ALLOW FOR APPLICATION AND IS_PREPARED etc TO TRIGGER RELAVENT CODE AND SET THE KEYWORDS FROM THE SCHEMA AGAIN
        ## THIS IS MAINLY FOR THE FIRST EXAMPLE ABOVE

        ## THIS CORRECTLY APPLIES A PROXY TO ALL OBJECT ATTRIBUTES OF AN OBJECT CREATED WITHIN THE GPI

        # initialize all properties from keywords of the constructor
        for k in kwds:
            if instance._schema.hasAttribute(k):
                # This calls the same logic when assigning a named attribute as when we're assigning it to the object
                # There is logic here which we 'could' duplicate but it is over 100 lines of code which then is duplicating funtionality written elsewhere
                val = ProxyDataDescriptor._process_set_value(instance, kwds[k], k, check_read_only=False)
                if isinstance(val, GangaObject):
                    val._auto__init__()
                setattr(instance, k, val)
            else:
                logger.warning('keyword argument in the %s constructor ignored: %s=%s (not defined in the schema)', name, k, kwds[k])

        ## end of _init
        return

    from Ganga.Utility.strings import ItemizedTextParagraph

    itbuf = ItemizedTextParagraph('Properties:', linesep='')

    for n, item in pluginclass._schema.allItems():
        if not item['hidden']:
            itbuf.addLine(n, item.describe())

    if not pluginclass.__doc__:
        pluginclass.__doc__ = 'Documentation missing.'

    pluginclass.__doc__.strip()
    pluginclass.__doc__ += "\n\n"

    publicdoc = pluginclass.__doc__ + itbuf.getString()

    helptext(_init, """GPI %(classname)s object constructor:
    %(classname)s() : create %(objname)s with default settings;
    %(classname)s(%(shortvarname)s) : make a copy of %(shortvarname)s;
    %(classname)s(%(shortvarname)s,x=a,...): make a copy of %(shortvarname)s and set property 'x' to a, etc..
    """)

    def _str(self, interactive=False):
        import cStringIO
        sio = cStringIO.StringIO()
        stripProxy(self).printSummaryTree(0, 0, '', out=sio, interactive=interactive)
        returnable = str(sio.getvalue()).rstrip()
        return returnable
    helptext(_str, """Return a printable string representing %(classname)s object as a tree of properties.""")

    def _repr_pretty_(self, p, cycle):
        if cycle:
            p.text('proxy object...')
            return

        p_text = ""
        try:

            if hasattr(self, implRef):
                raw_self = stripProxy(self)
                if hasattr(raw_self, '_repr_pretty_'):
                    raw_self._repr_pretty_(p, cycle)
                elif hasattr(raw_self, '_display'):
                    p_text = raw_self._display()
                else:
                    p_text = self.__str__(interactive=True)
            else:
                p_text = self.__str__(interactive=True)
        except Exception as err:
            p_text = "Error Representing object: %s\nErr:\n%s" % (type(self), err)

        p.text(p_text)

    helptext(_repr_pretty_, """Return a nice string to be printed in the IPython termial""")

    def _repr(self):
        try:
            has_proxy = hasattr(self, implRef)
            if has_proxy:
                raw_proxy = stripProxy(self)
            else:
                raw_proxy = None
            if has_proxy and hasattr(raw_proxy, '_repr'):
                return raw_proxy._repr()
            else:
                return '<' + repr(stripProxy(self)) + ' PROXY at ' + hex(abs(id(self))) + '>'
        except Exception as err:
            return "Error Representing object: %s\nErr:\n" % (type(self), err)

    helptext(_repr, "Return an short representation of %(classname)s object.")

    def _eq(self, x):
        result = False
        if isType(x, GPIProxyObject) or hasattr(x, implRef):
            result = stripProxy(self).__eq__(stripProxy(x))
        else:
            result = stripProxy(self).__eq__(x)
        return result
    helptext(_eq, "Equality operator (==), compare the %(classname)s properties which are declared as [comparable].")

    def _ne(self, x):
        result = True
        if isType(x, GPIProxyObject) or hasattr(x, implRef):
            result = stripProxy(self).__ne__(stripProxy(x))
        else:
            result = stripProxy(self).__ne__(x)
        return result
    helptext(_ne, "Non-equality operator (!=).")

    def _copy(self, unprepare=None):
        logger.debug('unprepare is %s', unprepare)
        if unprepare is None:
            if prepconfig['unprepare_on_copy'] is True:
                if hasattr(self, 'is_prepared') or hasattr(self, 'application'):
                    unprepare = True

        def _getSharedPath():
            Config_conf = getConfig('Configuration')
            return os.path.join(expandfilename(Config_conf['gangadir']), 'shared', Config_conf['user'])

        if hasattr(self, 'application'):
            if hasattr(self.application, 'is_prepared'):
                from Ganga.Utility.files import expandfilename
                if self.application.is_prepared not in [None, True]:
                    if hasattr(self.application.is_prepared, 'name'):
                        shared_path = _getSharedPath()
                        if os.path.isdir(os.path.join(shared_path, self.application.is_prepared.name)):
                            from Ganga.Core.GangaRepository import getRegistry
                            shareref = GPIProxyObjectFactory(getRegistry("prep").getShareRef())
                            logger.debug('increasing counter from proxy.py')
                            shareref.increase(self.application.is_prepared.name)
                            logger.debug('Found ShareDir directory: %s' % self.application.is_prepared.name)
                elif self.application.is_prepared not in [None, True]:
                    shared_path = _getSharedPath()
                    if not os.path.isdir(os.path.join(shared_path, self.application.is_prepared.name)):
                        logger.error('ShareDir directory not found: %s' % self.application.is_prepared.name)
                        logger.error('Unpreparing Job #%s' % self.id)
                        from Ganga.Core.GangaRepository import getRegistry
                        shareref = GPIProxyObjectFactory(getRegistry("prep").getShareRef())
                        shareref.increase(self.application.is_prepared.name)
                        self.unprepare()

        if unprepare is True:
            if hasattr(self, 'is_prepared'):
                from Ganga.Utility.files import expandfilename
                if self.is_prepared not in [None, True]:
                    if hasattr(self.is_prepared, 'name'):
                        shared_path = _getSharedPath()
                        if not os.path.isdir(os.path.join(shared_path, self.is_prepared.name)):
                            logger.error('ShareDir directory not found: %s' % self.is_prepared.name)
                            logger.error('Unpreparing %s application' % getName(self))
                            self.unprepare()

            c = stripProxy(self).clone()
            if hasattr(c, 'is_prepared') and c._getRegistry() is None:
                from Ganga.Core.GangaRepository import getRegistry
                shareref = GPIProxyObjectFactory(getRegistry("prep").getShareRef())
                shareref.increase(self.is_prepared.name)
            stripProxy(c)._auto__init__(unprepare=True)
        else:
            c = stripProxy(self).clone()
            stripProxy(c)._auto__init__()

        return addProxy(c)

    helptext(_copy, "Make an identical copy of self.")

    def _setattr(self, x, v):
        'This is the setter method in the Proxied Objects'
        #logger.debug("_setattr")
        # need to know about the types that require metadata attribute checking
        # this allows derived types to get same behaviour for free.
        raw_self = stripProxy(self)
        p_Ref = raw_self
        if p_Ref is not None:
            if not isclass(p_Ref):
                class_type = type(p_Ref)
            else:
                class_type = p_Ref
        else:
            class_type = p_Ref

        if x == implRef and not isinstance(v, class_type):
            raise AttributeError("Internal implementation object '%s' cannot be reassigned" % implRef)

        elif not raw_self._schema.hasAttribute(x):
            from Ganga.GPIDev.Lib.Job.MetadataDict import MetadataDict
            if hasattr(raw_self, 'metadata') and isType(raw_self.metadata, MetadataDict):
                if x in raw_self.metadata.data:
                    raise GangaAttributeError("Metadata item '%s' cannot be modified" % x)

            if x != implRef:
                raise GangaAttributeError("Can't assign '%s' as it does NOT appear in the object schema for class '%s'" % (x, getName(self)))

        new_v = stripProxy(runtimeEvalString(self, x, v))
        GPIProxyObject.__setattr__(self, x, new_v)


    helptext(_setattr, """Set a property of %(classname)s with consistency and safety checks.
Setting a [protected] or a unexisting property raises AttributeError.""")

    #    def _getattr(self, name):
#        if name == '_impl': return self._impl
#        if '_attribute_filter__get__' in dir(self._impl):
#            return self._impl._attribute_filter__get__(name)
#        return self.name
#        ## need to know about the types that require metadata attribute checking
#        ## this allows derived types to get same behaviour for free.
#        from Ganga.GPIDev.Lib.Job.Job import Job
#        from Ganga.GPIDev.Lib.Tasks.Task import Task
#        from Ganga.GPIDev.Lib.Tasks.Transform import Transform
#        metadata_objects=[Job]
#        if True in (isType(self,t) for t in metadata_objects):
#            try:
#                return self.metadata[name]
#            except:
#                return object.__getattribute__(self,name)
#        return object.__getattribute__(self,name)

    def _getattribute(self, name):

        #logger.debug("_getattribute: %s" % name)

        if name.startswith('__') or name == implRef:
            return GPIProxyObject.__getattribute__(self, name)
        else:
            implInstance = stripProxy(self)

            if '_attribute_filter__get__' in dir(implInstance) and \
                    not isType(implInstance, ObjectMetaclass) and \
                    implInstance._schema.hasItem(name) and \
                    not implInstance._schema.getItem(name)['hidden']:
                        returnable = addProxy(implInstance._attribute_filter__get__(name))
            else:
                try:
                    returnable = GPIProxyObject.__getattribute__(self, name)
                except AttributeError:
                    raise GangaAttributeError("Object '%s' does not have attribute: '%s'" % (getName(self), name))

        if isType(returnable, GangaObject):
            return addProxy(returnable)
        else:
            return returnable

    # but at the class level _impl is a ganga plugin class
    d = {implRef: pluginclass,
            '__init__': _init,
            '__str__': _str,
            '__repr__': _repr,
            '_repr_pretty_': _repr_pretty_,
            '__eq__': _eq,
            '__ne__': _ne,
            'copy': _copy,
            '__doc__': publicdoc,
            '__setattr__': _setattr,
         #          '__getattr__': _getattr,
            '__getattribute__': _getattribute,
         }

    if not hasattr(pluginclass, '_exportmethods'):
        pluginclass._exportmethods = []

    exported_methods = pluginclass._exportmethods

    # export public methods of this class and also of all the bases
    # this class is scanned last to extract the most up-to-date docstring
    dicts = (b.__dict__ for b in reversed(pluginclass.__mro__))
    for dct in dicts:
        for k in dct:
            if getattr(dct[k], 'exported', False):
                exported_methods.append(k)  # Add all @export'd methods
            if k in exported_methods:
                internal_name = "_export_" + k
                if internal_name not in dct:
                    internal_name = k
                try:
                    method = dct[internal_name]
                except KeyError as err:
                    logger.debug("ObjectMetaClass Error internal_name: %s,\t d: %s" % (internal_name, d))
                    logger.debug("ObjectMetaClass Error: %s" % err)
                    raise

                if not isinstance(method, types.FunctionType):
                    continue
                f = ProxyMethodDescriptor(k, internal_name)
                f.__doc__ = method.__doc__
                d[k] = f

    # export visible properties... do not export hidden properties
    for attr, item in pluginclass._schema.allItems():
        if not item['hidden']:
            d[attr] = ProxyDataDescriptor(attr)

    return type(name, (GPIProxyObject,), d)


#
#
# $Log: not supported by cvs2svn $
# Revision 1.2.4.2  2009/07/08 15:39:15  ebke
# removed object_filter__get__
#
# Revision 1.2.4.1  2009/07/08 11:18:21  ebke
# Initial commit of all - mostly small - modifications due to the new GangaRepository.
# No interface visible to the user is changed
#
# Revision 1.2  2008/09/09 14:37:16  moscicki
# bugfix #40220: Ensure that default values satisfy the declared types in the schema
#
# factored out type checking into schema module, fixed a number of wrongly declared schema items in the core
#
# Revision 1.1  2008/07/17 16:40:52  moscicki
# migration of 5.0.2 to HEAD
#
# the doc and release/tools have been taken from HEAD
#
# Revision 1.32.4.15  2008/07/02 13:19:35  moscicki
# TODO comment
#
# Revision 1.32.4.14  2008/06/04 10:34:54  moscicki
# fixed typecheck function naming
#
# Revision 1.32.4.13  2008/06/02 11:42:12  moscicki
# fixed typo...
#
# Revision 1.32.4.12  2008/05/27 18:02:50  kuba
# fixed bug #36836, .ganga.log in afs home directory
#
# Revision 1.32.4.11  2008/02/29 09:16:17  moscicki
# fix from Will Reece
#
# Revision 1.32.4.10  2008/02/28 15:45:30  moscicki
# fixed GangaList typechecking problem
#
# Revision 1.32.4.9  2008/02/06 16:26:30  moscicki
# typelist == None => disable type checking
# extra warnings for incomplete typesystem information
#
# Revision 1.32.4.8  2008/02/06 09:48:44  wreece
# Allows the proxy stripper a NoOp if the object has already been stripped.
#
# Revision 1.32.4.7  2008/02/06 09:28:48  wreece
# First pass at a cleanup of the gangalist stuff. I've made changes so the diffs with the 4.4 series are more transparent. Currently still test failures.
#
# Revision 1.32.4.6  2007/12/18 16:40:39  moscicki
# bugfix
#
# Revision 1.32.4.5  2007/12/18 09:05:03  moscicki
# integrated typesystem from Alvin and made more uniform error reporting
#
# Revision 1.32.4.4  2007/11/20 14:29:49  wreece
# Corrects typo in TFile, and removes extra methods from Proxy. Typo was causing tests to fail.
#
# Revision 1.32.4.3  2007/11/14 13:03:54  wreece
# Changes to make shortcuts work correctly with gangalists. all but one tests should now pass.
#
# Revision 1.32.4.2  2007/11/07 17:02:10  moscicki
# merged against Ganga-4-4-0-dev-branch-kuba-slices with a lot of manual merging
#
# Revision 1.32.4.1  2007/11/07 15:10:02  moscicki
# merged in pretty print and GangaList support from ganga-5-dev-branch-4-4-1-will-print branch
#
# Revision 1.32.8.2  2007/10/30 14:30:23  wreece
# Non-working update. Adds in Kuba's exported methods dodge. It is now possible to define a _export_ version of a method for external use and a undecorated method for internal use.
#
# Revision 1.32.8.1  2007/10/30 12:12:08  wreece
# First version of the new print_summary functionality. Lots of changes, but some known limitations. Will address in next version.
#
# Revision 1.32  2007/07/10 13:08:29  moscicki
# docstring updates (ganga devdays)
#
# Revision 1.31  2007/07/10 07:50:52  moscicki
# fixed #27541
#
# Revision 1.30.8.1  2007/06/18 10:16:34  moscicki
# slices prototype
#
# Revision 1.30  2007/03/07 09:24:34  moscicki
# AGAIN: fixed a problem of assigning iterable plain value (such as string) to a non-strict sequence (so x.files = "abc" was yelding 3 files "a","b","c"
#
# added GangaAttributeError exception
#
# Revision 1.29  2007/03/06 16:38:24  moscicki
# fixed a problem of assigning iterable plain value (such as string) to a non-strict sequence (so x.files = "abc" was yelding 3 files "a","b","c"
#
# Revision 1.28  2007/03/05 12:03:01  moscicki
# explicit switch for strict_sequence (default is True), if the sequence is non-strict then a single value v will be converted to [v] on assignment, for example non-strict File sequence yields obj.x = 'a' <=> obj.x = [File('a')]  <=> obj.x = File('a')
#
# Revision 1.27  2007/02/28 18:20:49  moscicki
# moved GangaException to Ganga.Core
#
# Revision 1.26  2006/10/23 11:00:42  moscicki
# minor logger fixed (level changed)
#
# Revision 1.25  2006/09/15 14:19:44  moscicki
# Fixed bug #12229 overview: FutureWarning from Python
#
# Revision 1.24  2006/08/11 13:13:05  adim
# Added: GangaException as a markup base class for all exception that need to be printed in a usable way in IPython shell
#
# Revision 1.23  2005/12/02 15:28:46  moscicki
# customizable _repr() method on GPI objects
#
# Revision 1.22  2005/11/14 13:58:27  moscicki
# fixed a getter filter bug
#
# Revision 1.21  2005/11/14 10:30:37  moscicki
# enabled getter attribute filter
#
# Revision 1.20  2005/09/21 09:09:14  moscicki
# "better" repr text for proxies
#
# Revision 1.19  2005/08/26 13:21:47  moscicki
# do not document hidden properties
#
# Revision 1.18  2005/08/26 10:21:31  karl
# KH: Minor correction: linesep -> separator
#
# Revision 1.17  2005/08/26 09:54:55  moscicki
# minor changes
#
# Revision 1.16  2005/08/24 15:41:19  moscicki
# automatically generated help for properties, disabled the SchemaHelper and few other improvements to the help system
#
# Revision 1.15  2005/08/23 17:15:06  moscicki
# *** empty log message ***
#
#
#<|MERGE_RESOLUTION|>--- conflicted
+++ resolved
@@ -262,11 +262,7 @@
 def addProxy(obj):
     """Adds a proxy to a GangaObject instance or class
     Args:
-<<<<<<< HEAD
-        obj (GangaObject, class): This may be a Ganga object or class which you're wanting to add a proxy to
-=======
         obj (GangaObject): This may be a Ganga object which you're wanting to add a proxy to
->>>>>>> 6b8d97f3
     """
     if isType(obj, GangaObject):
         if not isProxy(obj):
