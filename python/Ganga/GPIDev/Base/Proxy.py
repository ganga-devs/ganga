from __future__ import absolute_import
##########################################################################
# Ganga Project. http://cern.ch/ganga
#
# $Id: Proxy.py,v 1.2.4.3 2009-07-10 11:29:27 ebke Exp $
##########################################################################

import Ganga.Utility.logging
from Ganga.Utility.Config import getConfig

from Ganga.GPIDev.Schema import ComponentItem

from Ganga.GPIDev.Base.Objects import Node, GangaObject, ObjectMetaclass, _getName
from Ganga.Core import GangaAttributeError, ProtectedAttributeError, ReadOnlyObjectError, TypeMismatchError

import os

from inspect import isclass

import types

implRef = '_impl'
proxyClass = '_proxyClass'

prepconfig = getConfig('Preparable')

logger = Ganga.Utility.logging.getLogger(modulename=1)

# some proxy related convieniance methods

_knownLists = None

def getRuntimeGPIObject(obj_name, silent=False):
    import Ganga.GPI
    if obj_name in Ganga.GPI.__dict__.keys():
        return Ganga.GPI.__dict__[obj_name]()
    else:
        returnable = raw_eval(obj_name)
        if returnable == obj_name:
            if silent is False:
                logger.error("Cannot find Object: '%s' in GPI. Returning None." % str(obj_name))
                #logger.error("dict: %s" % Ganga.GPI.__dict__)
                #import traceback
                #traceback.print_stack()
            return None
        return returnable

def runtimeEvalString(this_obj, attr_name, val):

    ## Don't check or try to auto-eval non-string objects
    if type(val) != str:
        return val

    raw_obj = stripProxy(this_obj)
    shouldEval = None

    ## Lets check the Schema to see if a string object is allowed here
    ## If this is a ComponentItem we know in advance that we need to try and evaluate this
    ## If the object is NOT a ComponentItem but is still in the schema, check to see if the object is allowed to be a string or not
    ## If an object is NOT allowed to be a string then it should be 'eval'-ed
    if hasattr(raw_obj, '_schema'):

        if not raw_obj._schema.hasAttribute(attr_name):
            shouldEval = True
        else:
            this_attr = raw_obj._schema.getItem(attr_name)
            if isType(this_attr, ComponentItem):
                ## This is a component Item and isn't equivalent to a string
                shouldEval = True
            else:
                allowedTypes = this_attr.getProperties()['typelist']
                for this_type in allowedTypes:
                    if this_type == str:
                        ## This type is a string and shouldn't be evaluated
                        shouldEval = False
                        break
                    else:
                        ## This type is written as a string so need to work out what it is
                        if type(this_type) == str:
                            try:
                                import Ganga.GPI
                                eval_type = eval(this_type, Ganga.GPI.__dict__)
                                if eval_type == str:
                                    ## This type was written as "str" ... slightly annoying but OK...
                                    shouldEval = False
                                    break
                                else:
                                    ## This type is NOT a string so based on this we should Eval
                                    shouldEval = True
                            except Exception as err:
                                logger.debug("Failed to evalute type: %s" % str(this_type))
                                logger.debug("Err: %s" % str(err))
                                ## We can't eval in this case. It may just be the type which is broken
                                shouldEval = True
                        else:
                            ## This type isn't in a string format so we don't need to work out what it is
                            shouldEval = True

    ## If the attribute is not in the Schema lets see if this class instance knows about this object or not
    ## If the attribute is NOT a string but is in this instane then we should try and eval
    ## But if it's known by the instance and is a string, we should just use the value
    elif hasattr(raw_obj, attr_name):

        if type(getattr(raw_obj, attr_name)) == str:
            shouldEval = False
        else:
            shouldEval = True

    ## If the object is not in the schema then try and eval the object anyway as we a-priori don't know any better
    ## THIS IS POTENTIALLY DANGEROUS AND IF A LOT OF USERS COMPLAIN THIS SHOULD BE REVERSED TO FALSE!!!
    else:
        shouldEval = True

    assert(shouldEval is not None)

    if shouldEval is True:
        new_val = raw_eval(val)
    else:
        new_val = val

    return new_val



def raw_eval(val):
    try:
        import Ganga.GPI
        new_val = eval(val, Ganga.GPI.__dict__)
        if isclass(new_val):
            new_val = new_val()
    except Exception as err:
        logger.debug("Proxy Cannot evaluate v=: '%s'" % str(val))
        logger.debug("Using raw value instead")
        new_val = val

    if hasattr(stripProxy(new_val), '_auto__init__'):
        stripProxy(new_val)._auto__init__()

    return new_val

def getKnownLists():
    global _knownLists
    if _knownLists is None:
        try:
            from Ganga.GPIDev.Lib.GangaList.GangaList import GangaList
        except ImportError:
            _knownLists = None
            return (tuple, list)
        _knownLists = (tuple, list, GangaList)
    return _knownLists

def isProxy(obj):
    """Checks if an object is a proxy"""
#    return isinstance(obj.__class__, GPIProxyObject)
    # Alex changed for below as doesn't check class objects, only instances
    # e.g. isProxy(DiracFile) fails at the Ganga prompt
    if isclass(obj):
        return issubclass(obj, GPIProxyObject) or hasattr(obj, implRef)
    else:
        obj_class = obj.__class__
        return issubclass(obj_class, GPIProxyObject) or hasattr(obj_class, implRef)

def isType(_obj, type_or_seq):
    """Checks whether on object is of the specified type, stripping proxies as needed."""

    obj = stripProxy(_obj)

    bare_type_or_seq = stripProxy(type_or_seq)

    ## Here to avoid circular GangaObject dependencies
    ## is type_or_seq iterable?
    if isinstance(type_or_seq, getKnownLists()):
        clean_list = []
        for type_obj in type_or_seq:
            str_type = type('')
            if type_obj != str_type and type(type_obj) != type(str_type) and (not isclass(type_obj)):
                clean_list.append(type(stripProxy(type_obj)))
            elif isclass(type_obj):
                clean_list.append(type_obj)
            else:
                clean_list.append(type_obj)

        return isinstance(obj, tuple(clean_list))

    else:
        return isinstance(obj, bare_type_or_seq)

def getName(_obj):
    """Strip any proxy and then return an objects name"""
    obj = stripProxy(_obj)
    returnable = _getName(obj)
    return returnable

def stripProxy(obj):
    """Removes the proxy if there is one"""
    return getattr(obj, implRef, obj)


def addProxy(obj):
    """Adds a proxy to a GangaObject"""
    if isType(obj, GangaObject) and not isProxy(obj):
        return GPIProxyObjectFactory(obj)
    return obj


def getProxyAttr(obj, attr_name):
    """Gets an attribute from a proxied object"""
    return getattr(stripProxy(obj), attr_name)


def runProxyMethod(obj, method_name, *args):
    """Calls a method on the object, removing the proxy if needed"""
    fp = getProxyAttr(obj, method_name)
    return fp(*args)


def export(method):
    """
    Decorate a GangaObject method to be exported to the GPI
    """
    method.exported = True
    return method

# apply object conversion or if it fails, strip the proxy and extract the
# object implementation


def stripComponentObject(v, cfilter, item):

    def getImpl(v):
        if v is None:
            if not item['optional']:
                raise TypeMismatchError(None, 'component(%s) is mandatory and None may not be used' % str(getName(item)))
                return v
            else:
                return None
        if isType(v, GangaObject):
            return v
        if not isinstance(v, GPIProxyObject):
            raise TypeMismatchError("cannot assign value '%s', expected a '%s' object " % (repr(v), item['category']))
        return stripProxy(v)

    vv = cfilter(v, item)
    if vv is None:
        return getImpl(v)
    else:
        return vv

from Ganga.GPIDev.TypeCheck import _valueTypeAllowed
valueTypeAllowed = lambda val, valTypeList: _valueTypeAllowed(val, valTypeList, logger)


class ProxyDataDescriptor(object):

    def __init__(self, name):
        self._name = name

    # apply object conversion or if it failes, make the wrapper proxy
    def disguiseComponentObject(self, v):
        # get the proxy for implementation object
        def getProxy(v):
            if not isType(v, GangaObject):
                raise GangaAttributeError("invalid type: cannot assign '%s' to attribute '%s'" % (repr(v), getName(self)))
            return GPIProxyObjectFactory(v)

        # convert implementation object to GPI value according to the
        # static method defined in the implementation object
        def object2value(v):
            return None

        vv = object2value(v)
        if vv is None:
            # allow None to be a legal value for optional component items
            if v is None:
                return None
            else:
                return getProxy(v)

        else:
            return vv

    # apply attribute conversion
    def disguiseAttribute(self, v):
        if isType(v, GangaObject):
            return GPIProxyObjectFactory(v)
        return v

    def __get__(self, obj, cls):

        # at class level return a helper object (for textual description)
        if obj is None:
            # return Schema.make_helper(getattr(getattr(cls, implRef), getName(self)))
            return getattr(stripProxy(cls), getName(self))

        try:
            val = getattr(stripProxy(obj), getName(self))
        except Exception as err:
            if getName(self) in stripProxy(obj).__dict__.keys():
                val = stripProxy(obj).__dict__[getName(self)]
            else:
                val = getattr(stripProxy(obj), getName(self))

        # wrap proxy
        item = stripProxy(obj)._schema[getName(self)]

        if item['proxy_get']:
            return getattr(stripProxy(obj), item['proxy_get'])()

        if isType(item, ComponentItem):
            disguiser = self.disguiseComponentObject
        else:
            disguiser = self.disguiseAttribute

        ## FIXME Add GangaList?
        if item['sequence'] and isType(val, list):
            from Ganga.GPIDev.Lib.GangaList.GangaList import makeGangaList
            val = makeGangaList(val, disguiser)

        returnable = disguiser(val)
        

        if isType(returnable, GangaObject):
            return addProxy(returnable)
        else:
            return returnable


    def _check_type(self, obj, val):
        item = stripProxy(obj)._schema[getName(self)]
        return item._check_type(val, getName(self))

    # apply attribute conversion
    @staticmethod
    def _stripAttribute(obj, v, name):
        # just warn
        # print '**** checking',v,v.__class__,
        # isinstance(val,GPIProxyObject)
        if isinstance(v, list):
            from Ganga.GPIDev.Lib.GangaList.GangaList import GangaList
            v_new = GangaList()
            for elem in v:
                v_new.append(elem)
            v = v_new
        if isinstance(v, GPIProxyObject) or hasattr(v, implRef):
            v = stripProxy(v)
            logger.debug('%s property: assigned a component object (%s used)' % (name, implRef))
        return stripProxy(obj)._attribute_filter__set__(name, v)

    @staticmethod
    def __app_set__(obj, val):

        if not hasattr(obj, 'application') or obj.application is None:
            return

        if hasattr(obj.application, '_is_prepared'):

            #a=Job(); a.prepare(); a.application=Executable()
            if obj.application.is_prepared not in [None, True] and\
                 hasattr(val, 'is_prepared') and val.is_prepared is None:
                 logger.debug('Overwriting a prepared application with one that is unprepared')
                 obj.application.unprepare()

            #a=Job(); b=Executable(); b.prepare(); a.application=b
        elif obj.application.is_prepared is not True:
            if hasattr(val, 'is_prepared'):
                if val.is_prepared not in [None, True]:
                    from Ganga.Core.GangaRepository import getRegistry
                    shareref = GPIProxyObjectFactory(getRegistry("prep").getShareRef())
                    logger.debug('Overwriting application with a prepared one')
                    if stripProxy(obj.application) != val:
                        stripProxy(obj.application).unprepare()
                        shareref.increase(val.is_prepared.name)

            # check that the shared directory actually exists before
            # assigning the (prepared) application to a job
            if hasattr(val, 'is_prepared'):
                if val.is_prepared not in [None, True]:
                    if hasattr(val.is_prepared, 'name'):
                        from Ganga.Utility.files import expandfilename
                        Config_conf = getConfig('Configuration')
                        shared_path = os.path.join(expandfilename(Config_conf['gangadir']), 'shared', Config_conf['user'])
                        if not os.path.isdir(os.path.join(shared_path, val.is_prepared.name)):
                            logger.error('ShareDir directory not found: %s' % val.is_prepared.name)

    @staticmethod
    def __prep_set__(obj, val):

        # if we set is_prepared to None in the GPI, that should effectively
        # unprepare the application
        if val is None:
            if stripProxy(obj).is_prepared is not None:
                logger.info('Unpreparing application.')
                stripProxy(obj).unprepare()

        # Replace is_prepared on an application for another ShareDir object
        if hasattr( stripProxy(obj), '_getRegistry'):
            from Ganga.GPIDev.Lib.File import ShareDir
            if stripProxy(obj)._getRegistry() is not None and isType(val, ShareDir):
                logger.debug('Overwriting is_prepared attribute with a ShareDir object')
                # it's safe to unprepare 'not-prepared' applications.
                stripProxy(obj).unprepare()
                from Ganga.Core.GangaRepository import getRegistry
                shareref = GPIProxyObjectFactory(getRegistry("prep").getShareRef())
                shareref.increase(val.name)

        if type(val) is str:
            logger.error("Setting string type to 'is_prepared'")
            #import traceback
            #traceback.print_stack()

    @staticmethod
    def __sequence_set__(stripper, obj, val, name):
        item = stripProxy(obj)._schema[name]
        # we need to explicitly check for the list type, because simple
        # values (such as strings) may be iterable
        from Ganga.GPIDev.Lib.GangaList.GangaList import makeGangaList
        if isType(val, getKnownLists()):
            # create GangaList
            if stripper is not None:
                val = makeGangaList(val, stripper)
            else:
                val = makeGangaList(ProxyDataDescriptor._stripAttribute(obj, val, name))
        else:
            # val is not iterable
            if item['strict_sequence']:
                raise GangaAttributeError('cannot assign a simple value %s to a strict sequence attribute %s.%s (a list is expected instead)' % (repr(val), getName(obj), name))
            if stripper is not None:
                val = makeGangaList(stripper(val))
            else:
                val = makeGangaList(ProxyDataDescriptor._stripAttribute(obj, val, name))
        return val

    @staticmethod
    def __preparable_set__(obj, val, name):
        if obj.is_prepared is not None:
            if obj.is_prepared is not True:
                raise ProtectedAttributeError('AttributeError: "%s" attribute belongs to a prepared application and so cannot be modified.\
                                                unprepare() the application or copy the job/application (using j.copy(unprepare=True)) and modify that new instance.' % (name,))

    ## Inspect this given item to determine if it has editable attributes if it has been set as read-only
    ## Curently Unused although may be useful to keep
    @staticmethod
    def __subitems_read_only(obj):
        can_be_modified = []
        for name, item in obj._schema.allItems():
            ## This object inherits from Node therefore likely has a schema too.
            obj_attr = getattr(obj, name)
            if isType(obj_attr, Node):
                can_be_modified.append( ProxyDataDescriptor.__subitems_read_only(obj_attr) )
            else:

                ## This object doesn't inherit from Node and therefore needs to be evaluated
                if item.getProperties()['changable_at_resubmit']:
                    can_be_modified.append( True )
                else:
                    can_be_modified.append( False )
        
        can_modify = False
        for i in can_be_modified:
            can_modify = can_modify or i

        return can_modify

    @staticmethod
    def __recursive_strip(_val):
        ## Strip the proxies recursively for things like nested lists
        if not isinstance(_val, str) and (isType(_val, getKnownLists()) or\
                (hasattr(stripProxy(_val), '__len__') and hasattr(stripProxy(_val), '__getitem__'))):
            val = stripProxy(_val).__class__()
            if type(val) is dict:
                for _key, elem in _val.iteritems():
                    if isType(_key, GangaObject):
                        key = stripProxy(_key)
                    else:
                        key = _key
                    if isType(elem, GangaObject):
                        val[key] = ProxyDataDescriptor.__recursive_strip(stripProxy(elem))
                    else:
                        val[key] = elem
            else:
                for elem in _val:
                    if isType(elem, GangaObject):
                        val.append(ProxyDataDescriptor.__recursive_strip(stripProxy(elem)))
                    else:
                        val.append(elem)
        else:
            val = stripProxy(_val)
        return val

    def __set__(self, obj, _val):
        # self is the attribute we're about to change
        # obj is the object we're about to make the change in
        # val is the value we're setting the attribute to.
        # item is the schema entry of the attribute we're about to change

        ## Try to remove all proxies
        val = ProxyDataDescriptor.__recursive_strip(_val)

        attr_name = getName(self)

        raw_obj = stripProxy(obj)

        if not raw_obj._schema.hasAttribute(attr_name):
            raise GangaAttributeError("Cannot assign %s, as it is NOT an attribute in the schema for class: %s" % (attr_name, getName(obj))) 

        #logger.debug("__set__")
        item = raw_obj._schema[attr_name]
        if item['protected']:
            raise ProtectedAttributeError('"%s" attribute is protected and cannot be modified' % (attr_name,))
        if stripProxy(obj)._readonly():

            if not item.getProperties()['changable_at_resubmit']:
                raise ReadOnlyObjectError('object %s is read-only and attribute "%s" cannot be modified now' % (repr(obj), attr_name))
            

        # mechanism for locking of preparable attributes
        if item['preparable']:
            self.__preparable_set__(obj, val, attr_name)

        # if we set is_prepared to None in the GPI, that should effectively
        # unprepare the application
        if getName(self) == 'is_prepared':
            # Replace is_prepared on an application for another ShareDir object
            self.__prep_set__(obj, val)

        # catch assignment of 'something'  to a preparable application
        if getName(self) == 'application':
            self.__app_set__(obj, val)

        # unwrap proxy
        if item.isA(ComponentItem):
            from .Filters import allComponentFilters
            cfilter = allComponentFilters[item['category']]
            stripper = lambda v: stripComponentObject(v, cfilter, item)
        else:
            stripper = None

        if item['sequence']:
            val = self.__sequence_set__(stripper, obj, val, attr_name)
        else:
            if stripper is not None:
                val = stripper(val)
            else:
                val = self._stripAttribute(obj, val, attr_name)

        # apply attribute filter to component items
        if item.isA(ComponentItem):
            val = self._stripAttribute(obj, val, attr_name)

        self._check_type(obj, val)

        GangaObject.__setattr__(raw_obj, attr_name, val)


class ProxyMethodDescriptor(object):

    def __init__(self, name, internal_name):
        self._name = name
        self._internal_name = internal_name

    def __get__(self, obj, cls):
        if obj is None:
            return getattr(stripProxy(cls), self._internal_name)
        return getattr(stripProxy(obj), self._internal_name)

##########################################################################

# helper to create a wrapper for an existing ganga object

_proxyClassDict={}

def addProxyClass(some_class):
    ## CANNOT USE THE ._name (hence getName) HERE DUE TO REQUIREMENTS OF THE OBJECT IN GPI BEING SANE!!!
    class_name = some_class.__name__
    if class_name not in _proxyClassDict.keys():
        _proxyClassDict[class_name] = GPIProxyClassFactory(class_name, some_class)    
    setattr(some_class, proxyClass, _proxyClassDict[class_name])

def getProxyClass(some_class):
    class_name = some_class.__name__
    if not isclass(some_class):
        from Ganga.Core.exceptions import GangaException
<<<<<<< HEAD
        raise GangaException("Cannot perform getProxyClass on a non-class object: %s:: %s" % (getName(some_class), some_class))
    if not issubclass(some_class, GangaObject):
        from Ganga.Core.exceptions import GangaException
        raise GangaException("Cannot perform getProxyClass on class which is not a subclass of GangaObject: %s:: %s" % (getName(some_class), some_class))
=======
        raise GangaException("Cannot perform getProxyClass on a non-class object: %s:: %s" % (class_name, some_class))
    if not issubclass(some_class, GangaObject):
        from Ganga.Core.exceptions import GangaException
        raise GangaException("Cannot perform getProxyClass on class which is not a subclass of GangaObject: %s:: %s" % (class_name, some_class))
>>>>>>> f7148487
    proxy_class = getattr(some_class, proxyClass, None)
    ## It's possible we ourselves have added a proxy to the base class which we're now inheriting here.
    ## To avoid giving a proxy from Dataset to LHCbDataset and equivalent we'll check against our list of already-found class names.
    if proxy_class is None or class_name not in _proxyClassDict.keys():
        addProxyClass(some_class)
        proxy_class = getattr(some_class, proxyClass)
    return proxy_class

def GPIProxyObjectFactory(_obj):
    # type: (GangaObject) -> GPIProxyObject
    """
    This function _must_ be passed a raw GangaObject. Use :function:`addProxy` for a safe version

    Args:
        _obj (GangaObject): the object to wrap

    Returns:
        a proxy object
    """
    if not isType(_obj, GangaObject):
        from Ganga.Core.exceptions import GangaException
        raise GangaException("%s is NOT a Proxyable object" % type(_obj))

    obj_class = _obj.__class__

    proxy_class = getProxyClass(obj_class)

    proxy_object = proxy_class(_proxy_impl_obj_to_wrap=_obj)
    return proxy_object

# this class serves only as a 'tag' for all generated GPI proxy classes
# so we can test with isinstance rather then relying on more generic but
# less user friendly checking of attribute x._impl


class GPIProxyObject(object):
    pass

# create a new GPI class for a given ganga (plugin) class


def GPIProxyClassFactory(name, pluginclass):
    # type: (str, type(GangaObject)) -> type(GPIProxyObject)
    """
    Args:
        name: the name of the proxy class
        pluginclass: the ``GangaObject`` subclass to wrap

    Returns:
        a new type which wraps ``pluginclass``
    """

    def helptext(f, s):
        if name == '' or name is None:
            _name = ' '
        else:
            _name = name
        f.__doc__ = s % {'classname': _name, 'objname': _name.lower(), 'shortvarname': _name[0].lower()}

    # construct the class on-the-fly using the functions below as methods for
    # the new class

    def _init(self, *args, **kwds):

        ## Zero-th fully initialize self before moving on
        GPIProxyObject.__init__(self)

        ## THE ORDER IN HOW AN OBJECT IS INITIALIZED IS IMPORTANT AND HAS BEEN DOUBLE CHECKED - rcurrie


        ## If we're only constructing a raw Proxy to wrap an existing object lets wrap that and return
        proxy_obj_str = '_proxy_impl_obj_to_wrap'

        if proxy_obj_str in kwds.keys():
            instance = kwds[proxy_obj_str]
            ## Even if we're wrapping something such as here make sure we set all of the proxy related attributes correctly.
            ## Setting of these attributes shold be done here within this class and should probably be properly be done on proxy construction. aka. here
        else:
            ## FIRST INITALIZE A RAW OBJECT INSTANCE CORRESPONDING TO 'pluginclass'
            ## Object was not passed by construction so need to construct new object for internal use
            instance = pluginclass()

        ## Avoid intercepting any of the setter method associated with the implRef as they could trigger loading from disk
        setattr(self, implRef, instance)

        ## Need to avoid any setter methods for GangaObjects
        ## Would be very nice to remove this entirely as I'm not sure a GangaObject should worry about it's proxy (if any)

        if proxy_obj_str in kwds.keys():
            # wrapping not constructing so can exit after determining that the proxy attributes are setup correctly
            return

        ## SECOND WE NEED TO MAKE SURE THAT OBJECT ID IS CORRECT AND THIS DOES THINGS LIKE REGISTER A JOB WITH THE REPO

        instance._auto__init__()

        ## All objects with an _auto__init__ method need to have that method called and we set the various node attributes here based upon the schema
        for key, _val in stripProxy(self)._schema.allItems():
            if not _val['protected'] and not _val['hidden'] and isType(_val, ComponentItem) and key not in Node._ref_list:
                val = stripProxy(getattr(self, key))
                if isinstance(val, GangaObject):
                    val._auto__init__()
                    instance.setNodeAttribute(key, stripProxy(val))
                else:
                    instance.setNodeAttribute(key, stripProxy(val))


        ## THIRD(?) CONSTRUCT THE OBJECT USING THE ARGUMENTS WHICH HAVE BEEN PASSED
        ## e.g. Job(application=exe, name='myJob', ...) or myJob2 = Job(myJob1)
        ## THIS IS PRIMARILY FOR THE 2ND EXAMPLE ABOVE

        ## DOESN'T MAKE SENSE TO KEEP PROXIES HERE AS WE MAY BE PERFORMING A PSEUDO-COPY OP
        clean_args = [stripProxy(arg) for arg in args]
        try:
            stripProxy(self).__construct__(clean_args)
        except TypeError:
            stripProxy(self).__construct__([])


        ## FOURTH ALLOW FOR APPLICATION AND IS_PREPARED etc TO TRIGGER RELAVENT CODE AND SET THE KEYWORDS FROM THE SCHEMA AGAIN
        ## THIS IS MAINLY FOR THE FIRST EXAMPLE ABOVE

        ## THIS CORRECTLY APPLIES A PROXY TO ALL OBJECT ATTRIBUTES OF AN OBJECT CREATED WITHIN THE GPI

        # initialize all properties from keywords of the constructor
        for k in kwds:
            if stripProxy(self)._schema.hasAttribute(k):
                this_arg = stripProxy(kwds[k])
                if hasattr(this_arg, '_auto__init__'):
                    this_arg._auto__init__()

                ## Copying this from the __set__ method in the Proxy descriptor

                if k == 'application':
                    ProxyDataDescriptor.__app_set__(self, this_arg)
                if k == 'is_prepared':
                    ProxyDataDescriptor.__prep_set__(self, this_arg)


                raw_self = stripProxy(self)

                if type(this_arg) is str:
                    this_arg = stripProxy(runtimeEvalString(raw_self, k, this_arg))
                    if hasattr(this_arg, '_auto__init__'):
                        this_arg._auto__init__()

                if type(this_arg) is str:
                    raw_self.setNodeAttribute(k, this_arg)
                    continue
                else:
                    item = pluginclass._schema.getItem(k)

                    # unwrap proxy
                    if item.isA(ComponentItem):
                        from .Filters import allComponentFilters
                        cfilter = allComponentFilters[item['category']]
                        stripper = lambda v: stripComponentObject(v, cfilter, item)
                    else:
                        stripper = None

                    if item['sequence']:
                        this_arg = ProxyDataDescriptor.__sequence_set__(stripper, raw_self, this_arg, k)
                    else:
                        if stripper is not None:
                            this_arg = stripper(this_arg)
                    # apply attribute filter to component items
                    if item.isA(ComponentItem):
                        this_arg = ProxyDataDescriptor._stripAttribute(raw_self, this_arg, k)

                    if hasattr(this_arg, '_auto__init__'):
                        this_arg._auto__init__()

                    raw_self.setNodeAttribute(k, this_arg)
            else:
                logger.warning('keyword argument in the %s constructur ignored: %s=%s (not defined in the schema)', name, k, kwds[k])

        ## end of _init
        return

    from Ganga.Utility.strings import ItemizedTextParagraph

    itbuf = ItemizedTextParagraph('Properties:', linesep='')

    for n, item in pluginclass._schema.allItems():
        if not item['hidden']:
            itbuf.addLine(n, item.describe())

    if not pluginclass.__doc__:
        pluginclass.__doc__ = 'Documentation missing.'

    pluginclass.__doc__.strip()
    pluginclass.__doc__ += "\n\n"

    publicdoc = pluginclass.__doc__ + itbuf.getString()

    helptext(_init, """GPI %(classname)s object constructor:
    %(classname)s() : create %(objname)s with default settings;
    %(classname)s(%(shortvarname)s) : make a copy of %(shortvarname)s;
    %(classname)s(%(shortvarname)s,x=a,...): make a copy of %(shortvarname)s and set property 'x' to a, etc..
    """)

    def _str(self, interactive=False):
        import cStringIO
        sio = cStringIO.StringIO()
        stripProxy(self).printSummaryTree(0, 0, '', out=sio, interactive=interactive)
        returnable = str(sio.getvalue()).rstrip()
        return returnable
    helptext(_str, """Return a printable string representing %(classname)s object as a tree of properties.""")

    def _repr_pretty_(self, p, cycle):
        if cycle:
            p.text('proxy object...')
            return

        if hasattr(self, implRef):
            raw_self = stripProxy(self)
            if hasattr(raw_self, '_repr_pretty_'):
                raw_self._repr_pretty_(p, cycle)
            elif hasattr(raw_self, '_display'):
                p.text(raw_self._display())
            else:
                #try:
                p.text(self.__str__(interactive=True))
                #except:
                ##    p.text(self.__str__())
        else:
            #try:
            p.text(self.__str__(interactive=True))
            #except:
            #    p.text(self.__str__())

    helptext(_repr_pretty_, """Return a nice string to be printed in the IPython termial""")

    def _repr(self):
        has_proxy = hasattr(self, implRef)
        if has_proxy:
            raw_proxy = stripProxy(self)
        else:
            raw_proxy = None
        if has_proxy and hasattr(raw_proxy, '_repr'):
            return raw_proxy._repr()
        else:
            return '<' + repr(stripProxy(self)) + ' PROXY at ' + hex(abs(id(self))) + '>'
    helptext(_repr, "Return an short representation of %(classname)s object.")

    def _eq(self, x):
        result = False
        if isType(x, GPIProxyObject) or hasattr(x, implRef):
            result = stripProxy(self).__eq__(stripProxy(x))
        else:
            result = stripProxy(self).__eq__(x)
        return result
    helptext(_eq, "Equality operator (==), compare the %(classname)s properties which are declared as [comparable].")

    def _ne(self, x):
        result = True
        if isType(x, GPIProxyObject) or hasattr(x, implRef):
            result = stripProxy(self).__ne__(stripProxy(x))
        else:
            result = stripProxy(self).__ne__(x)
        return result
    helptext(_ne, "Non-equality operator (!=).")

    def _copy(self, unprepare=None):
        logger.debug('unprepare is %s', str(unprepare))
        if unprepare is None:
            if prepconfig['unprepare_on_copy'] is True:
                if hasattr(self, 'is_prepared') or hasattr(self, 'application'):
                    unprepare = True

        def _getSharedPath():
            Config_conf = getConfig('Configuration')
            return os.path.join(expandfilename(Config_conf['gangadir']), 'shared', Config_conf['user'])

        if hasattr(self, 'application'):
            if hasattr(self.application, 'is_prepared'):
                from Ganga.Utility.files import expandfilename
                if self.application.is_prepared not in [None, True]:
                    if hasattr(self.application.is_prepared, 'name'):
                        shared_path = _getSharedPath()
                        if os.path.isdir(os.path.join(shared_path, self.application.is_prepared.name)):
                            from Ganga.Core.GangaRepository import getRegistry
                            shareref = GPIProxyObjectFactory(getRegistry("prep").getShareRef())
                            logger.debug('increasing counter from proxy.py')
                            shareref.increase(self.application.is_prepared.name)
                            logger.debug('Found ShareDir directory: %s' % self.application.is_prepared.name)
                elif self.application.is_prepared not in [None, True]:
                    shared_path = _getSharedPath()
                    if not os.path.isdir(os.path.join(shared_path, self.application.is_prepared.name)):
                        logger.error('ShareDir directory not found: %s' % self.application.is_prepared.name)
                        logger.error('Unpreparing Job #%s' % self.id)
                        from Ganga.Core.GangaRepository import getRegistry
                        shareref = GPIProxyObjectFactory(getRegistry("prep").getShareRef())
                        shareref.increase(self.application.is_prepared.name)
                        self.unprepare()

        if unprepare is True:
            if hasattr(self, 'is_prepared'):
                from Ganga.Utility.files import expandfilename
                if self.is_prepared not in [None, True]:
                    if hasattr(self.is_prepared, 'name'):
                        shared_path = _getSharedPath()
                        if not os.path.isdir(os.path.join(shared_path, self.is_prepared.name)):
                            logger.error('ShareDir directory not found: %s' % self.is_prepared.name)
                            logger.error('Unpreparing %s application' % getName(stripProxy(self)))
                            self.unprepare()

            c = stripProxy(self).clone()
            if hasattr(c, 'is_prepared') and c._getRegistry() is None:
                from Ganga.Core.GangaRepository import getRegistry
                shareref = GPIProxyObjectFactory(getRegistry("prep").getShareRef())
                shareref.increase(self.is_prepared.name)
            stripProxy(c)._auto__init__(unprepare=True)
        else:
            c = stripProxy(self).clone()
            stripProxy(c)._auto__init__()

        return addProxy(c)

    helptext(_copy, "Make an identical copy of self.")

    def _setattr(self, x, v):
        'This is the setter method in the Proxied Objects'
        #logger.debug("_setattr")
        # need to know about the types that require metadata attribute checking
        # this allows derived types to get same behaviour for free.
        p_Ref = stripProxy(self)
        if p_Ref is not None:
            if not isclass(p_Ref):
                class_type = type(p_Ref)
            else:
                class_type = p_Ref
        else:
            class_type = p_Ref

        if x == implRef and not isinstance(v, class_type):
            raise AttributeError("Internal implementation object '%s' cannot be reassigned" % implRef)

        elif not stripProxy(self)._schema.hasAttribute(x):
            from Ganga.GPIDev.Lib.Job.MetadataDict import MetadataDict
            if hasattr(stripProxy(self), 'metadata') and isType(stripProxy(self).metadata, MetadataDict):
                if x in stripProxy(self).metadata.data.keys():
                    raise GangaAttributeError("Metadata item '%s' cannot be modified" % x)

            if x != implRef:
                raise GangaAttributeError("Can't assign '%s' as it does NOT appear in the object schema for class '%s'" % (x, getName(self)))

        new_v = stripProxy(runtimeEvalString(self, x, v))
        GPIProxyObject.__setattr__(self, x, stripProxy(new_v))


    helptext(_setattr, """Set a property of %(classname)s with consistency and safety checks.
Setting a [protected] or a unexisting property raises AttributeError.""")

    #    def _getattr(self, name):
#        if name == '_impl': return self._impl
#        if '_attribute_filter__get__' in dir(self._impl):
#            return self._impl._attribute_filter__get__(name)
#        return self.name
#        ## need to know about the types that require metadata attribute checking
#        ## this allows derived types to get same behaviour for free.
#        from Ganga.GPIDev.Lib.Job.Job import Job
#        from Ganga.GPIDev.Lib.Tasks.Task import Task
#        from Ganga.GPIDev.Lib.Tasks.Transform import Transform
#        metadata_objects=[Job]
#        if True in (isType(self,t) for t in metadata_objects):
#            try:
#                return self.metadata[name]
#            except:
#                return object.__getattribute__(self,name)
#        return object.__getattribute__(self,name)

    def _getattribute(self, name):

        #logger.debug("_getattribute: %s" % str(name))

        if name.startswith('__') or name == implRef:
            return GPIProxyObject.__getattribute__(self, name)
        else:
            implInstance = stripProxy(self)

            if '_attribute_filter__get__' in dir(implInstance) and \
                    not isType(implInstance, ObjectMetaclass) and \
                    implInstance._schema.hasItem(name) and \
                    not implInstance._schema.getItem(name)['hidden']:
                        returnable = addProxy(implInstance._attribute_filter__get__(name))
            else:
                returnable = GPIProxyObject.__getattribute__(self, name)

        if isType(returnable, GangaObject):
            return addProxy(returnable)
        else:
            return returnable

    # but at the class level _impl is a ganga plugin class
    d = {implRef: pluginclass,
            '__init__': _init,
            '__str__': _str,
            '__repr__': _repr,
            '_repr_pretty_': _repr_pretty_,
            '__eq__': _eq,
            '__ne__': _ne,
            'copy': _copy,
            '__doc__': publicdoc,
            '__setattr__': _setattr,
         #          '__getattr__': _getattr,
            '__getattribute__': _getattribute,
         }

    if not hasattr(pluginclass, '_exportmethods'):
        pluginclass._exportmethods = []

    exported_methods = pluginclass._exportmethods

    # export public methods of this class and also of all the bases
    # this class is scanned last to extract the most up-to-date docstring
    dicts = (b.__dict__ for b in reversed(pluginclass.__mro__))
    for dct in dicts:
        for k in dct:
            if getattr(dct[k], 'exported', False):
                exported_methods.append(k)  # Add all @export'd methods
            if k in exported_methods:
                internal_name = "_export_" + k
                if internal_name not in dct.keys():
                    internal_name = k
                try:
                    method = dct[internal_name]
                except KeyError as err:
                    logger.debug("ObjectMetaClass Error internal_name: %s,\t d: %s" % (internal_name, d))
                    logger.debug("ObjectMetaClass Error: %s" % err)
                    raise err

                if not isinstance(method, types.FunctionType):
                    continue
                f = ProxyMethodDescriptor(k, internal_name)
                f.__doc__ = method.__doc__
                d[k] = f

    # export visible properties... do not export hidden properties
    for attr, item in pluginclass._schema.allItems():
        if not item['hidden']:
            d[attr] = ProxyDataDescriptor(attr)

    def __getitem(self, arg):

        if not hasattr(stripProxy(self), '__getitem__'):
            raise AttributeError('I (%s) do not have a __getitem__ attribute' % str(getName(self)))

        output = stripProxy(self).__getitem__(args)

        if isType(output, GangaObject):
            return addProxy(output)
        else:
            return output

    ## NOT ENABLED YET rcurrie
    #if hasattr(pluginclass, '__getitem__'):
    #    d['__getitem__'] = __getitem
    #d['__getitem__'] = __getitem

    # TODO: this makes GangaList inherit from the list
    # this is not tested and specifically the TestGangaList/testAllListMethodsExported should be verified
    # if name == "GangaList":
    # return type(name, (GPIProxyObject,list), d)

    return type(name, (GPIProxyObject,), d)


#
#
# $Log: not supported by cvs2svn $
# Revision 1.2.4.2  2009/07/08 15:39:15  ebke
# removed object_filter__get__
#
# Revision 1.2.4.1  2009/07/08 11:18:21  ebke
# Initial commit of all - mostly small - modifications due to the new GangaRepository.
# No interface visible to the user is changed
#
# Revision 1.2  2008/09/09 14:37:16  moscicki
# bugfix #40220: Ensure that default values satisfy the declared types in the schema
#
# factored out type checking into schema module, fixed a number of wrongly declared schema items in the core
#
# Revision 1.1  2008/07/17 16:40:52  moscicki
# migration of 5.0.2 to HEAD
#
# the doc and release/tools have been taken from HEAD
#
# Revision 1.32.4.15  2008/07/02 13:19:35  moscicki
# TODO comment
#
# Revision 1.32.4.14  2008/06/04 10:34:54  moscicki
# fixed typecheck function naming
#
# Revision 1.32.4.13  2008/06/02 11:42:12  moscicki
# fixed typo...
#
# Revision 1.32.4.12  2008/05/27 18:02:50  kuba
# fixed bug #36836, .ganga.log in afs home directory
#
# Revision 1.32.4.11  2008/02/29 09:16:17  moscicki
# fix from Will Reece
#
# Revision 1.32.4.10  2008/02/28 15:45:30  moscicki
# fixed GangaList typechecking problem
#
# Revision 1.32.4.9  2008/02/06 16:26:30  moscicki
# typelist == None => disable type checking
# extra warnings for incomplete typesystem information
#
# Revision 1.32.4.8  2008/02/06 09:48:44  wreece
# Allows the proxy stripper a NoOp if the object has already been stripped.
#
# Revision 1.32.4.7  2008/02/06 09:28:48  wreece
# First pass at a cleanup of the gangalist stuff. I've made changes so the diffs with the 4.4 series are more transparent. Currently still test failures.
#
# Revision 1.32.4.6  2007/12/18 16:40:39  moscicki
# bugfix
#
# Revision 1.32.4.5  2007/12/18 09:05:03  moscicki
# integrated typesystem from Alvin and made more uniform error reporting
#
# Revision 1.32.4.4  2007/11/20 14:29:49  wreece
# Corrects typo in TFile, and removes extra methods from Proxy. Typo was causing tests to fail.
#
# Revision 1.32.4.3  2007/11/14 13:03:54  wreece
# Changes to make shortcuts work correctly with gangalists. all but one tests should now pass.
#
# Revision 1.32.4.2  2007/11/07 17:02:10  moscicki
# merged against Ganga-4-4-0-dev-branch-kuba-slices with a lot of manual merging
#
# Revision 1.32.4.1  2007/11/07 15:10:02  moscicki
# merged in pretty print and GangaList support from ganga-5-dev-branch-4-4-1-will-print branch
#
# Revision 1.32.8.2  2007/10/30 14:30:23  wreece
# Non-working update. Adds in Kuba's exported methods dodge. It is now possible to define a _export_ version of a method for external use and a undecorated method for internal use.
#
# Revision 1.32.8.1  2007/10/30 12:12:08  wreece
# First version of the new print_summary functionality. Lots of changes, but some known limitations. Will address in next version.
#
# Revision 1.32  2007/07/10 13:08:29  moscicki
# docstring updates (ganga devdays)
#
# Revision 1.31  2007/07/10 07:50:52  moscicki
# fixed #27541
#
# Revision 1.30.8.1  2007/06/18 10:16:34  moscicki
# slices prototype
#
# Revision 1.30  2007/03/07 09:24:34  moscicki
# AGAIN: fixed a problem of assigning iterable plain value (such as string) to a non-strict sequence (so x.files = "abc" was yelding 3 files "a","b","c"
#
# added GangaAttributeError exception
#
# Revision 1.29  2007/03/06 16:38:24  moscicki
# fixed a problem of assigning iterable plain value (such as string) to a non-strict sequence (so x.files = "abc" was yelding 3 files "a","b","c"
#
# Revision 1.28  2007/03/05 12:03:01  moscicki
# explicit switch for strict_sequence (default is True), if the sequence is non-strict then a single value v will be converted to [v] on assignment, for example non-strict File sequence yields obj.x = 'a' <=> obj.x = [File('a')]  <=> obj.x = File('a')
#
# Revision 1.27  2007/02/28 18:20:49  moscicki
# moved GangaException to Ganga.Core
#
# Revision 1.26  2006/10/23 11:00:42  moscicki
# minor logger fixed (level changed)
#
# Revision 1.25  2006/09/15 14:19:44  moscicki
# Fixed bug #12229 overview: FutureWarning from Python
#
# Revision 1.24  2006/08/11 13:13:05  adim
# Added: GangaException as a markup base class for all exception that need to be printed in a usable way in IPython shell
#
# Revision 1.23  2005/12/02 15:28:46  moscicki
# customizable _repr() method on GPI objects
#
# Revision 1.22  2005/11/14 13:58:27  moscicki
# fixed a getter filter bug
#
# Revision 1.21  2005/11/14 10:30:37  moscicki
# enabled getter attribute filter
#
# Revision 1.20  2005/09/21 09:09:14  moscicki
# "better" repr text for proxies
#
# Revision 1.19  2005/08/26 13:21:47  moscicki
# do not document hidden properties
#
# Revision 1.18  2005/08/26 10:21:31  karl
# KH: Minor correction: linesep -> separator
#
# Revision 1.17  2005/08/26 09:54:55  moscicki
# minor changes
#
# Revision 1.16  2005/08/24 15:41:19  moscicki
# automatically generated help for properties, disabled the SchemaHelper and few other improvements to the help system
#
# Revision 1.15  2005/08/23 17:15:06  moscicki
# *** empty log message ***
#
#
#<|MERGE_RESOLUTION|>--- conflicted
+++ resolved
@@ -580,17 +580,10 @@
     class_name = some_class.__name__
     if not isclass(some_class):
         from Ganga.Core.exceptions import GangaException
-<<<<<<< HEAD
-        raise GangaException("Cannot perform getProxyClass on a non-class object: %s:: %s" % (getName(some_class), some_class))
-    if not issubclass(some_class, GangaObject):
-        from Ganga.Core.exceptions import GangaException
-        raise GangaException("Cannot perform getProxyClass on class which is not a subclass of GangaObject: %s:: %s" % (getName(some_class), some_class))
-=======
         raise GangaException("Cannot perform getProxyClass on a non-class object: %s:: %s" % (class_name, some_class))
     if not issubclass(some_class, GangaObject):
         from Ganga.Core.exceptions import GangaException
         raise GangaException("Cannot perform getProxyClass on class which is not a subclass of GangaObject: %s:: %s" % (class_name, some_class))
->>>>>>> f7148487
     proxy_class = getattr(some_class, proxyClass, None)
     ## It's possible we ourselves have added a proxy to the base class which we're now inheriting here.
     ## To avoid giving a proxy from Dataset to LHCbDataset and equivalent we'll check against our list of already-found class names.
