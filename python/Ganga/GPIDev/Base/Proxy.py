from __future__ import absolute_import
##########################################################################
# Ganga Project. http://cern.ch/ganga
#
# $Id: Proxy.py,v 1.2.4.3 2009-07-10 11:29:27 ebke Exp $
##########################################################################

import Ganga.Utility.logging
from Ganga.Utility.Config import getConfig

from Ganga.GPIDev.Schema import ComponentItem

from Ganga.Core import GangaAttributeError, ProtectedAttributeError, ReadOnlyObjectError, TypeMismatchError

import os

from inspect import isclass

import types

implRef = '_impl'
proxyClass = '_proxyClass'
proxyObject = '_proxyObject'

prepconfig = getConfig('Preparable')

logger = Ganga.Utility.logging.getLogger(modulename=1)

# some proxy related convieniance methods

_knownLists = None

def getRuntimeGPIObject(obj_name, silent=False):
    import Ganga.GPI
    if obj_name in Ganga.GPI.__dict__.keys():
        return Ganga.GPI.__dict__[obj_name]()
    else:
        if silent is False:
            logger.error("Cannot find Object: '%s' in GPI. Returning None." % str(obj_name))
        return None

def runtimeEvalString(this_obj, attr_name, val):

    ## Don't check or try to auto-eval non-string objects
    if type(val) != str:
        return val

    raw_obj = stripProxy(this_obj)
    shouldEval = None

    ## Lets check the Schema to see if a string object is allowed here
    ## If this is a ComponentItem we know in advance that we need to try and evaluate this
    ## If the object is NOT a ComponentItem but is still in the schema, check to see if the object is allowed to be a string or not
    ## If an object is NOT allowed to be a string then it should be 'eval'-ed
    if hasattr(raw_obj, '_schema'):
        if raw_obj._schema.hasAttribute(attr_name):
            this_attr = raw_obj._schema.getItem(attr_name)
            if isType(this_attr, ComponentItem):
                ## This is a component Item and isn't equivalent to a string
                shouldEval = True
            else:
                allowedTypes = this_attr.getProperties()['typelist']
                for this_type in allowedTypes:
                    if this_type == str:
                        ## This type is a string and shouldn't be evaluated
                        shouldEval = False
                        break
                    else:
                        ## This type is written as a string so need to work out what it is
                        if type(this_type) == str:
                            try:
                                import Ganga.GPI
                                eval_type = eval(this_type, Ganga.GPI.__dict__)
                                if eval_type == str:
                                    ## This type was written as "str" ... slightly annoying but OK...
                                    shouldEval = False
                                    break
                                else:
                                    ## This type is NOT a string so based on this we should Eval
                                    shouldEval = True
                            except Exception as err:
                                logger.debug("Failed to evalute type: %s" % str(this_type))
                                logger.debug("Err: %s" % str(err))
                                ## We can't eval in this case. It may just be the type which is broken
                                shouldEval = True
                        else:
                            ## This type isn't in a string format so we don't need to work out what it is
                            shouldEval = True

    ## If the attribute is not in the Schema lets see if this class instance knows about this object or not
    ## If the attribute is NOT a string but is in this instane then we should try and eval
    ## But if it's known by the instance and is a string, we should just use the value
    elif hasattr(raw_obj, attr_name):

        if type(getattr(raw_obj, attr_name)) == str:
            shouldEval = False
        else:
            shouldEval = True

    ## If the object is not in the schema then try and eval the object anyway as we a-priori don't know any better
    ## THIS IS POTENTIALLY DANGEROUS AND IF A LOT OF USERS COMPLAIN THIS SHOULD BE REVERSED TO FALSE!!!
    else:
        shouldEval = True

    assert(shouldEval is not None)

    if shouldEval is True:
        try:
            import Ganga.GPI
            new_val = eval(val, Ganga.GPI.__dict__)
            if isclass(new_val):
                new_val = new_val()
        except Exception as err:
            logger.debug("Proxy Cannot evaluate v=: '%s'" % str(val))
            logger.debug("Using raw value instead")
            new_val = val
    else:
        new_val = val

    if hasattr(stripProxy(new_val), '_auto__init__'):
        stripProxy(new_val)._auto__init__()

    return new_val

def getKnownLists():
    global _knownLists
    if _knownLists is None:
        try:
            from Ganga.GPIDev.Lib.GangaList.GangaList import GangaList
        except ImportError:
            _knownLists = None
            return (tuple, list)
        _knownLists = (tuple, list, GangaList)
    return _knownLists

def isProxy(obj):
    """Checks if an object is a proxy"""
#    return isinstance(obj.__class__, GPIProxyObject)
    # Alex changed for below as doesn't check class objects, only instances
    # e.g. isProxy(DiracFile) fails at the Ganga prompt
    if isclass(obj):
        return issubclass(obj, GPIProxyObject) or hasattr(obj, implRef)
    else:
        obj_class = obj.__class__
        return issubclass(obj_class, GPIProxyObject) or hasattr(obj_class, implRef)

def isType(_obj, type_or_seq):
    """Checks whether on object is of the specified type, stripping proxies as needed."""

    obj = stripProxy(_obj)

    bare_type_or_seq = stripProxy(type_or_seq)

    ## Here to avoid circular GangaObject dependencies
    ## is type_or_seq iterable?
    if isinstance(type_or_seq, getKnownLists()):
        clean_list = []
        for type_obj in type_or_seq:
            str_type = type('')
            if type_obj != str_type and type(type_obj) != type(str_type) and (not isclass(type_obj)):
                clean_list.append(type(stripProxy(type_obj)))
            elif isclass(type_obj):
                clean_list.append(type_obj)
            else:
                clean_list.append(type_obj)

        return isinstance(obj, tuple(clean_list))

    else:
        return isinstance(obj, bare_type_or_seq)

def getName(_obj):
    obj = stripProxy(_obj)
    returnable = getattr(obj, '_name', getattr(obj, '__name__', None))
    if returnable is None:
        returnable = getattr(getattr(obj, '__class__', None), '__name__', None)
        if returnable is None:
            returnable = str(obj)
    return returnable

def stripProxy(obj):
    """Removes the proxy if there is one"""
    return getattr(obj, implRef, obj)


def addProxy(obj):
    """Adds a proxy to a GangaObject"""
    from Ganga.GPIDev.Base.Objects import GangaObject
    if isType(obj, GangaObject) and not isProxy(obj):
        return GPIProxyObjectFactory(obj)
    return obj


def getProxyAttr(obj, attr_name):
    """Gets an attribute from a proxied object"""
    return getattr(stripProxy(obj), attr_name)


def runProxyMethod(obj, method_name, *args):
    """Calls a method on the object, removing the proxy if needed"""
    fp = getProxyAttr(obj, method_name)
    return fp(*args)


def export(method):
    """
    Decorate a GangaObject method to be exported to the GPI
    """
    method.exported = True
    return method

# apply object conversion or if it fails, strip the proxy and extract the
# object implementation


def stripComponentObject(v, cfilter, item):

    from Ganga.GPIDev.Base import GangaObject

    def getImpl(v):
        if v is None:
            if not item['optional']:
                raise TypeMismatchError(None, 'component(%s) is mandatory and None may not be used' % str(getName(item)))
                return v
            else:
                return None
        if isType(v, GangaObject):
            return v
        if not isinstance(v, GPIProxyObject):
            raise TypeMismatchError("cannot assign value '%s', expected a '%s' object " % (repr(v), item['category']))
        return stripProxy(v)

    vv = cfilter(v, item)
    if vv is None:
        return getImpl(v)
    else:
        return vv

from Ganga.GPIDev.TypeCheck import _valueTypeAllowed
valueTypeAllowed = lambda val, valTypeList: _valueTypeAllowed(val, valTypeList, logger)


class ProxyDataDescriptor(object):

    def __init__(self, name):
        self._name = name

    # apply object conversion or if it failes, make the wrapper proxy
    def disguiseComponentObject(self, v):
        # get the proxy for implementation object
        def getProxy(v):
            from Ganga.GPIDev.Base import GangaObject
            if not isType(v, GangaObject):
                raise GangaAttributeError("invalid type: cannot assign '%s' to attribute '%s'" % (repr(v), getName(self)))
            return GPIProxyObjectFactory(v)

        # convert implementation object to GPI value according to the
        # static method defined in the implementation object
        def object2value(v):
            return None

        vv = object2value(v)
        if vv is None:
            # allow None to be a legal value for optional component items
            if v is None:
                return None
            else:
                return getProxy(v)

        else:
            return vv

    # apply attribute conversion
    def disguiseAttribute(self, v):
        GangaObject = _getGangaObject()
        if isType(v, GangaObject):
            return GPIProxyObjectFactory(v)
        return v

    def __get__(self, obj, cls):

        # at class level return a helper object (for textual description)
        if obj is None:
            # return Schema.make_helper(getattr(getattr(cls, implRef), getName(self)))
            return getattr(stripProxy(cls), getName(self))

        try:
            val = getattr(stripProxy(obj), getName(self))
        except Exception as err:
            if getName(self) in stripProxy(obj).__dict__.keys():
                val = stripProxy(obj).__dict__[getName(self)]
            else:
                val = getattr(stripProxy(obj), getName(self))

        # wrap proxy
        item = stripProxy(obj)._schema[getName(self)]

        if item['proxy_get']:
            return getattr(stripProxy(obj), item['proxy_get'])()

        if isType(item, ComponentItem):
            disguiser = self.disguiseComponentObject
        else:
            disguiser = self.disguiseAttribute

        ## FIXME Add GangaList?
        if item['sequence'] and isType(val, list):
            from Ganga.GPIDev.Lib.GangaList.GangaList import makeGangaList
            val = makeGangaList(val, disguiser)

        returnable = disguiser(val)
        
        GangaObject = _getGangaObject()

        if isType(returnable, GangaObject):
            return addProxy(returnable)
        else:
            return returnable


    def _check_type(self, obj, val):
        item = stripProxy(obj)._schema[getName(self)]
        return item._check_type(val, getName(self))

    # apply attribute conversion
    @staticmethod
    def _stripAttribute(obj, v, name):
        # just warn
        # print '**** checking',v,v.__class__,
        # isinstance(val,GPIProxyObject)
        if isinstance(v, list):
            from Ganga.GPI import GangaList
            v_new = GangaList()
            for elem in v:
                v_new.append(elem)
            v = v_new
        if isinstance(v, GPIProxyObject) or hasattr(v, implRef):
            v = stripProxy(v)
            logger.debug('%s property: assigned a component object (%s used)' % (name, implRef))
        return stripProxy(obj)._attribute_filter__set__(name, v)

    @staticmethod
    def __app_set__(obj, val):

        if hasattr(obj.application, '_is_prepared'):

            #a=Job(); a.prepare(); a.application=Executable()
            if obj.application.is_prepared not in [None, True] and\
                 hasattr(val, 'is_prepared') and val.is_prepared is None:
                 logger.debug('Overwriting a prepared application with one that is unprepared')
                 obj.application.unprepare()

            #a=Job(); b=Executable(); b.prepare(); a.application=b
        elif obj.application.is_prepared is not True:
            if hasattr(val, 'is_prepared'):
                if val.is_prepared not in [None, True]:
                    from Ganga.Core.GangaRepository import getRegistry
                    shareref = GPIProxyObjectFactory(getRegistry("prep").getShareRef())
                    logger.debug('Overwriting application with a prepared one')
                    if stripProxy(obj.application) != val:
                        stripProxy(obj.application).unprepare()
                        shareref.increase(val.is_prepared.name)

            # check that the shared directory actually exists before
            # assigning the (prepared) application to a job
            if hasattr(val, 'is_prepared'):
                if val.is_prepared not in [None, True]:
                    if hasattr(val.is_prepared, 'name'):
                        from Ganga.Utility.files import expandfilename
                        Config_conf = getConfig('Configuration')
                        shared_path = os.path.join(expandfilename(Config_conf['gangadir']), 'shared', Config_conf['user'])
                        if not os.path.isdir(os.path.join(shared_path, val.is_prepared.name)):
                            logger.error('ShareDir directory not found: %s' % val.is_prepared.name)

    @staticmethod
    def __prep_set__(obj, val):

        # if we set is_prepared to None in the GPI, that should effectively
        # unprepare the application
        if val is None:
            if stripProxy(obj).is_prepared is not None:
                logger.info('Unpreparing application.')
                stripProxy(obj).unprepare()

        # Replace is_prepared on an application for another ShareDir object
        if hasattr( stripProxy(obj), '_getRegistry'):
            from Ganga.GPIDev.Lib.File import ShareDir
            if stripProxy(obj)._getRegistry() is not None and isType(val, ShareDir):
                logger.debug('Overwriting is_prepared attribute with a ShareDir object')
                # it's safe to unprepare 'not-prepared' applications.
                stripProxy(obj).unprepare()
                from Ganga.Core.GangaRepository import getRegistry
                shareref = GPIProxyObjectFactory(getRegistry("prep").getShareRef())
                shareref.increase(val.name)

        if type(val) is str:
            logger.error("Setting string type to 'is_prepared'")
            import traceback
            traceback.print_stack()

    @staticmethod
    def __sequence_set__(stripper, obj, val, name):
        item = stripProxy(obj)._schema[name]
        # we need to explicitly check for the list type, because simple
        # values (such as strings) may be iterable
        from Ganga.GPIDev.Lib.GangaList.GangaList import makeGangaList
        if isType(val, getKnownLists()):
            # create GangaList
            if stripper is not None:
                val = makeGangaList(val, stripper)
            else:
                val = makeGangaList(ProxyDataDescriptor._stripAttribute(obj, val, name))
        else:
            # val is not iterable
            if item['strict_sequence']:
                raise GangaAttributeError('cannot assign a simple value %s to a strict sequence attribute %s.%s (a list is expected instead)' % (repr(val), getattr(obj, proxyObject)._schema.name, name))
            if stripper is not None:
                val = makeGangaList(stripper(val))
            else:
                val = makeGangaList(ProxyDataDescriptor._stripAttribute(obj, val, name))
        return val

    @staticmethod
    def __preparable_set__(obj, val, name):
        if obj.is_prepared is not None:
            if obj.is_prepared is not True:
                raise ProtectedAttributeError('AttributeError: "%s" attribute belongs to a prepared application and so cannot be modified.\
                                                unprepare() the application or copy the job/application (using j.copy(unprepare=True)) and modify that new instance.' % (name,))

    ## Inspect this given item to determine if it has editable attributes if it has been set as read-only
    @staticmethod
    def __subitems_read_only(obj):
        can_be_modified = []
        for name, item in getattr(obj, proxyObject)._schema.allItems():
            ## This object inherits from Node therefore likely has a schema too.
            obj_attr = getattr(obj, name)
            if isType(obj_attr, Node):
                can_be_modified.append( ProxyDataDescriptor.__subitems_read_only(obj_attr) )
            else:

                ## This object doesn't inherit from Node and therefore needs to be evaluated
                if item.getProperties()['changable_at_resubmit']:
                    can_be_modified.append( True )
                else:
                    can_be_modified.append( False )
        
        can_modify = False
        for i in can_be_modified:
            can_modify = can_modify or i

        return can_modify

    @staticmethod
    def __recursive_strip(_val):
        ## Strip the proxies recursively for things like nested lists
        if not isinstance(_val, str) and (isType(_val, getKnownLists()) or\
                (hasattr(stripProxy(_val), '__len__') and hasattr(stripProxy(_val), '__getitem__'))):
            val = stripProxy(_val).__class__()
            for elem in _val:
                GangaObject = _getGangaObject()
                if isType(elem, GangaObject):
                    val.append(ProxyDataDescriptor.__recursive_strip(stripProxy(elem)))
                else:
                    val.append(stripProxy(elem))
        else:
            val = stripProxy(_val)
        return val

    def __set__(self, obj, _val):
        # self is the attribute we're about to change
        # obj is the object we're about to make the change in
        # val is the value we're setting the attribute to.
        # item is the schema entry of the attribute we're about to change

        ## Try to remove all proxies
        val = ProxyDataDescriptor.__recursive_strip(_val)

        #logger.debug("__set__")
        item = stripProxy(obj)._schema[getName(self)]
        if item['protected']:
            raise ProtectedAttributeError('"%s" attribute is protected and cannot be modified' % (getName(self),))
        if stripProxy(obj)._readonly():

            if not item.getProperties()['changable_at_resubmit']:
                raise ReadOnlyObjectError('object %s is read-only and attribute "%s" cannot be modified now' % (repr(obj), getName(self)))
            

        # mechanism for locking of preparable attributes
        if item['preparable']:
            self.__preparable_set__(obj, val, getName(self))

        # if we set is_prepared to None in the GPI, that should effectively
        # unprepare the application
        if getName(self) == 'is_prepared':
            # Replace is_prepared on an application for another ShareDir object
            self.__prep_set__(obj, val)

        # catch assignment of 'something'  to a preparable application
        if getName(self) == 'application':
            self.__app_set__(obj, val)

        # unwrap proxy
        if item.isA(ComponentItem):
            from .Filters import allComponentFilters
            cfilter = allComponentFilters[item['category']]
            stripper = lambda v: stripComponentObject(v, cfilter, item)
        else:
            stripper = None

        if item['sequence']:
            val = self.__sequence_set__(stripper, obj, val, getName(self))
        else:
            if stripper is not None:
                val = stripper(val)
            else:
                val = self._stripAttribute(obj, val, getName(self))

        # apply attribute filter to component items
        if item.isA(ComponentItem):
            val = self._stripAttribute(obj, val, getName(self))

        self._check_type(obj, val)
        
        GangaObject = _getGangaObject()
        GangaObject.__setattr__(stripProxy(obj), getName(self), val)


class ProxyMethodDescriptor(object):

    def __init__(self, name, internal_name):
        self._name = name
        self._internal_name = internal_name

    def __get__(self, obj, cls):
        if obj is None:
            return getattr(stripProxy(cls), self._internal_name)
        return getattr(stripProxy(obj), self._internal_name)

##########################################################################

# helper to create a wrapper for an existing ganga object


def GPIProxyObjectFactory(_obj):
    # type: (GangaObject) -> GPIProxyObject
    """
    This function _must_ be passed a raw GangaObject. Use :function:`addProxy` for a safe version

    Args:
        _obj (GangaObject): the object to wrap

    Returns:
        a proxy object
    """
    from Ganga.GPIDev.Base.Objects import GangaObject
    if not isType(_obj, GangaObject):
        from Ganga.Core.exceptions import GangaException
        raise GangaException("%s is NOT a Proxyable object" % type(_obj))

<<<<<<< HEAD
    global proxyRef
    global proxyObject
    global proxyClass

    ## This is defined within Objects.py, we could probably store this elsehere
    ## (We probably do) but as this is guaranteed to be accessible for GangaObjects I will use this
    this_class = getattr(stripProxy(_obj).__class__, proxyClass)

    ## Would LOVE to avoid having to perform all of these checks to get or wrap a class in a proxy here but
    ## multiple different BAD states are currently passed to this function
    ## In future I would like to see this fixed elsewhere and reduce the logic in this section of code
    ## As of Ganga 6.1.15 this is needed to put objects into a semi-coherent state

    if isType(_obj, this_class):
        if isProxy(_obj):
            return _obj
        elif not isProxy(_obj):
            pass
    else:
        pass

    proxy_class = this_class(_proxy_ref_obj_to_wrap=_obj)
    return proxy_class
=======
    if hasattr(_obj, proxyObject):
        return getattr(_obj, proxyObject)

    if not hasattr(_obj.__class__, proxyClass):
        from Ganga.Core.exceptions import GangaException
        raise GangaException("%s is NOT a Proxyable object" % type(_obj))

    proxy_class = getattr(_obj.__class__, proxyClass)

    return proxy_class(_existing=_obj)
>>>>>>> d788ef9d

# this class serves only as a 'tag' for all generated GPI proxy classes
# so we can test with isinstance rather then relying on more generic but
# less user friendly checking of attribute x._impl


class GPIProxyObject(object):
    pass

# create a new GPI class for a given ganga (plugin) class


def GPIProxyClassFactory(name, pluginclass):
    # type: (str, type(GangaObject)) -> type(GPIProxyObject)
    """
    Args:
        name: the name of the proxy class
        pluginclass: the ``GangaObject`` subclass to wrap

    Returns:
        a new type which wraps ``pluginclass``
    """

    def helptext(f, s):
        if name == '' or name is None:
            _name = ' '
        else:
            _name = name
        f.__doc__ = s % {'classname': _name, 'objname': _name.lower(), 'shortvarname': _name[0].lower()}

    # construct the class on-the-fly using the functions below as methods for
    # the new class

    def _init(self, *args, **kwds):

<<<<<<< HEAD
        ## Zero-th fully initialize self before moving on
        super(type(self), self).__init__()
=======
        # The first thing we do is, if we were called with GPIProxyClassFactory(_existing=some_ganga_object)
        # to simply create a link between them and us and nothing else.
        if '_existing' in kwds:
            # Link the two together in the proxy layer
            setattr(self, implRef, kwds['_existing'])
            setattr(kwds['_existing'], proxyObject, self)
            return
>>>>>>> d788ef9d

        ## THE ORDER IN HOW AN OBJECT IS INITIALIZED IS IMPORTANT AND HAS BEEN DOUBLE CHECKED - rcurrie

        ## FIRST INITALIZE A RAW OBJECT INSTANCE CORRESPONDING TO 'pluginclass'

<<<<<<< HEAD
        #logger.debug("Proxy Object _init")
        global proxyRef, proxyClass
        # if len(args) > 1:
        #    logger.warning('extra arguments in the %s constructor ignored: %s',name,args[1:])


        ## If we're only constructing a raw Proxy to wrap an existing object lets do that
        proxy_obj_str = '_proxy_ref_obj_to_wrap'

        if proxy_obj_str in kwds.keys():
            proxy_obj = kwds[proxy_obj_str]
            del kwds[proxy_obj_str]

            proxy_obj.__dict__[proxyObject] = proxy_obj
            setattr(self, proxyObject, self)
            setattr(self, proxyRef, proxy_obj)
            setattr(proxy_obj, proxyClass, type(name, (GPIProxyObject,), d))
            return

        ## Object was not passed by construction so need to construct new object for internal use
        instance = pluginclass()

        setattr(instance, proxyClass, type(name, (GPIProxyObject,), d))
=======
        instance = pluginclass()
>>>>>>> d788ef9d

        ## SECOND WE NEED TO MAKE SURE THAT OBJECT ID IS CORRECT AND THIS DOES THINGS LIKE REGISTER A JOB WITH THE REPO

        # at the object level _impl is a ganga plugin object
<<<<<<< HEAD
        ## Want to subvert any setter methods here so edit class directly
        setattr(self, proxyRef, instance)
        setattr(self, proxyObject, self)

        instance.__dict__[proxyObject] = self

        ##raw_obj is the GangaObject derrivative instance but has been written this way so might as well keep it
        raw_obj = instance

        raw_obj._auto__init__()
=======
        setattr(self, implRef, instance)
        setattr(instance, proxyObject, self)

        instance._auto__init__()
>>>>>>> d788ef9d

        from Ganga.GPIDev.Base.Objects import Node
        for key, _val in stripProxy(self)._schema.allItems():
            if not _val['protected'] and not _val['hidden'] and isType(_val, ComponentItem) and key not in Node._ref_list:
                val = getattr(self, key)
                if isType(val, Node):
                    if hasattr(val, '_auto__init__'):
                        val._auto__init__()
                    instance.setNodeAttribute(key, stripProxy(val))
                else:
                    instance.setNodeAttribute(key, stripProxy(val))

        ## THIRD CONSTRUCT THE OBJECT USING THE ARGUMENTS WHICH HAVE BEEN PASSED
        ## e.g. Job(application=exe, name='myJob', ...) or myJob2 = Job(myJob1)
        ## THIS IS PRIMARILY FOR THE 2ND EXAMPLE ABOVE

        ## DOESN'T MAKE SENSE TO KEEP PROXIES HERE AS WE MAY BE PERFORMING A PSEUDO-COPY OP
        clean_args = [stripProxy(arg) for arg in args]
        try:
            stripProxy(self).__construct__(tuple(clean_args))
        except TypeError:
            stripProxy(self).__construct__()

        ## FOURTH ALLOW FOR APPLICATION AND IS_PREPARED etc TO TRIGGER RELAVENT CODE AND SET THE KEYWORDS FROM THE SCHEMA AGAIN
        ## THIS IS MAINLY FOR THE FIRST EXAMPLE ABOVE

        ## THIS CORRECTLY APPLIES A PROXY TO ALL OBJECT ATTRIBUTES OF AN OBJECT CREATED WITHIN THE GPI

        # initialize all properties from keywords of the constructor
        for k in kwds:
            if stripProxy(self)._schema.hasAttribute(k):
                this_arg = stripProxy(kwds[k])
                if hasattr(this_arg, '_auto__init__'):
                    this_arg._auto__init__()

                ## Copying this from the __set__ method in the Proxy descriptor

                if k == 'application':
                    ProxyDataDescriptor.__app_set__(self, this_arg)
                if k == 'is_prepared':
                    ProxyDataDescriptor.__prep_set__(self, this_arg)


                raw_self = stripProxy(self)

                if type(this_arg) is str:
                    this_arg = stripProxy(runtimeEvalString(raw_self, k, this_arg))
                    if hasattr(stripProxy(this_arg), '_auto__init__'):
                        stripProxy(this_arg)._auto__init__()

                if type(this_arg) is str:
                    raw_self.setNodeAttribute(k, stripProxy(this_arg))
                    continue
                else:
                    item = pluginclass._schema.getItem(k)

                    # unwrap proxy
                    if item.isA(ComponentItem):
                        from .Filters import allComponentFilters
                        cfilter = allComponentFilters[item['category']]
                        stripper = lambda v: stripComponentObject(v, cfilter, item)
                    else:
                        stripper = None

                    if item['sequence']:
                        this_arg = ProxyDataDescriptor.__sequence_set__(stripper, raw_self, this_arg, k)
                    else:
                        if stripper is not None:
                            this_arg = stripper(this_arg)
                    # apply attribute filter to component items
                    if item.isA(ComponentItem):
                        this_arg = ProxyDataDescriptor._stripAttribute(raw_self, this_arg, k)

                    if hasattr(stripProxy(this_arg), '_auto__init__'):
                        stripProxy(this_arg)._auto__init__()

                    raw_self.setNodeAttribute(k, stripProxy(this_arg))
            else:
                logger.warning('keyword argument in the %s constructur ignored: %s=%s (not defined in the schema)', name, k, kwds[k])

<<<<<<< HEAD
        ## end of _init
        return

=======
>>>>>>> d788ef9d
    from Ganga.Utility.strings import ItemizedTextParagraph

    itbuf = ItemizedTextParagraph('Properties:', linesep='')

    for n, item in pluginclass._schema.allItems():
        if not item['hidden']:
            itbuf.addLine(n, item.describe())

    if not pluginclass.__doc__:
        pluginclass.__doc__ = 'Documentation missing.'

    pluginclass.__doc__.strip()
    pluginclass.__doc__ += "\n\n"

    publicdoc = pluginclass.__doc__ + itbuf.getString()

    helptext(_init, """GPI %(classname)s object constructor:
    %(classname)s() : create %(objname)s with default settings;
    %(classname)s(%(shortvarname)s) : make a copy of %(shortvarname)s;
    %(classname)s(%(shortvarname)s,x=a,...): make a copy of %(shortvarname)s and set property 'x' to a, etc..
    """)

    def _str(self, interactive=False):
        import cStringIO
        sio = cStringIO.StringIO()
        stripProxy(self).printSummaryTree(0, 0, '', out=sio, interactive=interactive)
        return str(sio.getvalue()).rstrip()
    helptext(_str, """Return a printable string representing %(classname)s object as a tree of properties.""")

    def _repr_pretty_(self, p, cycle):
        if cycle:
            p.text('proxy object...')
            return

        if hasattr(self, implRef):
            raw_self = stripProxy(self)
            if hasattr(raw_self, '_repr_pretty_'):
                raw_self._repr_pretty_(p, cycle)
            elif hasattr(raw_self, '_display'):
                p.text(raw_self._display())
            else:
                #try:
                p.text(self.__str__(interactive=True))
                #except:
                ##    p.text(self.__str__())
        else:
            #try:
            p.text(self.__str__(interactive=True))
            #except:
            #    p.text(self.__str__())

    helptext(_repr_pretty_, """Return a nice string to be printed in the IPython termial""")

    def _repr(self):
        has_proxy = hasattr(self, implRef)
        if has_proxy:
            raw_proxy = stripProxy(self)
        else:
            raw_proxy = None
        if has_proxy and hasattr(raw_proxy, '_repr'):
            return raw_proxy._repr()
        else:
            return '<' + repr(stripProxy(self)) + ' PROXY at ' + hex(abs(id(self))) + '>'
    helptext(_repr, "Return an short representation of %(classname)s object.")

    def _eq(self, x):
        result = False
        if isType(x, GPIProxyObject) or hasattr(x, implRef):
            result = stripProxy(self).__eq__(stripProxy(x))
        else:
            result = stripProxy(self).__eq__(x)
        return result
    helptext(_eq, "Equality operator (==), compare the %(classname)s properties which are declared as [comparable].")

    def _ne(self, x):
        result = True
        if isType(x, GPIProxyObject) or hasattr(x, implRef):
            result = stripProxy(self).__ne__(stripProxy(x))
        else:
            result = stripProxy(self).__ne__(x)
        return result
    helptext(_ne, "Non-equality operator (!=).")

    def _copy(self, unprepare=None):
        logger.debug('unprepare is %s', str(unprepare))
        if unprepare is None:
            if prepconfig['unprepare_on_copy'] is True:
                if hasattr(self, 'is_prepared') or hasattr(self, 'application'):
                    unprepare = True

        def _getSharedPath():
            Config_conf = getConfig('Configuration')
            return os.path.join(expandfilename(Config_conf['gangadir']), 'shared', Config_conf['user'])

        if hasattr(self, 'application'):
            if hasattr(self.application, 'is_prepared'):
                from Ganga.Utility.files import expandfilename
                if self.application.is_prepared not in [None, True]:
                    if hasattr(self.application.is_prepared, 'name'):
                        shared_path = _getSharedPath()
                        if os.path.isdir(os.path.join(shared_path, self.application.is_prepared.name)):
                            from Ganga.Core.GangaRepository import getRegistry
                            shareref = GPIProxyObjectFactory(getRegistry("prep").getShareRef())
                            logger.debug('increasing counter from proxy.py')
                            shareref.increase(self.application.is_prepared.name)
                            logger.debug('Found ShareDir directory: %s' % self.application.is_prepared.name)
                elif self.application.is_prepared not in [None, True]:
                    shared_path = _getSharedPath()
                    if not os.path.isdir(os.path.join(shared_path, self.application.is_prepared.name)):
                        logger.error('ShareDir directory not found: %s' % self.application.is_prepared.name)
                        logger.error('Unpreparing Job #%s' % self.id)
                        from Ganga.Core.GangaRepository import getRegistry
                        shareref = GPIProxyObjectFactory(getRegistry("prep").getShareRef())
                        shareref.increase(self.application.is_prepared.name)
                        self.unprepare()

        if unprepare is True:
            if hasattr(self, 'is_prepared'):
                from Ganga.Utility.files import expandfilename
                if self.is_prepared not in [None, True]:
                    if hasattr(self.is_prepared, 'name'):
                        shared_path = _getSharedPath()
                        if not os.path.isdir(os.path.join(shared_path, self.is_prepared.name)):
                            logger.error('ShareDir directory not found: %s' % self.is_prepared.name)
                            logger.error('Unpreparing %s application' % getName(stripProxy(self)))
                            self.unprepare()

            c = stripProxy(self).clone()
            if hasattr(c, 'is_prepared') and c._getRegistry() is None:
                from Ganga.Core.GangaRepository import getRegistry
                shareref = GPIProxyObjectFactory(getRegistry("prep").getShareRef())
                shareref.increase(self.is_prepared.name)
            stripProxy(c)._auto__init__(unprepare=True)
        else:
            c = stripProxy(self).clone()
            stripProxy(c)._auto__init__()
        return GPIProxyObjectFactory(c)

    helptext(_copy, "Make an identical copy of self.")

    def _setattr(self, x, v):
        'something'
        #logger.debug("_setattr")
        # need to know about the types that require metadata attribute checking
        # this allows derived types to get same behaviour for free.
        p_Ref = stripProxy(self)
        if p_Ref is not None:
            if not isclass(p_Ref):
                class_type = type(p_Ref)
            else:
                class_type = p_Ref
        else:
            class_type = p_Ref

        if x == implRef and not isinstance(v, class_type):
            raise AttributeError("Internal implementation object '%s' cannot be reassigned" % implRef)

        if not stripProxy(self)._schema.hasAttribute(x):
            from Ganga.GPIDev.Lib.Job.MetadataDict import MetadataDict
            if hasattr(stripProxy(self), 'metadata') and isType(stripProxy(self).metadata, MetadataDict):
                if x in stripProxy(self).metadata.data.keys():
                    raise GangaAttributeError("Metadata item '%s' cannot be modified" % x)

            if x not in [implRef, proxyObject, proxyClass]:
                raise GangaAttributeError("'%s' has no attribute '%s'" % (getName(stripProxy(self)), x))

        new_v = stripProxy(runtimeEvalString(self, x, v))
        GPIProxyObject.__setattr__(self, x, stripProxy(new_v))


    helptext(_setattr, """Set a property of %(classname)s with consistency and safety checks.
Setting a [protected] or a unexisting property raises AttributeError.""")

    #    def _getattr(self, name):
#        if name == '_impl': return self._impl
#        if '_attribute_filter__get__' in dir(self._impl):
#            return self._impl._attribute_filter__get__(name)
#        return self.name
#        ## need to know about the types that require metadata attribute checking
#        ## this allows derived types to get same behaviour for free.
#        from Ganga.GPIDev.Lib.Job.Job import Job
#        from Ganga.GPIDev.Lib.Tasks.Task import Task
#        from Ganga.GPIDev.Lib.Tasks.Transform import Transform
#        metadata_objects=[Job]
#        if True in (isType(self,t) for t in metadata_objects):
#            try:
#                return self.metadata[name]
#            except:
#                return object.__getattribute__(self,name)
#        return object.__getattribute__(self,name)

    def _getattribute(self, name):

        #logger.debug("_getattribute: %s" % str(name))

        GangaObject = _getGangaObject()

        if name.startswith('__') or name == implRef:
            return GPIProxyObject.__getattribute__(self, name)
        else:
            implInstance = stripProxy(self)

            obj_meta = _getMetaClass()

            if '_attribute_filter__get__' in dir(implInstance) and \
                    not isType(implInstance, obj_meta) and \
                    implInstance._schema.hasItem(name) and \
                    not implInstance._schema.getItem(name)['hidden']:
                        returnable = addProxy(implInstance._attribute_filter__get__(name))
            else:
                returnable = GPIProxyObject.__getattribute__(self, name)

        if isType(returnable, GangaObject):
            return addProxy(returnable)
        else:
            return returnable

    # but at the class level _impl is a ganga plugin class
    d = {implRef: pluginclass,
            '__init__': _init,
            '__str__': _str,
            '__repr__': _repr,
            '_repr_pretty_': _repr_pretty_,
            '__eq__': _eq,
            '__ne__': _ne,
            'copy': _copy,
            '__doc__': publicdoc,
            '__setattr__': _setattr,
         #          '__getattr__': _getattr,
            '__getattribute__': _getattribute,
         }

    if not hasattr(pluginclass, '_exportmethods'):
        pluginclass._exportmethods = []

    exported_methods = pluginclass._exportmethods

    # export public methods of this class and also of all the bases
    # this class is scanned last to extract the most up-to-date docstring
    dicts = (b.__dict__ for b in reversed(pluginclass.__mro__))
    for dct in dicts:
        for k in dct:
            if getattr(dct[k], 'exported', False):
                exported_methods.append(k)  # Add all @export'd methods
            if k in exported_methods:
                internal_name = "_export_" + k
                if internal_name not in dct.keys():
                    internal_name = k
                try:
                    method = dct[internal_name]
                except KeyError as err:
                    logger.debug("ObjectMetaClass Error internal_name: %s,\t d: %s" % (internal_name, d))
                    logger.debug("ObjectMetaClass Error: %s" % err)
                    raise err

                if not isinstance(method, types.FunctionType):
                    continue
                f = ProxyMethodDescriptor(k, internal_name)
                f.__doc__ = method.__doc__
                d[k] = f

    # export visible properties... do not export hidden properties
    for attr, item in pluginclass._schema.allItems():
        if not item['hidden']:
            d[attr] = ProxyDataDescriptor(attr)

    def __getitem(self, arg):

        if not hasattr(stripProxy(self), '__getitem__'):
            raise AttributeError('I (%s) do not have a __getitem__ attribute' % str(getName(self)))

        output = stripProxy(self).__getitem__(args)

        if isType(output, _getGangaObject()):
            return addProxy(output)
        else:
            return output

    ## NOT ENABLED YET rcurrie
    #if hasattr(pluginclass, '__getitem__'):
    #    d['__getitem__'] = __getitem
    #d['__getitem__'] = __getitem

    # TODO: this makes GangaList inherit from the list
    # this is not tested and specifically the TestGangaList/testAllListMethodsExported should be verified
    # if name == "GangaList":
    # return type(name, (GPIProxyObject,list), d)

    return type(name, (GPIProxyObject,), d)

_gangaObjectHolder = None
def _getGangaObject():
    global _gangaObjectHolder
    if _gangaObjectHolder is None:
        from Ganga.GPIDev.Base.Objects import GangaObject
        _gangaObjectHolder = GangaObject
    return _gangaObjectHolder

_metaClassHolder = None
def _getMetaClass():
    global _metaClassHolder
    if _metaClassHolder is None:
        from Ganga.GPIDev.Base.Objects import ObjectMetaclass
        _metaClassHolder = ObjectMetaclass
    return _metaClassHolder


#
#
# $Log: not supported by cvs2svn $
# Revision 1.2.4.2  2009/07/08 15:39:15  ebke
# removed object_filter__get__
#
# Revision 1.2.4.1  2009/07/08 11:18:21  ebke
# Initial commit of all - mostly small - modifications due to the new GangaRepository.
# No interface visible to the user is changed
#
# Revision 1.2  2008/09/09 14:37:16  moscicki
# bugfix #40220: Ensure that default values satisfy the declared types in the schema
#
# factored out type checking into schema module, fixed a number of wrongly declared schema items in the core
#
# Revision 1.1  2008/07/17 16:40:52  moscicki
# migration of 5.0.2 to HEAD
#
# the doc and release/tools have been taken from HEAD
#
# Revision 1.32.4.15  2008/07/02 13:19:35  moscicki
# TODO comment
#
# Revision 1.32.4.14  2008/06/04 10:34:54  moscicki
# fixed typecheck function naming
#
# Revision 1.32.4.13  2008/06/02 11:42:12  moscicki
# fixed typo...
#
# Revision 1.32.4.12  2008/05/27 18:02:50  kuba
# fixed bug #36836, .ganga.log in afs home directory
#
# Revision 1.32.4.11  2008/02/29 09:16:17  moscicki
# fix from Will Reece
#
# Revision 1.32.4.10  2008/02/28 15:45:30  moscicki
# fixed GangaList typechecking problem
#
# Revision 1.32.4.9  2008/02/06 16:26:30  moscicki
# typelist == None => disable type checking
# extra warnings for incomplete typesystem information
#
# Revision 1.32.4.8  2008/02/06 09:48:44  wreece
# Allows the proxy stripper a NoOp if the object has already been stripped.
#
# Revision 1.32.4.7  2008/02/06 09:28:48  wreece
# First pass at a cleanup of the gangalist stuff. I've made changes so the diffs with the 4.4 series are more transparent. Currently still test failures.
#
# Revision 1.32.4.6  2007/12/18 16:40:39  moscicki
# bugfix
#
# Revision 1.32.4.5  2007/12/18 09:05:03  moscicki
# integrated typesystem from Alvin and made more uniform error reporting
#
# Revision 1.32.4.4  2007/11/20 14:29:49  wreece
# Corrects typo in TFile, and removes extra methods from Proxy. Typo was causing tests to fail.
#
# Revision 1.32.4.3  2007/11/14 13:03:54  wreece
# Changes to make shortcuts work correctly with gangalists. all but one tests should now pass.
#
# Revision 1.32.4.2  2007/11/07 17:02:10  moscicki
# merged against Ganga-4-4-0-dev-branch-kuba-slices with a lot of manual merging
#
# Revision 1.32.4.1  2007/11/07 15:10:02  moscicki
# merged in pretty print and GangaList support from ganga-5-dev-branch-4-4-1-will-print branch
#
# Revision 1.32.8.2  2007/10/30 14:30:23  wreece
# Non-working update. Adds in Kuba's exported methods dodge. It is now possible to define a _export_ version of a method for external use and a undecorated method for internal use.
#
# Revision 1.32.8.1  2007/10/30 12:12:08  wreece
# First version of the new print_summary functionality. Lots of changes, but some known limitations. Will address in next version.
#
# Revision 1.32  2007/07/10 13:08:29  moscicki
# docstring updates (ganga devdays)
#
# Revision 1.31  2007/07/10 07:50:52  moscicki
# fixed #27541
#
# Revision 1.30.8.1  2007/06/18 10:16:34  moscicki
# slices prototype
#
# Revision 1.30  2007/03/07 09:24:34  moscicki
# AGAIN: fixed a problem of assigning iterable plain value (such as string) to a non-strict sequence (so x.files = "abc" was yelding 3 files "a","b","c"
#
# added GangaAttributeError exception
#
# Revision 1.29  2007/03/06 16:38:24  moscicki
# fixed a problem of assigning iterable plain value (such as string) to a non-strict sequence (so x.files = "abc" was yelding 3 files "a","b","c"
#
# Revision 1.28  2007/03/05 12:03:01  moscicki
# explicit switch for strict_sequence (default is True), if the sequence is non-strict then a single value v will be converted to [v] on assignment, for example non-strict File sequence yields obj.x = 'a' <=> obj.x = [File('a')]  <=> obj.x = File('a')
#
# Revision 1.27  2007/02/28 18:20:49  moscicki
# moved GangaException to Ganga.Core
#
# Revision 1.26  2006/10/23 11:00:42  moscicki
# minor logger fixed (level changed)
#
# Revision 1.25  2006/09/15 14:19:44  moscicki
# Fixed bug #12229 overview: FutureWarning from Python
#
# Revision 1.24  2006/08/11 13:13:05  adim
# Added: GangaException as a markup base class for all exception that need to be printed in a usable way in IPython shell
#
# Revision 1.23  2005/12/02 15:28:46  moscicki
# customizable _repr() method on GPI objects
#
# Revision 1.22  2005/11/14 13:58:27  moscicki
# fixed a getter filter bug
#
# Revision 1.21  2005/11/14 10:30:37  moscicki
# enabled getter attribute filter
#
# Revision 1.20  2005/09/21 09:09:14  moscicki
# "better" repr text for proxies
#
# Revision 1.19  2005/08/26 13:21:47  moscicki
# do not document hidden properties
#
# Revision 1.18  2005/08/26 10:21:31  karl
# KH: Minor correction: linesep -> separator
#
# Revision 1.17  2005/08/26 09:54:55  moscicki
# minor changes
#
# Revision 1.16  2005/08/24 15:41:19  moscicki
# automatically generated help for properties, disabled the SchemaHelper and few other improvements to the help system
#
# Revision 1.15  2005/08/23 17:15:06  moscicki
# *** empty log message ***
#
#
#<|MERGE_RESOLUTION|>--- conflicted
+++ resolved
@@ -557,11 +557,6 @@
         from Ganga.Core.exceptions import GangaException
         raise GangaException("%s is NOT a Proxyable object" % type(_obj))
 
-<<<<<<< HEAD
-    global proxyRef
-    global proxyObject
-    global proxyClass
-
     ## This is defined within Objects.py, we could probably store this elsehere
     ## (We probably do) but as this is guaranteed to be accessible for GangaObjects I will use this
     this_class = getattr(stripProxy(_obj).__class__, proxyClass)
@@ -579,20 +574,8 @@
     else:
         pass
 
-    proxy_class = this_class(_proxy_ref_obj_to_wrap=_obj)
+    proxy_class = this_class(_proxy_impl_obj_to_wrap=_obj)
     return proxy_class
-=======
-    if hasattr(_obj, proxyObject):
-        return getattr(_obj, proxyObject)
-
-    if not hasattr(_obj.__class__, proxyClass):
-        from Ganga.Core.exceptions import GangaException
-        raise GangaException("%s is NOT a Proxyable object" % type(_obj))
-
-    proxy_class = getattr(_obj.__class__, proxyClass)
-
-    return proxy_class(_existing=_obj)
->>>>>>> d788ef9d
 
 # this class serves only as a 'tag' for all generated GPI proxy classes
 # so we can test with isinstance rather then relying on more generic but
@@ -628,72 +611,43 @@
 
     def _init(self, *args, **kwds):
 
-<<<<<<< HEAD
         ## Zero-th fully initialize self before moving on
         super(type(self), self).__init__()
-=======
-        # The first thing we do is, if we were called with GPIProxyClassFactory(_existing=some_ganga_object)
-        # to simply create a link between them and us and nothing else.
-        if '_existing' in kwds:
-            # Link the two together in the proxy layer
-            setattr(self, implRef, kwds['_existing'])
-            setattr(kwds['_existing'], proxyObject, self)
-            return
->>>>>>> d788ef9d
 
         ## THE ORDER IN HOW AN OBJECT IS INITIALIZED IS IMPORTANT AND HAS BEEN DOUBLE CHECKED - rcurrie
 
-        ## FIRST INITALIZE A RAW OBJECT INSTANCE CORRESPONDING TO 'pluginclass'
-
-<<<<<<< HEAD
-        #logger.debug("Proxy Object _init")
-        global proxyRef, proxyClass
-        # if len(args) > 1:
-        #    logger.warning('extra arguments in the %s constructor ignored: %s',name,args[1:])
-
-
-        ## If we're only constructing a raw Proxy to wrap an existing object lets do that
-        proxy_obj_str = '_proxy_ref_obj_to_wrap'
+
+        ## If we're only constructing a raw Proxy to wrap an existing object lets wrap that and return
+        proxy_obj_str = '_proxy_impl_obj_to_wrap'
 
         if proxy_obj_str in kwds.keys():
             proxy_obj = kwds[proxy_obj_str]
             del kwds[proxy_obj_str]
 
+            ## Need to avoid setter methods when assigning the proxy to existing object
             proxy_obj.__dict__[proxyObject] = proxy_obj
             setattr(self, proxyObject, self)
-            setattr(self, proxyRef, proxy_obj)
+            setattr(self, implRef, proxy_obj)
             setattr(proxy_obj, proxyClass, type(name, (GPIProxyObject,), d))
             return
 
+
+        ## FIRST INITALIZE A RAW OBJECT INSTANCE CORRESPONDING TO 'pluginclass'
         ## Object was not passed by construction so need to construct new object for internal use
         instance = pluginclass()
 
-        setattr(instance, proxyClass, type(name, (GPIProxyObject,), d))
-=======
-        instance = pluginclass()
->>>>>>> d788ef9d
-
-        ## SECOND WE NEED TO MAKE SURE THAT OBJECT ID IS CORRECT AND THIS DOES THINGS LIKE REGISTER A JOB WITH THE REPO
-
         # at the object level _impl is a ganga plugin object
-<<<<<<< HEAD
-        ## Want to subvert any setter methods here so edit class directly
         setattr(self, proxyRef, instance)
         setattr(self, proxyObject, self)
 
+        ## Need to avoid any setter methods for GangaObjects
+        ## Would be very nice to remove this entirely as I'm not sure a GangaObject should worry about it's proxy (if any)
         instance.__dict__[proxyObject] = self
-
-        ##raw_obj is the GangaObject derrivative instance but has been written this way so might as well keep it
-        raw_obj = instance
-
-        raw_obj._auto__init__()
-=======
-        setattr(self, implRef, instance)
-        setattr(instance, proxyObject, self)
-
-        instance._auto__init__()
->>>>>>> d788ef9d
-
+        instance.__dict__[proxyClass] = type(name, (GPIProxyObject,), d)
+
+
+        ## SECOND WE NEED TO MAKE SURE THAT OBJECT ID IS CORRECT AND THIS DOES THINGS LIKE REGISTER A JOB WITH THE REPO
+        ## All objects with an _auto__init__ method need to have that method called and we set the various node attributes here based upon the schema
         from Ganga.GPIDev.Base.Objects import Node
         for key, _val in stripProxy(self)._schema.allItems():
             if not _val['protected'] and not _val['hidden'] and isType(_val, ComponentItem) and key not in Node._ref_list:
@@ -705,7 +659,8 @@
                 else:
                     instance.setNodeAttribute(key, stripProxy(val))
 
-        ## THIRD CONSTRUCT THE OBJECT USING THE ARGUMENTS WHICH HAVE BEEN PASSED
+
+        ## THIRD(?) CONSTRUCT THE OBJECT USING THE ARGUMENTS WHICH HAVE BEEN PASSED
         ## e.g. Job(application=exe, name='myJob', ...) or myJob2 = Job(myJob1)
         ## THIS IS PRIMARILY FOR THE 2ND EXAMPLE ABOVE
 
@@ -715,6 +670,7 @@
             stripProxy(self).__construct__(tuple(clean_args))
         except TypeError:
             stripProxy(self).__construct__()
+
 
         ## FOURTH ALLOW FOR APPLICATION AND IS_PREPARED etc TO TRIGGER RELAVENT CODE AND SET THE KEYWORDS FROM THE SCHEMA AGAIN
         ## THIS IS MAINLY FOR THE FIRST EXAMPLE ABOVE
@@ -773,12 +729,9 @@
             else:
                 logger.warning('keyword argument in the %s constructur ignored: %s=%s (not defined in the schema)', name, k, kwds[k])
 
-<<<<<<< HEAD
         ## end of _init
         return
 
-=======
->>>>>>> d788ef9d
     from Ganga.Utility.strings import ItemizedTextParagraph
 
     itbuf = ItemizedTextParagraph('Properties:', linesep='')
