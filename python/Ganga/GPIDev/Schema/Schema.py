from __future__ import absolute_import
###############################################################################
# Ganga Project. http://cern.ch/ganga
#
# $Id: Schema.py,v 1.3 2009-05-20 13:40:22 moscicki Exp $
##########################################################################

import Ganga.Utility.logging

import copy

from Ganga.Utility.logic import implies

import Ganga.Utility.Config

from Ganga.Core.exceptions import GangaAttributeError, TypeMismatchError, SchemaError

from Ganga.Utility.Plugin import allPlugins

import types

from Ganga.GPIDev.TypeCheck import _valueTypeAllowed

logger = Ganga.Utility.logging.getLogger()

# Dictionary for storing data from the Config system which takes a while to lookup
_found_components = {}
_found_configs = {}
_found_attrs = {}
_stored_defaults = {}

#
# Ganga Public Interface Schema
#

# Version of the schema.


class Version(object):

    def __init__(self, major, minor):
        self.major = major
        self.minor = minor

    def __eq__(self, v):
        return self.major == v.major and self.minor == v.minor

    def __ne__(self, v):
        return not self == v

    def isCompatible(self, v):
        return v.major == self.major and v.minor <= self.minor


def defaultConfigSectionName(name):
    global _stored_defaults
    if name not in _stored_defaults:
       _stored_defaults[name] = 'defaults_' + name  # _Properties
    return _stored_defaults[name]

# Schema defines the logical model of the Ganga Public Interface (GPI)
# for  jobs and  pluggable  job components  such  as applications  and
# submission backends.

# Schema contains the data description (properties) which is the basis
# of the efficient management of the persistent data in a generic way.
# Any Ganga component is  a container of properties (a property
# may be a component as well).  Properties may be protected (read-only
# by  the  users).  Persistent  properties  are  stored  with the  job
# whereas transient are not.  This additional information is contained
# in  metaproperties. Large fractions of Ganga GPI may be generated
# automatically based on the metaproperties definition in a schema.

# Each  component   belongs  to   a  certain  category   (for  example
# 'application'). There  may be many different  types of applications,
# each one defined by a separate component.

# Schema  of each  component  provides a  version  information (it  is
# important for persistent storage) and compatibility of the scripts.

# Internal Note:  Schema object must be  additionally initialized with
# the _pluginclass object  which is used as the  source of information
# about name and category of  the schema deepcopy of Schema objects is
# possible  however   the  _pluginclass  objects   are  shared  unless
# overriden explicitly.

def _getName(_object):
    from Ganga.GPIDev.Base.Proxy import getName
    return getName(_object)

class Schema(object):
    # Schema constructor is used by Ganga plugin developers.
    # Ganga will automatically set a reference to the plugin class which corresponds to this schema, hence
    # defining the schema's name and category.
    #
    # datadict: dictionary of properties (schema items) Defaults to '{}'
    # version: the version information

    def __init__(self, version, datadict=None):
        self.datadict = datadict or {}
        self.version = version
        self._pluginclass = None

    def __getitem__(self, name):
        if name in self.datadict:
            return self.datadict[name]
        else:
            err_str = "Ganga Cannot find: %s in Object: %s" % (name, self.name)
            logger.error(err_str)
            raise GangaAttributeError(err_str)

    @property
    def category(self):
        return self._pluginclass._category

    @property
    def name(self):
        return _getName(self._pluginclass)

    def allItems(self):
        if self.datadict is None: return zip()
        return zip(self.datadict.keys(), self.datadict.values())

    def simpleItems(self):
        return self._filter(SimpleItem)

    def componentItems(self):
        return self._filter(ComponentItem)

    def sharedItems(self):
        return self._filter(SharedItem)

    def hasAttribute(self, name):
        return name in self.datadict

    def getItem(self, name):
        return self.__getitem__(name)

    def hasItem(self, name):
        return name in self.datadict

    def _filter(self, klass):
        if self.datadict is None:
            return []

        r = []
        for n, c in zip(self.datadict.keys(), self.datadict.values()):
            if issubclass(c.__class__, klass):
                r.append((n, c))
        return r

    def isEqual(self, schema):
        return self.name == schema.name and self.category == schema.category

    # make a schema copy for a derived class, does not copy the pluginclass
    def inherit_copy(self):
        new_dict = {}
        for key, val in self.datadict.iteritems():
            new_dict[key] = copy.deepcopy(val)
        return Schema(version=copy.deepcopy(self.version), datadict=new_dict)

    def createDefaultConfig(self):
        # create a configuration unit for default values of object properties
        # take the defaults from schema defaults
        config = Ganga.Utility.Config.makeConfig(defaultConfigSectionName(self.name),
                                                 "default attribute values for %s objects" % self.name)

        for name, item in self.allItems():
            # and not item['sequence']: #FIXME: do we need it or not??
            if not item['protected'] and not item['hidden']:
                if item.hasProperty('typelist'):
                    types = item['typelist']
                    if types == []:
                        types = None
                else:
                    types = None

                if item['sequence']:
                    if not types is None:
                        # bugfix 36398: allow to assign a list in the
                        # configuration
                        types.append('list')
                if isinstance(item['defvalue'], dict):
                    if not types is None:
                        types.append('dict')
                config.addOption(
                    name, item['defvalue'], item['doc'], override=False, typelist=types)

        def prehook(name, x):
            errmsg = "Cannot set %s=%s in [%s]: " % (name, repr(x), config.name)

            try:
                item = self.getItem(name)
            #except KeyError as x:
            #    raise Ganga.Utility.Config.ConfigError(errmsg + "attribute not defined in the schema")
            except Exception as x:
                raise Ganga.Utility.Config.ConfigError(errmsg + str(x))

            if item.isA(ComponentItem):
                if not isinstance(x, str) and not x is None:
                    raise Ganga.Utility.Config.ConfigError(errmsg + "only strings and None allowed as a default value of Component Item.")
                try:
                    self._getDefaultValueInternal(name, x, check=True)
                except Exception as err:
                    logger.info("Unexpected error: %s", err)
                    raise
                    #Ganga.Utility.logging.log_unknown_exception()
                    #raise Ganga.Utility.Config.ConfigError(errmsg + str(x))

            if item['protected'] or item['hidden']:
                raise Ganga.Utility.Config.ConfigError(errmsg + "protected or hidden property")

            # FIXME: File() == 'x' triggers AttributeError
            # try:
            #    if x == '': x = None
            # except AttributeError:
            #    pass

            return x

        config.attachUserHandler(prehook, None)
        config.attachSessionHandler(prehook, None)


    def getDefaultValue(self, attr):
        """ Get the default value of a schema item, both simple and component.
        """
        return self._getDefaultValueInternal(attr)

    def _getDefaultValueInternal(self, attr, val=None, check=False):
        """ Get the default value of a schema item, both simple and component.
        If check is True then val is used instead of default value: this is used to check if the val may be used as a default value (e.g. if it is OK to use it as a value in the config file)
        """
        def_name = defaultConfigSectionName(self.name)

        item = self.getItem(attr)

        stored_attr_key = def_name + ':' + str(attr)

        from Ganga.Utility.Config import Config
        is_finalized = Config._after_bootstrap

        try:
            # Attempt to get the relevant config section
            config = Config.getConfig(def_name, create=False)

            if is_finalized and stored_attr_key in _found_attrs and not config.hasModified():
                defvalue = _found_attrs[stored_attr_key]
            else:
                defvalue = config[attr]
<<<<<<< HEAD
                from Ganga.GPIDev.Base.Proxy import stripProxy
                ## Just in case a developer puts the proxied object into the default value!
                _found_attrs[stored_attr_key] = stripProxy(defvalue)
        except (KeyError, Config.ConfigError):
            # hidden, protected and sequence values are not represented in config
            defvalue = item['defvalue']
            from Ganga.GPIDev.Base.Proxy import stripProxy
            ## Just in case a developer puts the proxied object into the default value!
            _found_attrs[stored_attr_key] = stripProxy(defvalue)
=======
                from Ganga.GPIDev.Base.Proxy import isProxy
                if isProxy(defvalue):
                    raise GangaException("(1)Proxy found where it shouldn't be in the Config: %s" % stored_attr_key)
                ## Just in case a developer puts the proxied object into the default value!
                _found_attrs[stored_attr_key] = defvalue
        except (KeyError, Config.ConfigError):
            # hidden, protected and sequence values are not represented in config
            defvalue = item['defvalue']
            from Ganga.GPIDev.Base.Proxy import isProxy
            if isProxy(defvalue):
                raise GangaException("(2)Proxy found where is shouldn't be in the Config" % stored_attr_key)
            ## Just in case a developer puts the proxied object into the default value!
            _found_attrs[stored_attr_key] = defvalue
>>>>>>> 398fd10b

        # in the checking mode, use the provided value instead
        if check is True:
            defvalue = val

        if isinstance(item, ComponentItem):

            # FIXME: limited support for initializing non-empty sequences (i.e.
            # apps => ['DaVinci','Executable'] is NOT correctly initialized)

            if not item['sequence']:
                if defvalue is None:
                    if not item['load_default']:
                        assert(item['optional'])
                        return None

                # if a defvalue of a component item is an object (not string) just process it as for SimpleItems (useful for FileItems)
                # otherwise do a lookup via plugin registry

                category = item['category']

<<<<<<< HEAD
                global _found_category
=======
>>>>>>> 398fd10b
                if isinstance(defvalue, str) or defvalue is None:
                    if category not in _found_components or config.hasModified():
                        _found_components[category] = allPlugins.find(category, defvalue)
                    return _found_components[category]()

        # make a copy of the default value (to avoid strange effects if the
        # original modified)
        try:
            from Ganga.GPIDev.Base.Proxy import isType, getRuntimeGPIObject, stripProxy, getName
            from Ganga.GPIDev.Base.Objects import Node
            if isinstance(defvalue, Node):
                return stripProxy(getRuntimeGPIObject(getName(defvalue)))
            else:
                return copy.deepcopy(defvalue)
        except ImportError:
            return copy.deepcopy(defvalue)


# Items in schema may be either Components,Simples, Files or BindingItems.
#
# Component, Simple, File are data items and have implicit storage.
#
# Metaproperties of all Items:
#
# transient : never stored on persistent media
# protected : not modifiable via GPI
# hidden    : not visible in the GPI
# comparable: taken into account for equality checks
# sequence:   an item is a sequence (algorithms traversing the component tree dive into sequences as well)
# strict_sequence: if not strict sequence then assignment of a single item will be automatically converted to a 1-element sequence, i.e. obj.x = v => obj.x = [v]
# defvalue  : default value, if item is a sequence the defvalue must be a list
#             for component this must be either None or a string with a name of the component in the same category
# copyable  : if 0 then the property value will not be copied and the default value from schema will be set in the destination
#             implied initialization rule (unless the "copyable" metaproperty is explicitly set)
#             protected == 1 => copyable == 0
#             protected == 0 => copyable == 1
# doc       : a docstring
# checkset  : a bound checkset method, restrict write access at the object level (for example job.status
#             may not be modified directly in backend handlers, instead updateStatus() method should be used)
#
# filter    : a bound method can be used to change the values of an attribute. The attribute will be set to the return value
#
# visitable : if false then all algorithms based on the visitor patter will not accept this item [true]
#             this is needed in certain cases (such as job.master) to avoid infinite recursion (and loops)
#
# summary_print: An bound method name (string). Will be passed an attribute value and a verbosity_level. Should
#                return a (Python parsable) string summarising the state of the value.
#
# summary_sequence_maxlen: An integer longer than which a sequence will be summerised when doing a summary
#                          print. If the value is -1, the sequence will never be summerised.
#
# changable_at_resubmit: if true than the value may be changed at job resubmission, see Job.resubmit()
#
#
# Metaproperties of SimpleItems
#
# typelist  : a list of type names (strings) indicating allowed types of the property (e.g. ["str","int","Ganga.GPIDev.Lib.File.File.File"]), see: http://twiki.cern.ch/twiki/bin/view/ArdaGrid/GangaTypes
#
#
# Metaproperties of ComponentItems:
#
# category : category of the component ('applications','backends',...)
# optional : if true then None may be used as a legal value of the item, [false]
# load_default: if true and defvalue is None then load default plugin, [true]
#
# defvalue is None load_default==true   => load default plugin
# defvalue is None load_default==false  => use None (optional MUST be true, otherwise error)
#
# defvalue is 'x'  => load 'x'
#
# getter : a bound getter method, this implies that the component does not have associated storage and cannot be neither set nor deleted [None]
#          getter implies: transient=1, protected=1, sequence=0, defvalue=None, load_default=0, optional=1, copyable=0
# proxy_get: a bound getter method for proxy decoration, allows to customize completely the creation of the proxy
#
#
# Metaproperties of FileItems
#
# FIXME: under development
# in/out    : direction wrt to the job submission operation
# ref/copy  : reference vs copy semantics for file contents
#

# BindingItems enable to hook arbitrary getter methods and do not have any implicit storage. Therefore
# the BindingItems are always transient, cannot be copied, cannot be
# sequences and have None default value.

class Item(object):
    # default values of common metaproperties
    _metaproperties = {'transient': 0, 'protected': 0, 'hidden': 0, 'comparable': 1, 'sequence': 0, 'defvalue': None, 'copyable': 1,
                        'doc': '', 'visitable': 1, 'checkset': None, 'filter': None, 'strict_sequence': 1, 'summary_print': None,
                        'summary_sequence_maxlen': 5, 'proxy_get': None, 'getter': None, 'changable_at_resubmit': 0, 'preparable': 0,
                        'optional': 0, 'category': 'internal', 'typelist': None, 'load_default': 1}

    def __init__(self):
        super(Item, self).__init__()
        self._meta = Item._metaproperties.copy()

    def __construct(self, args):
        self._meta = Item._metaproperties.copy()

    def __getitem__(self, key):
        return self._meta[key]

    def hasProperty(self, key):
        return key in self._meta

    def getProperties(self):
        return self._meta

    def __len__(self):
        return len(self._meta)

    # compare the kind of item:
    # all calls are equivalent:
    # item.isA(SimpleItem)
    def isA(self, _what):

        from Ganga.GPIDev.Base.Proxy import stripProxy

        what = stripProxy(_what)

        if isinstance(what, types.InstanceType):
            what = what.__class__

        return issubclass(self.__class__, what)

    def _update(self, kwds, forced=None):
        """ Add new metaproperties/override old values. To be used by derived contructors only.
        'forced' is an (optional) dictionary containing all values which cannot be modified by
        the user of the derived contructor.
        """
        if forced:
            # find intersection
            forbidden = [k for k in forced if k in kwds]
            if len(forbidden) > 0:
                raise TypeError('%s received forbidden (forced) keyword arguments %s' % (self.__class__, forbidden))
            self._meta.update(forced)

        self._meta.update(kwds)

        # conditional initial value logic...
        # unless 'copyable' explicitly set (or forced), protected==1 =>
        # copyable==0
        if 'copyable' not in kwds and (not forced or 'copyable' not in forced):
            if self._meta['protected']:
                #logger.debug('applied implicit conditional rule: protected==1 => copyable==0')
                self._meta['copyable'] = 0

    # return a description of the property including a docstring
    def describe(self):

        specdoc = '(' + self._describe() + ')'

        if self['doc']:
            s = "%s. %s" % (self['doc'], specdoc)
        else:
            s = specdoc

        return s

    # return a meta description of the property
    def _describe(self):
        first = ','
        #txt = ' ['
        txt = ''
        for m in ['transient', 'protected', 'comparable', 'optional']:
            if m in self._meta:
                txt += '%s%s' % (first, m)
            # try:
            #    if self[m]:
            #        txt += '%s%s'%(first,m)
            #        first = ','
            # except KeyError:
            #    pass
        #txt += ']'
        txt = " default=" + repr(self['defvalue']) + txt
        if self['sequence']:
            txt = " list," + txt
        return txt

    @staticmethod
    def __check(isAllowedType, name, validTypes, input_val):
        if not isAllowedType:
            #import traceback
            #traceback.print_stack()
            raise TypeMismatchError('Attribute "%s" expects a value of the following types: %s\nfound: "%s" of type: %s' % (name, validTypes, input_val, str(type(input_val))))

    def _check_type(self, val, name, enableGangaList=True):

        if enableGangaList:
            from Ganga.GPIDev.Lib.GangaList.GangaList import GangaList
        else:
            GangaList = list

        # type checking does not make too much sense for Component Items because component items are
        # always checked at the object (_impl) level for category compatibility.

        if self.isA(ComponentItem):
            return

        validTypes = self._meta['typelist']

        # setting typelist explicitly to None results in disabling the type
        # checking completely
        if validTypes is None:
            return

        if self._meta['sequence']:
            from Ganga.GPIDev.Base.Proxy import isType
            if not isType(self._meta['defvalue'], (list, tuple, GangaList)):
                raise SchemaError('Attribute "%s" defined as a sequence but defvalue is not a list.' % name)

            if not isType(val, (GangaList, tuple, list)):
                raise TypeMismatchError('Attribute "%s" expects a list.' % name)

        if validTypes:
            if self._meta['sequence']:

                for valItem in val:
                    if not valueTypeAllowed(valItem, validTypes):
                        raise TypeMismatchError('List entry %s for %s is invalid. Valid types: %s' % (valItem, name, validTypes))

                return
            else:  # Non-sequence
                if isinstance(self._meta['defvalue'], dict):
                    if isinstance(val, dict):
                        for dKey, dVal in val.iteritems():
                            if not valueTypeAllowed(dKey, validTypes) or not valueTypeAllowed(dVal, validTypes):
                                raise TypeMismatchError('Dictionary entry %s:%s for attribute %s is invalid. Valid types for key/value pairs: %s' % (dKey, dVal, name, validTypes))
                    else:  # new value is not a dict
                        raise TypeMismatchError('Attribute "%s" expects a dictionary.' % name)
                    return
                else:  # a 'simple' (i.e. non-dictionary) non-sequence value
                    self.__check(valueTypeAllowed(val, validTypes), name, validTypes, val)
                    return

        # typelist is not defined, use the type of the default value
        if self._meta['defvalue'] is None:
            logger.warning('type-checking disabled: type information not provided for %s, contact plugin developer', name)
        else:
            if self._meta['sequence']:
                logger.warning('type-checking is incomplete: type information not provided for a sequence %s, contact plugin developer', name)
            else:

                logger.debug("valType: %s defValueType: %s name: %s" % (type(val), type(self._meta['defvalue']), name))
                self.__check(self.__actualCheck(val, self._meta['defvalue']), name, type(self._meta['defvalue']), val)


    @staticmethod
    def __actualCheck(val, defVal):

        try:
            from Ganga.GPIDev.Lib.GangaList.GangaList import GangaList
            knownLists = (list, tuple, GangaList)
        except Exception as err:
            knownLists = (list, tuple)
        from Ganga.GPIDev.Base.Proxy import isType
        if isType(defVal, knownLists) and isType(val, knownLists):
                return True
        else:
            if type(defVal) == type:
                return isType(val, type)
            else:
                return isType(val, type(defVal))


class ComponentItem(Item):
    # schema user of a ComponentItem cannot change the forced values below
    _forced = {}

    def __init__(self, category, optional=0, load_default=1, **kwds):
        super(ComponentItem, self).__init__()
        kwds['category'] = category
        kwds['optional'] = optional
        kwds['load_default'] = load_default
        #kwds['getter'] = getter
        self._update(kwds, forced=ComponentItem._forced)
        assert(implies(self['defvalue'] is None and not self['load_default'], self['optional']))

        assert(implies(self['getter'], self['transient'] and self['defvalue'] is None and self['protected'] and not self['sequence'] and not self['copyable']))

    def _describe(self):
        return "'" + self['category'] + "' object," + Item._describe(self)


valueTypeAllowed = lambda val, valTypeList: _valueTypeAllowed(val, valTypeList, logger)

defaultValue='_NOT_A_VALUE_'


class SimpleItem(Item):

    def __init__(self, defvalue, typelist=defaultValue, **kwds):
        super(SimpleItem, self).__init__()
        if typelist == defaultValue:
            if type(defvalue) == dict:
                typelist = []
            else:
                typelist = [type(defvalue)]
        kwds['defvalue'] = defvalue
        kwds['typelist'] = typelist
        self._update(kwds)

    def _describe(self):
        return 'simple property,' + Item._describe(self)


class SharedItem(Item):

    def __init__(self, defvalue, typelist=defaultValue, **kwds):
        super(SharedItem, self).__init__()
        if typelist == defaultValue:
            if type(defvalue) == dict:
                typelist = []
            else:
                typelist = [type(defvalue)]
        kwds['defvalue'] = defvalue
        kwds['typelist'] = typelist
        self._update(kwds)

    def _describe(self):
        return 'shared property,' + Item._describe(self)


# Files are important and common enough to merit a special support for
# defining their metaproperties
class FileItem(ComponentItem):

    def __init__(self, **kwds):
        super(FileItem, self).__init__('files')
        self._update(kwds)

    def _describe(self):
        return "'files' object," + Item._describe(self)


class GangaFileItem(ComponentItem):

    def __init__(self, **kwds):
        super(GangaFileItem, self).__init__('gangafiles')
        self._update(kwds)

    def _describe(self):
        return "'gangafiles' object," + Item._describe(self)


if __name__ == '__main__':

    # a simple test

    dd = {
        'application': ComponentItem(category='applications'),
        'backend':     ComponentItem(category='backends'),
        'name':        SimpleItem('', comparable=0),
        'workdir':     SimpleItem(defvalue=None, type='string', transient=1, protected=1, comparable=0),
        'status':      SimpleItem(defvalue='new', protected=1, comparable=0),
        'id':           SimpleItem(defvalue=None, type='string', protected=1, comparable=0),
        'inputbox':     FileItem(defvalue=[], sequence=1),
        'outputbox':    FileItem(defvalue=[], sequence=1),
        'overriden_copyable': SimpleItem(defvalue=None, protected=1, copyable=1),
        'plain_copyable': SimpleItem(defvalue=None, copyable=0)
    }

    schema = Schema(Version(1, 0), dd)

    # NOT a public interface: emulate the Ganga Plugin object for test purposes
    # Note that pclass MUST be a new-style class in order to support deepcopy
    class pclass(object):
        _category = 'jobs'
        _name = 'Job'
    schema._pluginclass = pclass
    # end of emulating code
    # allSchemas.add(schema)

    assert(schema.name == 'Job')
    assert(schema.category == 'jobs')

    assert(schema.allItems() == dd.items())

    cc = (schema.componentItems() + schema.simpleItems()).sort()
    cc2 = dd.items().sort()
    assert(cc == cc2)

    for i in schema.allItems():
        assert(schema[i[0]] == schema.getItem(i[0]))

    assert(schema['id'].isA(SimpleItem))
    assert(schema['application'].isA(ComponentItem))
    assert(schema['inputbox'].isA(ComponentItem))
    assert(schema['inputbox'].isA(FileItem))

    assert(schema['id']['protected'])
    assert(not schema['id']['comparable'])
    assert(schema['id']['type'] == 'string')

    logger.info(schema['application']['category'] + ' ' + schema['application']['defvalue'])

    schema2 = copy.deepcopy(schema)

    assert(schema2 is not schema)
    assert(schema.datadict is not schema2.datadict)
    assert(schema._pluginclass is schema2._pluginclass)

    for i in schema.allItems():
        assert(schema.getItem(i[0]) is not schema2.getItem(i[0]))

    # check the implied rules

    assert(schema['overriden_copyable']['copyable'] == 1)
    assert(schema['plain_copyable']['copyable'] == 0)
    assert(schema['id']['copyable'] == 0)
    assert(schema['application']['copyable'] == 1)

    logger.info('Schema tested OK.')


#
#
# $Log: not supported by cvs2svn $
# Revision 1.2  2008/09/09 14:37:16  moscicki
# bugfix #40220: Ensure that default values satisfy the declared types in the schema
#
# factored out type checking into schema module, fixed a number of wrongly declared schema items in the core
#
# Revision 1.1  2008/07/17 16:40:55  moscicki
# migration of 5.0.2 to HEAD
#
# the doc and release/tools have been taken from HEAD
#
# Revision 1.15.26.8  2008/05/15 06:31:38  moscicki
# # bugfix 36398: allow to assign a list in the configuration
#
# Revision 1.15.26.7  2008/04/18 13:42:18  moscicki
# remove obsolete printout
#
# Revision 1.15.26.6  2008/04/18 10:52:13  moscicki
# 1) typechecking fix
# 2) Ganga/test/GPI/ConfigSetEmptyVOMSString.gpi fix
#
# Revision 1.15.26.5  2008/04/18 08:14:38  moscicki
# bugfix 18272 (reintroduced in Ganga 5): add typelist information to the configuration option
#
# Revision 1.15.26.4  2007/12/18 09:07:06  moscicki
# integrated typesystem from Alvin
#
# Revision 1.15.26.3  2007/11/07 17:02:13  moscicki
# merged against Ganga-4-4-0-dev-branch-kuba-slices with a lot of manual merging
#
# Revision 1.15.26.2  2007/11/07 15:10:03  moscicki
# merged in pretty print and GangaList support from ganga-5-dev-branch-4-4-1-will-print branch
#
#
# Revision 1.15.26.1  2007/10/12 13:56:24  moscicki
# merged with the new configuration subsystem
#
# Revision 1.15.28.1  2007/09/25 09:45:11  moscicki
# merged from old config branch
#
# Revision 1.15.6.1  2007/06/18 07:44:55  moscicki
# config prototype
#
# Revision 1.15.30.1  2007/10/30 12:12:08  wreece
# First version of the new print_summary functionality. Lots of changes, but some known limitations. Will address in next version.
#
# Revision 1.15.8.1  2007/06/18 10:16:36  moscicki
# slices prototype
#
# Revision 1.15  2007/03/05 12:04:18  moscicki
# explicit switch for strict_sequence (default is True), if the sequence is non-strict then a single value v will be converted to [v] on assignment, for example non-strict File sequence yields obj.x = 'a' <=> obj.x = [File('a')]  <=> obj.x = File('a')
#
# Revision 1.14  2006/10/02 13:11:18  moscicki
# added extra check when setting default values: try to apply the value and raise ConfigError if it fails (for example unknown plugin)
#
# Revision 1.13  2006/07/28 12:53:36  moscicki
# fixed default value for ComponentItem (was broken)
#
# Revision 1.12  2006/07/28 08:26:23  moscicki
# allow defvalue to be an object for component items (not only a string or None)
#
# Revision 1.11  2006/07/27 20:15:35  moscicki
# createDefaultConfig()
# getDefaultValue()
# "checkset" metaproperty
#
# Revision 1.10  2005/12/02 15:35:06  moscicki
# visitable and getter metaproperties
#
# Revision 1.9  2005/08/24 15:42:21  moscicki
# automatically generated help for properties, disabled the SchemaHelper and few other improvements to the help system
#
#
#<|MERGE_RESOLUTION|>--- conflicted
+++ resolved
@@ -248,17 +248,6 @@
                 defvalue = _found_attrs[stored_attr_key]
             else:
                 defvalue = config[attr]
-<<<<<<< HEAD
-                from Ganga.GPIDev.Base.Proxy import stripProxy
-                ## Just in case a developer puts the proxied object into the default value!
-                _found_attrs[stored_attr_key] = stripProxy(defvalue)
-        except (KeyError, Config.ConfigError):
-            # hidden, protected and sequence values are not represented in config
-            defvalue = item['defvalue']
-            from Ganga.GPIDev.Base.Proxy import stripProxy
-            ## Just in case a developer puts the proxied object into the default value!
-            _found_attrs[stored_attr_key] = stripProxy(defvalue)
-=======
                 from Ganga.GPIDev.Base.Proxy import isProxy
                 if isProxy(defvalue):
                     raise GangaException("(1)Proxy found where it shouldn't be in the Config: %s" % stored_attr_key)
@@ -272,7 +261,6 @@
                 raise GangaException("(2)Proxy found where is shouldn't be in the Config" % stored_attr_key)
             ## Just in case a developer puts the proxied object into the default value!
             _found_attrs[stored_attr_key] = defvalue
->>>>>>> 398fd10b
 
         # in the checking mode, use the provided value instead
         if check is True:
@@ -294,10 +282,6 @@
 
                 category = item['category']
 
-<<<<<<< HEAD
-                global _found_category
-=======
->>>>>>> 398fd10b
                 if isinstance(defvalue, str) or defvalue is None:
                     if category not in _found_components or config.hasModified():
                         _found_components[category] = allPlugins.find(category, defvalue)
@@ -483,7 +467,7 @@
         if not isAllowedType:
             #import traceback
             #traceback.print_stack()
-            raise TypeMismatchError('Attribute "%s" expects a value of the following types: %s\nfound: "%s" of type: %s' % (name, validTypes, input_val, str(type(input_val))))
+            raise TypeMismatchError('Attribute "%s" expects a value of the following types: %s\nfound: "%s" of type: %s' % (name, validTypes, input_val, type(input_val)))
 
     def _check_type(self, val, name, enableGangaList=True):
 
