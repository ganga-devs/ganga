--- conflicted
+++ resolved
@@ -274,11 +274,7 @@
     def updateMonitoringInformation(jobs):
 
         for j in jobs:
-<<<<<<< HEAD
-            stripProxy(j)._getSessionLock()
-=======
->>>>>>> 4dc67bb6
-
+            
             raw_backend = stripProxy(j.backend)
 
             if not j.backend.id:
