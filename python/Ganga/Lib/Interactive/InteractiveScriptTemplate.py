--- conflicted
+++ resolved
@@ -41,12 +41,9 @@
 for inFile in ###IN_BOX###:
     if mimetypes.guess_type(inFile)[1] in ['gzip', 'bzip2']:
         getPackedInputSandbox( inFile )
-<<<<<<< HEAD
     else:
         shutil.copy(inFile, os.path.join(os.getcwd(), os.path.basename(inFile)))
-=======
 sys.path.insert(0, os.path.join(os.getcwd(), '_python'))
->>>>>>> 9c8b792c
 
 ###WN_INPUTFILES###
 
