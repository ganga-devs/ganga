# CREAM backend
import os
import os.path
import math
import re
import mimetypes
import shutil
from collections import defaultdict

from urlparse import urlparse

from Ganga.Core.GangaThread.MTRunner import MTRunner, Data, Algorithm
from Ganga.Core.exceptions import GangaException

from Ganga.GPIDev.Schema import Schema, Version, SimpleItem, ComponentItem
from Ganga.GPIDev.Lib.File import FileBuffer
from Ganga.GPIDev.Adapters.IBackend import IBackend
from Ganga.Utility.Config import getConfig
from Ganga.Utility.logging import getLogger, log_user_exception
from Ganga.Utility.logic import implies
from Ganga.Lib.LCG.Utility import get_uuid
from Ganga.Lib.LCG.Utility import get_md5sum
from Ganga.Lib.LCG.ElapsedTimeProfiler import ElapsedTimeProfiler

from Ganga.Lib.LCG import Grid
from Ganga.Lib.LCG.GridftpSandboxCache import GridftpSandboxCache

from Ganga.GPIDev.Base.Proxy import getName
from Ganga.GPIDev.Credentials import require_credential, credential_store, needed_credentials
from Ganga.GPIDev.Credentials.VomsProxy import VomsProxy
config = getConfig('LCG')

def __cream_resolveOSBList__(job, jdl):

    osbURIList = []

    re_osb = re.compile('^.*OutputSandbox\s+\=\s+\{(.*)\}\s?\]?$')

    for l in jdl.split(';'):
        m = re_osb.match(l)
        if m:
            osb = m.group(1)
            osb = re.sub(r'\s?\"\s?', '', osb)

            for f in osb.split(','):
                if not urlparse(f)[0]:
                    osbURIList.append(
                        '%s/%s' % (job.backend.osbURI, os.path.basename(f)))
                else:
                    osbURIList.append(f)
            break

    return osbURIList


class CREAM(IBackend):

    '''CREAM backend - direct job submission to gLite CREAM CE'''
    _schema = Schema(Version(1, 0), {
        'CE': SimpleItem(defvalue='', doc='CREAM CE endpoint'),
        'jobtype': SimpleItem(defvalue='Normal', doc='Job type: Normal, MPICH'),
        'requirements': ComponentItem('LCGRequirements', doc='Requirements for the resource selection'),
        'sandboxcache': ComponentItem('GridSandboxCache', copyable=1, doc='Interface for handling oversized input sandbox'),
        'id': SimpleItem(defvalue='', typelist=[str, list], protected=1, copyable=0, doc='Middleware job identifier'),
        'status': SimpleItem(defvalue='', typelist=[str, dict], protected=1, copyable=0, doc='Middleware job status'),
        'exitcode': SimpleItem(defvalue='', protected=1, copyable=0, doc='Application exit code'),
        'exitcode_cream': SimpleItem(defvalue='', protected=1, copyable=0, doc='Middleware exit code'),
        'actualCE': SimpleItem(defvalue='', protected=1, copyable=0, doc='The CREAM CE where the job actually runs.'),
        'reason': SimpleItem(defvalue='', protected=1, copyable=0, doc='Reason of causing the job status'),
        'workernode': SimpleItem(defvalue='', protected=1, copyable=0, doc='The worker node on which the job actually runs.'),
        'isbURI': SimpleItem(defvalue='', protected=1, copyable=0, doc='The input sandbox URI on CREAM CE'),
        'osbURI': SimpleItem(defvalue='', protected=1, copyable=0, doc='The output sandbox URI on CREAM CE'),
        'credential_requirements': ComponentItem('CredentialRequirement', defvalue=VomsProxy()),
        'delegation_id': SimpleItem(defvalue='', typelist=[str], hidden=True),
    })

    _category = 'backends'

    _name = 'CREAM'

    def __init__(self):
        super(CREAM, self).__init__()

        # dynamic requirement object loading
        try:
            reqName1 = config['Requirements']
            reqName = config['Requirements'].split('.').pop()
            reqModule = __import__(reqName1, globals(), locals(), [reqName1])
            reqClass = vars(reqModule)[reqName]
            self.requirements = reqClass()

            logger.debug('load %s as LCGRequirements' % reqName)
        except:
            logger.debug('load default LCGRequirements')

        # dynamic sandbox cache object loading
        # force to use GridftpSandboxCache
        self.sandboxcache = GridftpSandboxCache()
        try:
            scName1 = config['SandboxCache']
            scName = config['SandboxCache'].split('.').pop()
            scModule = __import__(scName1, globals(), locals(), [scName1])
            scClass = vars(scModule)[scName]
            self.sandboxcache = scClass()
            logger.debug('load %s as SandboxCache' % scName)
        except:
            logger.debug('load default SandboxCache')

    def __refresh_jobinfo__(self, job):
        '''Refresh the lcg jobinfo. It will be called after resubmission.'''
        job.backend.status = ''
        job.backend.reason = ''
        job.backend.actualCE = ''
        job.backend.exitcode = ''
        job.backend.exitcode_cream = ''
        job.backend.workernode = ''
        job.backend.isbURI = ''
        job.backend.osbURI = ''

    def __setup_sandboxcache__(self, job):
        '''Sets up the sandbox cache object to adopt the runtime configuration of the LCG backend'''

        re_token = re.compile('^token:(.*):(.*)$')

        self.sandboxcache.vo = config['VirtualOrganisation']
        self.sandboxcache.timeout = config['SandboxTransferTimeout']

        if self.sandboxcache._name == 'LCGSandboxCache':
            if not self.sandboxcache.lfc_host:
                self.sandboxcache.lfc_host = Grid.__get_lfc_host__()

            if not self.sandboxcache.se:

                token = ''
                se_host = config['DefaultSE']
                m = re_token.match(se_host)
                if m:
                    token = m.group(1)
                    se_host = m.group(2)

                self.sandboxcache.se = se_host

                if token:
                    self.sandboxcache.srm_token = token

            if (self.sandboxcache.se_type in ['srmv2']) and (not self.sandboxcache.srm_token):
                self.sandboxcache.srm_token = config['DefaultSRMToken']

<<<<<<< HEAD
        elif self.sandboxcache._name == 'DQ2SandboxCache':

            # generate a new dataset name if not given
            if not self.sandboxcache.dataset_name:
                from GangaAtlas.Lib.Rucio import generate_output_datasetname
                self.sandboxcache.dataset_name = generate_output_datasetname("%s.input" % get_uuid(), 0, False, '')

            # subjobs inherits the dataset name from the master job
            for sj in job.subjobs:
                sj.backend.sandboxcache.dataset_name = self.sandboxcache.dataset_name

=======
>>>>>>> 0d03e7a4
        elif self.sandboxcache._name == 'GridftpSandboxCache':
            if config['CreamInputSandboxBaseURI']:
                self.sandboxcache.baseURI = config['CreamInputSandboxBaseURI']
            elif self.CE:
                ce_host = re.sub(r'\:[0-9]+', '', self.CE.split('/cream')[0])
                self.sandboxcache.baseURI = 'gsiftp://%s/opt/glite/var/cream_sandbox/%s' % (
                    ce_host, self.sandboxcache.vo)
            else:
                logger.error('baseURI not available for GridftpSandboxCache')
                return False

        return True

    def __check_and_prestage_inputfile__(self, file):
        '''Checks the given input file size and if it's size is
           over "BoundSandboxLimit", prestage it to a grid SE.

           The argument is a path of the local file.

           It returns a dictionary containing information to refer to the file:

               idx = {'lfc_host': lfc_host,
                      'local': [the local file pathes],
                      'remote': {'fname1': 'remote index1', 'fname2': 'remote index2', ... }
                     }

           If prestaging failed, None object is returned.

           If the file has been previously uploaded (according to md5sum),
           the prestaging is ignored and index to the previously uploaded file
           is returned.
           '''

        idx = {'lfc_host': '', 'local': [], 'remote': {}}

        job = self.getJobObject()

        # read-in the previously uploaded files
        uploadedFiles = []

        # getting the uploaded file list from the master job
        if job.master:
            uploadedFiles += job.master.backend.sandboxcache.get_cached_files()

        # set and get the $LFC_HOST for uploading oversized sandbox
        self.__setup_sandboxcache__(job)

        uploadedFiles += self.sandboxcache.get_cached_files()

        lfc_host = None

        # for LCGSandboxCache, take the one specified in the sansboxcache object.
        # the value is exactly the same as the one from the local grid shell env. if
        # it is not specified exclusively.
        if self.sandboxcache._name == 'LCGSandboxCache':
            lfc_host = self.sandboxcache.lfc_host

        # or in general, query it from the Grid object
        if not lfc_host:
            lfc_host = Grid.__get_lfc_host__()

        idx['lfc_host'] = lfc_host

        abspath = os.path.abspath(file)
        fsize = os.path.getsize(abspath)

        if fsize > config['BoundSandboxLimit']:

            md5sum = get_md5sum(abspath, ignoreGzipTimestamp=True)

            doUpload = True
            for uf in uploadedFiles:
                if uf.md5sum == md5sum:
                    # the same file has been uploaded to the iocache
                    idx['remote'][os.path.basename(file)] = uf.id
                    doUpload = False
                    break

            if doUpload:

                logger.warning(
                    'The size of %s is larger than the sandbox limit (%d byte). Please wait while pre-staging ...' % (file, config['BoundSandboxLimit']))

                if self.sandboxcache.upload([abspath]):
                    remote_sandbox = self.sandboxcache.get_cached_files()[-1]
                    idx['remote'][remote_sandbox.name] = remote_sandbox.id
                else:
                    logger.error(
                        'Oversized sandbox not successfully pre-staged')
                    return None
        else:
            idx['local'].append(abspath)

        return idx

    def __mt_job_prepare__(self, rjobs, subjobconfigs, masterjobconfig):
        '''preparing jobs in multiple threads'''

        logger.warning(
            'preparing %d subjobs ... it may take a while' % len(rjobs))

        # prepare the master job (i.e. create shared inputsandbox, etc.)
        master_input_sandbox = IBackend.master_prepare(self, masterjobconfig)

        # uploading the master job if it's over the WMS sandbox limitation
        for f in master_input_sandbox:
            master_input_idx = self.__check_and_prestage_inputfile__(f)

            if not master_input_idx:
                logger.error('master input sandbox perparation failed: %s' % f)
                return None

        # the algorithm for preparing a single bulk job
        class MyAlgorithm(Algorithm):

            def __init__(self):
                Algorithm.__init__(self)

            def process(self, sj_info):
                my_sc = sj_info[0]
                my_sj = sj_info[1]

                try:
                    logger.debug("preparing job %s" % my_sj.getFQID('.'))
                    jdlpath = my_sj.backend.preparejob(
                        my_sc, master_input_sandbox)

                    if (not jdlpath) or (not os.path.exists(jdlpath)):
                        raise GangaException(
                            'job %s not properly prepared' % my_sj.getFQID('.'))

                    self.__appendResult__(my_sj.id, jdlpath)
                    return True
                except Exception as x:
                    log_user_exception()
                    return False

        mt_data = []
        for sc, sj in zip(subjobconfigs, rjobs):
            mt_data.append([sc, sj])

        myAlg = MyAlgorithm()
        myData = Data(collection=mt_data)

        runner = MTRunner(
            name='lcg_jprepare', algorithm=myAlg, data=myData, numThread=10)
        runner.start()
        runner.join(-1)

        if len(runner.getDoneList()) < len(mt_data):
            return None
        else:
            # return a JDL file dictionary with subjob ids as keys, JDL file
            # paths as values
            return runner.getResults()

    @require_credential
    def __mt_bulk_submit__(self, node_jdls):
        '''submitting jobs in multiple threads'''

        job = self.getJobObject()

        logger.warning(
            'submitting %d subjobs ... it may take a while' % len(node_jdls))

        # the algorithm for submitting a single bulk job
        class MyAlgorithm(Algorithm):

            def __init__(self, cred_req, masterInputWorkspace, ce, delid):
                Algorithm.__init__(self)
                self.inpw = masterInputWorkspace
                self.cred_req = cred_req
                self.ce = ce
                self.delid = delid

            def process(self, jdl_info):
                my_sj_id = jdl_info[0]
                my_sj_jdl = jdl_info[1]

                my_sj_jid = Grid.cream_submit(my_sj_jdl, self.ce, self.delid, self.cred_req)

                if not my_sj_jid:
                    return False
                else:
                    self.__appendResult__(my_sj_id, my_sj_jid)
                    return True

        mt_data = []
        for id, jdl in node_jdls.items():
            mt_data.append((id, jdl))

        myAlg = MyAlgorithm(cred_req=self.credential_requirements,
                            masterInputWorkspace=job.getInputWorkspace(),
                            ce=self.CE,
                            delid=self.delegation_id)
        myData = Data(collection=mt_data)

        runner = MTRunner(name='cream_jsubmit', algorithm=myAlg,
                          data=myData, numThread=config['SubmissionThread'])
        runner.start()
        runner.join(timeout=-1)

        if len(runner.getDoneList()) < len(mt_data):
            # not all bulk jobs are successfully submitted. canceling the
            # submitted jobs on WMS immediately
            logger.error(
                'some bulk jobs not successfully (re)submitted, canceling submitted jobs on WMS')
            Grid.cancel_multiple(runner.getResults().values())
            return None
        else:
            return runner.getResults()

    def __jobWrapperTemplate__(self):
        '''Create job wrapper'''

        script = """#!/usr/bin/env python
#-----------------------------------------------------
# This job wrapper script is automatically created by
# GANGA LCG backend handler.
#
# It controls:
# 1. unpack input sandbox
# 2. invoke application executable
# 3. invoke monitoring client
#-----------------------------------------------------
import os,os.path,shutil,tempfile
import sys,popen2,time,traceback

#bugfix #36178: subprocess.py crashes if python 2.5 is used
#try to import subprocess from local python installation before an
#import from PYTHON_DIR is attempted some time later
try:
    import subprocess
except ImportError:
    pass

## Utility functions ##
def timeString():
    return time.strftime('%a %b %d %H:%M:%S %Y',time.gmtime(time.time()))

def printInfo(s):
    out.write(timeString() + '  [Info]' +  ' ' + str(s) + os.linesep)
    out.flush()

def printError(s):
    out.write(timeString() + ' [Error]' +  ' ' + str(s) + os.linesep)
    out.flush()

def lcg_file_download(vo,guid,localFilePath,timeout=60,maxRetry=3):
    cmd = 'lcg-cp -t %d --vo %s %s file://%s' % (timeout,vo,guid,localFilePath)

    printInfo('LFC_HOST set to %s' % os.environ['LFC_HOST'])
    printInfo('lcg-cp timeout: %d' % timeout)

    i         = 0
    rc        = 0
    isDone    = False
    try_again = True

    while try_again:
        i = i + 1
        try:
            ps = os.popen(cmd)
            status = ps.close()

            if not status:
                isDone = True
                printInfo('File %s download from iocache' % os.path.basename(localFilePath))
            else:
                raise IOError("Download file %s from iocache failed with error code: %d, trial %d." % (os.path.basename(localFilePath), status, i))

        except IOError as e:
            isDone = False
            printError(str(e))

        if isDone:
            try_again = False
        elif i == maxRetry:
            try_again = False
        else:
            try_again = True

    return isDone

## system command executor with subprocess
def execSyscmdSubprocess(cmd, wdir=os.getcwd()):

    import os, subprocess

    global exitcode

    outfile   = file('stdout','w')
    errorfile = file('stderr','w')

    try:
        child = subprocess.Popen(cmd, cwd=wdir, shell=True, stdout=outfile, stderr=errorfile)

        while 1:
            exitcode = child.poll()
            if exitcode is not None:
                break
            else:
                outfile.flush()
                errorfile.flush()
                time.sleep(0.3)
    finally:
        pass

    outfile.flush()
    errorfile.flush()
    outfile.close()
    errorfile.close()

    return True

## system command executor with multi-thread
## stderr/stdout handler
def execSyscmdEnhanced(cmd, wdir=os.getcwd()):

    import os, threading

    cwd = os.getcwd()

    isDone = False

    try:
        ## change to the working directory
        os.chdir(wdir)

        child = popen2.Popen3(cmd,1)
        child.tochild.close() # don't need stdin

        class PipeThread(threading.Thread):

            def __init__(self,infile,outfile,stopcb):
                self.outfile = outfile
                self.infile = infile
                self.stopcb = stopcb
                self.finished = 0
                threading.Thread.__init__(self)

            def run(self):
                stop = False
                while not stop:
                    buf = self.infile.read(10000)
                    self.outfile.write(buf)
                    self.outfile.flush()
                    time.sleep(0.01)
                    stop = self.stopcb()
                #FIXME: should we do here?: self.infile.read()
                #FIXME: this is to make sure that all the output is read (if more than buffer size of output was produced)
                self.finished = 1

        def stopcb(poll=False):
            global exitcode
            if poll:
                exitcode = child.poll()
            return exitcode != -1

        out_thread = PipeThread(child.fromchild, sys.stdout, stopcb)
        err_thread = PipeThread(child.childerr, sys.stderr, stopcb)

        out_thread.start()
        err_thread.start()
        while not out_thread.finished and not err_thread.finished:
            stopcb(True)
            time.sleep(0.3)

        sys.stdout.flush()
        sys.stderr.flush()

        isDone = True

    except(Exception,e):
        isDone = False

    ## return to the original directory
    os.chdir(cwd)

    return isDone

############################################################################################

###INLINEMODULES###

############################################################################################

## Main program ##

outputsandbox = ###OUTPUTSANDBOX###
input_sandbox = ###INPUTSANDBOX###
wrapperlog = ###WRAPPERLOG###
appexec = ###APPLICATIONEXEC###
appargs = ###APPLICATIONARGS###
appenvs = ###APPLICATIONENVS###
timeout = ###TRANSFERTIMEOUT###

exitcode=-1

import sys, stat, os, os.path, commands

# Change to scratch directory if provided
scratchdir = ''
tmpdir = ''

orig_wdir = os.getcwd()

# prepare log file for job wrapper
out = open(os.path.join(orig_wdir, wrapperlog),'w')

if os.getenv('EDG_WL_SCRATCH'):
    scratchdir = os.getenv('EDG_WL_SCRATCH')
elif os.getenv('TMPDIR'):
    scratchdir = os.getenv('TMPDIR')

if scratchdir:
    (status, tmpdir) = commands.getstatusoutput('mktemp -d %s/gangajob_XXXXXXXX' % (scratchdir))
    if status == 0:
        os.chdir(tmpdir)
    else:
        ## if status != 0, tmpdir should contains error message so print it to stderr
        printError('Error making ganga job scratch dir: %s' % tmpdir)
        printInfo('Unable to create ganga job scratch dir in %s. Run directly in: %s' % ( scratchdir, os.getcwd() ) )

        ## reset scratchdir and tmpdir to disable the usage of Ganga scratch dir
        scratchdir = ''
        tmpdir = ''

wdir = os.getcwd()

if scratchdir:
    printInfo('Changed working directory to scratch directory %s' % tmpdir)
    try:
        os.system("ln -s %s %s" % (os.path.join(orig_wdir, 'stdout'), os.path.join(wdir, 'stdout')))
        os.system("ln -s %s %s" % (os.path.join(orig_wdir, 'stderr'), os.path.join(wdir, 'stderr')))
    except Exception as e:
        printError(sys.exc_info()[0])
        printError(sys.exc_info()[1])
        str_traceback = traceback.format_tb(sys.exc_info()[2])
        for str_tb in str_traceback:
            printError(str_tb)
        printInfo('Linking stdout & stderr to original directory failed. Looking at stdout during job run may not be possible')

os.environ['PATH'] = '.:'+os.environ['PATH']

vo = os.environ['GANGA_LCG_VO']

try:
    printInfo('Job Wrapper start.')

#   download inputsandbox from remote cache
    for f,guid in input_sandbox['remote'].iteritems():
        if not lcg_file_download(vo, guid, os.path.join(wdir,f), timeout=int(timeout)):
            raise IOError('Download remote input %s:%s failed.' % (guid,f) )
        else:
            if mimetypes.guess_type(f)[1] in ['gzip', 'bzip2']:
                getPackedInputSandbox(f)
            else:
                shutil.copy(f, os.path.join(os.getcwd(), os.path.basename(f)))

    printInfo('Download inputsandbox from iocache passed.')

#   unpack inputsandbox from wdir
    for f in input_sandbox['local']:
        if mimetypes.guess_type(f)[1] in ['gzip', 'bzip2']:
            getPackedInputSandbox(os.path.join(orig_wdir,f))

    printInfo('Unpack inputsandbox passed.')

    #get input files
    ###DOWNLOADINPUTFILES###

    printInfo('Loading Python modules ...')

    sys.path.insert(0,os.path.join(wdir,PYTHON_DIR))

    # check the python library path
    try:
        printInfo(' ** PYTHON_DIR: %s' % os.environ['PYTHON_DIR'])
    except KeyError:
        pass

    try:
        printInfo(' ** PYTHONPATH: %s' % os.environ['PYTHONPATH'])
    except KeyError:
        pass

    for lib_path in sys.path:
        printInfo(' ** sys.path: %s' % lib_path)

#   execute application

    ## convern appenvs into environment setup script to be 'sourced' before executing the user executable

    printInfo('Prepare environment variables for application executable')

    env_setup_script = os.path.join(os.getcwd(), '__ganga_lcg_env__.sh')

    f = open( env_setup_script, 'w')
    f.write('#!/bin/sh' + os.linesep )
    f.write('##user application environmet setup script generated by Ganga job wrapper' + os.linesep)
    for k,v in appenvs.items():

        str_env = 'export %s="%s"' % (k, v)

        printInfo(' ** ' + str_env)
        
        f.write(str_env + os.linesep)
    f.close()

    try: #try to make shipped executable executable
        os.chmod('%s/%s'% (wdir,appexec),stat.S_IXUSR|stat.S_IRUSR|stat.S_IWUSR)
    except:
        pass

    status = False
    try:
        # use subprocess to run the user's application if the module is available on the worker node
        import subprocess
        printInfo('Load application executable with subprocess module')
        status = execSyscmdSubprocess('source %s; %s %s' % (env_setup_script, appexec, appargs), wdir)
    except ImportError as err:
        # otherwise, use separate threads to control process IO pipes
        printInfo('Load application executable with separate threads')
        status = execSyscmdEnhanced('source %s; %s %s' % (env_setup_script, appexec, appargs), wdir)

    os.system("cp %s/stdout stdout.1" % orig_wdir)
    os.system("cp %s/stderr stderr.1" % orig_wdir)

    printInfo('GZipping stdout and stderr...')

    os.system("gzip stdout.1 stderr.1")

    # move them to the original wdir so they can be picked up
    os.system("mv stdout.1.gz %s/stdout.gz" % orig_wdir)
    os.system("mv stderr.1.gz %s/stderr.gz" % orig_wdir)

    if not status:
        raise OSError('Application execution failed.')
    printInfo('Application execution passed with exit code %d.' % exitcode)      

    ###OUTPUTUPLOADSPOSTPROCESSING###

    for f in os.listdir(os.getcwd()):
        command = "cp %s %s" % (os.path.join(os.getcwd(),f), os.path.join(orig_wdir,f))
        os.system(command)            

    createPackedOutputSandbox(outputsandbox,None,orig_wdir)

#   pack outputsandbox
#    printInfo('== check output ==')
#    for line in os.popen('pwd; ls -l').readlines():
#        printInfo(line)

    printInfo('Pack outputsandbox passed.')

    # Clean up after us - All log files and packed outputsandbox should be in "wdir"
    if scratchdir:
        os.chdir(orig_wdir)
        os.system("rm %s -rf" % wdir)
except Exception as e:
    printError(sys.exc_info()[0])
    printError(sys.exc_info()[1])
    str_traceback = traceback.format_tb(sys.exc_info()[2])
    for str_tb in str_traceback:
        printError(str_tb)

printInfo('Job Wrapper stop.')

out.close()

# always return exit code 0 so the in the case of application failure
# one can always get stdout and stderr back to the UI for debug.
sys.exit(0)
"""
        return script

    def preparejob(self, jobconfig, master_job_sandbox):
        '''Prepare the JDL'''

        script = self.__jobWrapperTemplate__()

        job = self.getJobObject()
        inpw = job.getInputWorkspace()

        wrapperlog = '__jobscript__.log'

        import Ganga.Core.Sandbox as Sandbox

        # FIXME: check what happens if 'stdout','stderr' are specified here
        script = script.replace(
            '###OUTPUTSANDBOX###', repr(jobconfig.outputbox))

        script = script.replace(
            '###APPLICATION_NAME###', getName(job.application))
        script = script.replace(
            '###APPLICATIONEXEC###', repr(jobconfig.getExeString()))
        script = script.replace(
            '###APPLICATIONARGS###', repr(jobconfig.getArguments()))

        from Ganga.GPIDev.Lib.File.OutputFileManager import getWNCodeForOutputPostprocessing, getWNCodeForDownloadingInputFiles

        script = script.replace(
            '###OUTPUTUPLOADSPOSTPROCESSING###', getWNCodeForOutputPostprocessing(job, '    '))

        script = script.replace(
            '###DOWNLOADINPUTFILES###', getWNCodeForDownloadingInputFiles(job, '    '))

        if jobconfig.env:
            script = script.replace(
                '###APPLICATIONENVS###', repr(jobconfig.env))
        else:
            script = script.replace('###APPLICATIONENVS###', repr({}))

        script = script.replace('###WRAPPERLOG###', repr(wrapperlog))
        import inspect
        script = script.replace(
            '###INLINEMODULES###', inspect.getsource(Sandbox.WNSandbox))

        mon = job.getMonitoringService()

        self.monInfo = None

        # set the monitoring file by default to the stdout
        if isinstance(self.monInfo, dict):
            self.monInfo['remotefile'] = 'stdout'

        # try to print out the monitoring service information in debug mode
        try:
            logger.debug('job info of monitoring service: %s' %
                         str(self.monInfo))
        except:
            pass

#       prepare input/output sandboxes
        import Ganga.Utility.files
        from Ganga.GPIDev.Lib.File import File
        from Ganga.Core.Sandbox.WNSandbox import PYTHON_DIR
        import inspect

        fileutils = File( inspect.getsourcefile(Ganga.Utility.files), subdir=PYTHON_DIR )
        packed_files = jobconfig.getSandboxFiles() + [ fileutils ]
        sandbox_files = job.createPackedInputSandbox(packed_files)

        # sandbox of child jobs should include master's sandbox
        sandbox_files.extend(master_job_sandbox)

        # check the input file size and pre-upload larger inputs to the iocache
        lfc_host = ''

        input_sandbox_uris = []
        input_sandbox_names = []

        ick = True

        max_prestaged_fsize = 0
        for f in sandbox_files:

            idx = self.__check_and_prestage_inputfile__(f)

            if not idx:
                logger.error('input sandbox preparation failed: %s' % f)
                ick = False
                break
            else:

                if idx['lfc_host']:
                    lfc_host = idx['lfc_host']

                if idx['remote']:
                    abspath = os.path.abspath(f)
                    fsize = os.path.getsize(abspath)

                    if fsize > max_prestaged_fsize:
                        max_prestaged_fsize = fsize

                    input_sandbox_uris.append(
                        idx['remote'][os.path.basename(f)])

                    input_sandbox_names.append(
                        os.path.basename(urlparse(f)[2]))

                if idx['local']:
                    input_sandbox_uris += idx['local']
                    input_sandbox_names.append(os.path.basename(f))

        if not ick:
            logger.error('stop job submission')
            return None

        # determin the lcg-cp timeout according to the max_prestaged_fsize
        # - using the assumption of 1 MB/sec.
        max_prestaged_fsize = 0
        lfc_host = ''
        transfer_timeout = config['SandboxTransferTimeout']
        predict_timeout = int(math.ceil(max_prestaged_fsize / 1000000.0))

        if predict_timeout > transfer_timeout:
            transfer_timeout = predict_timeout

        if transfer_timeout < 60:
            transfer_timeout = 60

        script = script.replace(
            '###TRANSFERTIMEOUT###', '%d' % transfer_timeout)

        # update the job wrapper with the inputsandbox list
        script = script.replace(
            '###INPUTSANDBOX###', repr({'remote': {}, 'local': input_sandbox_names}))

        # write out the job wrapper and put job wrapper into job's inputsandbox
        scriptPath = inpw.writefile(
            FileBuffer('__jobscript_%s__' % job.getFQID('.'), script), executable=1)
        input_sandbox = input_sandbox_uris + [scriptPath]

        for isb in input_sandbox:
            logger.debug('ISB URI: %s' % isb)

        # compose output sandbox to include by default the following files:
        # - gzipped stdout (transferred only when the JobLogHandler is WMS)
        # - gzipped stderr (transferred only when the JobLogHandler is WMS)
        # - __jobscript__.log (job wrapper's log)
        output_sandbox = [wrapperlog]

        from Ganga.GPIDev.Lib.File.OutputFileManager import getOutputSandboxPatterns
        for outputSandboxPattern in getOutputSandboxPatterns(job):
            output_sandbox.append(outputSandboxPattern)

        if config['JobLogHandler'] in ['WMS']:
            output_sandbox += ['stdout.gz', 'stderr.gz']

        if len(jobconfig.outputbox):
            output_sandbox += [Sandbox.OUTPUT_TARBALL_NAME]

        # compose LCG JDL
        jdl = {
            'VirtualOrganisation': config['VirtualOrganisation'],
            'Executable': os.path.basename(scriptPath),
            'Environment': {'GANGA_LCG_VO': config['VirtualOrganisation'], 'GANGA_LOG_HANDLER': config['JobLogHandler'], 'LFC_HOST': lfc_host},
            'StdOutput': 'stdout',
            'StdError': 'stderr',
            'InputSandbox': input_sandbox,
            'OutputSandbox': output_sandbox,
            'OutputSandboxBaseDestURI': 'gsiftp://localhost'
        }

        jdl['Environment'].update({'GANGA_LCG_CE': self.CE})
        jdl['Requirements'] = self.requirements.merge(
            jobconfig.requirements).convert()

        if self.jobtype.upper() in ['NORMAL', 'MPICH']:
            jdl['JobType'] = self.jobtype.upper()
            if self.jobtype.upper() == 'MPICH':
                #jdl['Requirements'].append('(other.GlueCEInfoTotalCPUs >= NodeNumber)')
                jdl['Requirements'].append(
                    'Member("MPICH",other.GlueHostApplicationSoftwareRunTimeEnvironment)')
                jdl['NodeNumber'] = self.requirements.nodenumber
        else:
            logger.warning('JobType "%s" not supported' % self.jobtype)
            return

#       additional settings from the job
#        if jobconfig.env:
#            jdl['Environment'].update(jobconfig.env)

        jdlText = Grid.expandjdl(jdl)
        logger.debug('subjob JDL: %s' % jdlText)
        return inpw.writefile(FileBuffer('__jdlfile__', jdlText))

    @require_credential
    def kill(self):
        '''Kill the job'''
        job = self.getJobObject()

        logger.info('Killing job %s' % job.getFQID('.'))

        if not self.id:
            logger.warning('Job %s is not running.' % job.getFQID('.'))
            return False

        return Grid.cream_cancel_multiple([self.id], self.credential_requirements)

    def master_kill(self):
        '''kill the master job to the grid'''

        job = self.getJobObject()

        if not job.master and len(job.subjobs) == 0:
            return IBackend.master_kill(self)
        elif job.master:
            return IBackend.master_kill(self)
        else:
            return self.master_bulk_kill()

    @require_credential
    def master_bulk_kill(self):
        '''GLITE bulk resubmission'''

        job = self.getJobObject()

        # killing the individually re-submitted subjobs
        logger.debug('cancelling running/submitted subjobs.')

        # 1. collect job ids
        ids = []
        for sj in job.subjobs:
            if sj.status in ['submitted', 'running'] and sj.backend.id:
                ids.append(sj.backend.id)

        # 2. cancel the collected jobs
        ck = Grid.cream_cancel_multiple(ids, self.credential_requirements)
        if not ck:
            logger.warning('Job cancellation failed')
            return False
        else:
            for sj in job.subjobs:
                if sj.backend.id in ids:
                    sj.updateStatus('killed')

            return True

    def master_bulk_submit(self, rjobs, subjobconfigs, masterjobconfig):
        '''submit multiple subjobs in parallel, by default using 10 concurrent threads'''

        assert(implies(rjobs, len(subjobconfigs) == len(rjobs)))

        # prepare the subjobs, jdl repository before bulk submission
        node_jdls = self.__mt_job_prepare__(
            rjobs, subjobconfigs, masterjobconfig)

        if not node_jdls:
            logger.error('Some jobs not successfully prepared')
            return False

        # set all subjobs to submitting status
        for sj in rjobs:
            sj.updateStatus('submitting')

        node_jids = self.__mt_bulk_submit__(node_jdls)

        status = False

        if node_jids:
            for sj in rjobs:
                if sj.id in node_jids.keys():
                    sj.backend.id = node_jids[sj.id]
                    sj.backend.CE = self.CE
                    sj.backend.actualCE = sj.backend.CE
                    sj.updateStatus('submitted')
                    sj.info.submit_counter += 1
                else:
                    logger.warning(
                        'subjob %s not successfully submitted' % sj.getFQID('.'))

            status = True

        return status

    def master_bulk_resubmit(self, rjobs):
        '''CREAM bulk resubmission'''

        from Ganga.Utility.logging import log_user_exception

#        job = self.getJobObject()

        # compose master JDL for collection job
        node_jdls = {}
        for sj in rjobs:
            jdlpath = os.path.join(sj.inputdir, '__jdlfile__')
            node_jdls[sj.id] = jdlpath

        # set all subjobs to submitting status
        for sj in rjobs:
            sj.updateStatus('submitting')

        node_jids = self.__mt_bulk_submit__(node_jdls)

        status = False

        if node_jids:
            for sj in rjobs:
                if sj.id in node_jids.keys():
                    self.__refresh_jobinfo__(sj)
                    sj.backend.id = node_jids[sj.id]
                    sj.backend.CE = self.CE
                    sj.backend.actualCE = sj.backend.CE
                    sj.updateStatus('submitted')
                    sj.info.submit_counter += 1
                else:
                    logger.warning(
                        'subjob %s not successfully submitted' % sj.getFQID('.'))

            status = True

#            # set all subjobs to submitted status
#            # NOTE: this is just a workaround to avoid the unexpected transition
#            #       that turns the master job's status from 'submitted' to 'submitting'.
#            #       As this transition should be allowed to simulate a lock mechanism in Ganga 4, the workaround
#            #       is to set all subjobs' status to 'submitted' so that the transition can be avoided.
#            #       A more clear solution should be implemented with the lock mechanism introduced in Ganga 5.
#            for sj in rjobs:
#                sj.updateStatus('submitted')
#                sj.info.submit_counter += 1

        return status

    @require_credential
    def master_submit(self, rjobs, subjobconfigs, masterjobconfig):
        '''Submit the master job to the grid'''

        profiler = ElapsedTimeProfiler(getLogger(name='Profile.LCG'))
        profiler.start()

        job = self.getJobObject()

        # finding CREAM CE endpoint for job submission
        allowed_celist = []
        try:
            allowed_celist = self.requirements.getce()
            if not self.CE and allowed_celist:
                self.CE = allowed_celist[0]
        except:
            logger.warning(
                'CREAM CE assigment from AtlasCREAMRequirements failed.')

        if self.CE and allowed_celist:
            if self.CE not in allowed_celist:
                logger.warning('submission to CE not allowed: %s, use %s instead' % (
                    self.CE, allowed_celist[0]))
                self.CE = allowed_celist[0]

        if not self.CE:
            raise GangaException('CREAM CE endpoint not set')

        # delegate proxy to CREAM CE
        self.delegation_id = Grid.cream_proxy_delegation(self.CE, self.delegation_id, self.credential_requirements)
        if not self.delegation_id:
            logger.warning('proxy delegation to %s failed' % self.CE)

        # doing massive job preparation
        if len(job.subjobs) == 0:
            ick = IBackend.master_submit(
                self, rjobs, subjobconfigs, masterjobconfig)
        else:
            ick = self.master_bulk_submit(
                rjobs, subjobconfigs, masterjobconfig)

        profiler.check('==> master_submit() elapsed time')

        return ick

    @require_credential
    def submit(self, subjobconfig, master_job_sandbox):
        '''Submit the job to the grid'''

        ick = False

        jdlpath = self.preparejob(subjobconfig, master_job_sandbox)

        if jdlpath:
            self.id = Grid.cream_submit(jdlpath, self.CE, self.delegation_id, self.credential_requirements)

            if self.id:
                self.actualCE = self.CE
                ick = True

        return ick

    def master_auto_resubmit(self, rjobs):
        """
        Resubmit each subjob individually as bulk resubmission will overwrite
        previous master job statuses
        """

        # check for master failure - in which case bulk resubmit
        mj = self._getParent()
        if mj.status == 'failed':
            return self.master_resubmit(rjobs)

        for j in rjobs:
            if not j.backend.master_resubmit([j]):
                return False

        return True

    @require_credential
    def master_resubmit(self, rjobs):
        '''Resubmit the master job to the grid'''

        profiler = ElapsedTimeProfiler(getLogger(name='Profile.LCG'))
        profiler.start()

        job = self.getJobObject()

        ick = False

        # delegate proxy to CREAM CE
        self.delegation_id = Grid.cream_proxy_delegation(self.CE, self.delegation_id, self.credential_requirements)
        if not self.delegation_id:
            logger.warning('proxy delegation to %s failed' % self.CE)

        if not job.master and len(job.subjobs) == 0:
            # case 1: master job normal resubmission
            logger.debug('rjobs: %s' % str(rjobs))
            logger.debug('mode: master job normal resubmission')
            ick = IBackend.master_resubmit(self, rjobs)

        elif job.master:
            # case 2: individual subjob resubmission
            logger.debug('mode: individual subjob resubmission')
            ick = IBackend.master_resubmit(self, rjobs)

        else:
            # case 3: master job bulk resubmission
            logger.debug('mode: master job resubmission')

            ick = self.master_bulk_resubmit(rjobs)
            if not ick:
                raise GangaException('CREAM bulk submission failure')

        profiler.check('job re-submission elapsed time')

        return ick

    @require_credential
    def resubmit(self):
        '''Resubmit the job'''

        ick = False

        job = self.getJobObject()

        jdlpath = job.getInputWorkspace().getPath("__jdlfile__")

        if jdlpath:
            self.id = Grid.cream_submit(jdlpath, self.CE, self.delegation_id, self.credential_requirements)

            if self.id:
                # refresh the lcg job information
                self.__refresh_jobinfo__(job)
                self.actualCE = self.CE
                ick = True

        return ick

    @staticmethod
    def updateMonitoringInformation(jobs):
        '''Monitoring loop for normal jobs'''

        jobdict = dict([(job.backend.id, job) for job in jobs if job.backend.id])

        # Group jobs by the backend's credential requirements
        cred_to_backend_id_list = defaultdict(list)
        for job in jobs:
            cred_to_backend_id_list[job.backend.credential_requirements].append(job.backend.id)

        # Batch the status requests by credential requirement
        jobInfoDict = {}
        for cred_req, job_ids in cred_to_backend_id_list.items():
            # If the credential is not valid or doesn't exist then skip it
            cred = credential_store.get(cred_req)
            if not cred or not cred.is_valid():
                    needed_credentials.add(cred_req)
                    continue
            # Create a ``Grid`` for each credential requirement and request the relevant jobs through it
            info = Grid.cream_status(job_ids, cred_req)
            jobInfoDict.update(info)

        jidListForPurge = []

        # update job information for those available in jobInfoDict
        for id, info in jobInfoDict.items():

            if info:

                job = jobdict[id]

                if job.backend.status != info['Current Status'] and ('ExitCode' not in info or ('ExitCode' in info and info['ExitCode'].isdigit())):

                    if 'Worker Node' in info:
                        job.backend.workernode = info['Worker Node']

                    if 'CREAM ISB URI' in info:
                        job.backend.isbURI = info['CREAM ISB URI']

                    if 'CREAM OSB URI' in info:
                        job.backend.osbURI = info['CREAM OSB URI']

                    doStatusUpdate = True

                    # no need to update Ganga job status if backend status is
                    # not changed
                    if info['Current Status'] == job.backend.status:
                        doStatusUpdate = False

                    # download output sandboxes if final status is reached
                    elif info['Current Status'] in ['DONE-OK', 'DONE-FAILED']:

                        # resolve output sandbox URIs based on the JDL
                        # information
                        osbURIList = __cream_resolveOSBList__(job, info['JDL'])

                        logger.debug('OSB list:')
                        for f in osbURIList:
                            logger.debug(f)

                        if osbURIList:

                            if Grid.cream_get_output(osbURIList, job.getOutputWorkspace(create=True).getPath(), job.backend.credential_requirements):
                                (ick, app_exitcode) = Grid.__get_app_exitcode__(
                                    job.getOutputWorkspace(create=True).getPath())
                                job.backend.exitcode = app_exitcode

                                jidListForPurge.append(job.backend.id)

                            else:
                                logger.error(
                                    'fail to download job output: %s' % jobdict[id].getFQID('.'))

                    if doStatusUpdate:
                        job.backend.status = info['Current Status']
                        if 'ExitCode' in info and info['ExitCode'] != "W":
                            try:
                                job.backend.exitcode_cream = int(
                                    info['ExitCode'])
                            except:
                                job.backend.exitcode_cream = 1

                        if 'FailureReason' in info:
                            try:
                                job.backend.reason = info['FailureReason']
                            except:
                                pass

                        job.backend.updateGangaJobStatus()
            else:
                logger.warning(
                    'fail to retrieve job informaton: %s' % jobdict[id].getFQID('.'))

        # purging the jobs the output has been fetched locally
        if jidListForPurge:
            for cred_req, job_ids in cred_to_backend_id_list.items():
                Grid.cream_purge_multiple(set(job_ids) & set(jidListForPurge), cred_req)

    def updateGangaJobStatus(self):
        '''map backend job status to Ganga job status'''

        job = self.getJobObject()

        if self.status in ['RUNNING', 'REALLY-RUNNING']:
            job.updateStatus('running')

        elif self.status == 'DONE-OK':
            if job.backend.exitcode and job.backend.exitcode != 0:
                job.backend.reason = 'non-zero app. exit code: %s' % repr(
                    job.backend.exitcode)
                job.updateStatus('failed')
            elif job.backend.exitcode_cream and job.backend.exitcode_cream != 0:
                job.backend.reason = 'non-zero CREAM job exit code: %s' % repr(
                    job.backend.exitcode_cream)
                job.updateStatus('failed')
            else:
                job.updateStatus('completed')

        elif self.status in ['DONE-FAILED', 'ABORTED', 'UNKNOWN']:
            job.updateStatus('failed')

        elif self.status in ['CANCELLED']:
            job.updateStatus('killed')

        elif self.status in ['REGISTERED', 'PENDING', 'IDLE', 'HELD']:
            pass

        else:
            logger.warning('Unexpected job status "%s"', self.status)

logger = getLogger()
<|MERGE_RESOLUTION|>--- conflicted
+++ resolved
@@ -146,20 +146,6 @@
             if (self.sandboxcache.se_type in ['srmv2']) and (not self.sandboxcache.srm_token):
                 self.sandboxcache.srm_token = config['DefaultSRMToken']
 
-<<<<<<< HEAD
-        elif self.sandboxcache._name == 'DQ2SandboxCache':
-
-            # generate a new dataset name if not given
-            if not self.sandboxcache.dataset_name:
-                from GangaAtlas.Lib.Rucio import generate_output_datasetname
-                self.sandboxcache.dataset_name = generate_output_datasetname("%s.input" % get_uuid(), 0, False, '')
-
-            # subjobs inherits the dataset name from the master job
-            for sj in job.subjobs:
-                sj.backend.sandboxcache.dataset_name = self.sandboxcache.dataset_name
-
-=======
->>>>>>> 0d03e7a4
         elif self.sandboxcache._name == 'GridftpSandboxCache':
             if config['CreamInputSandboxBaseURI']:
                 self.sandboxcache.baseURI = config['CreamInputSandboxBaseURI']
