--- conflicted
+++ resolved
@@ -22,12 +22,9 @@
 from . import Grid
 from Ganga.Lib.LCG.GridftpSandboxCache import GridftpSandboxCache
 
-<<<<<<< HEAD
 from Ganga.GPIDev.Credentials2 import VomsProxy, require_credential
 
 
-=======
->>>>>>> 4d35002d
 class ARC(IBackend):
 
     '''ARC backend - direct job submission to an ARC CE'''
@@ -875,11 +872,7 @@
             xrsl['environment'].update(jobconfig.env)
 
         xrslText = Grid.expandxrsl(xrsl)
-<<<<<<< HEAD
-
-=======
         
->>>>>>> 4d35002d
         # append any additional requirements from the requirements object
         xrslText += '\n'.join(self.requirements.other)
 
