##########################################################################
# Ganga Project. http://cern.ch/ganga
#
# $Id: GangaRepository.py,v 1.1.2.9 2009-07-16 14:04:17 ebke Exp $
##########################################################################

# Only the corresponding registry may access the methods of a GangaRepository.
# It should only raise RepositoryErrors and LockingErrors

# there are two "MAGIC" variables in an object: id and status.
# If a root object has an id field, it will be set to the repository id
# if a root object has a status field and some load error occurs, it will
# be set to "incomplete"

import Ganga.Utility.logging
logger = Ganga.Utility.logging.getLogger()

from Ganga.Utility.Plugin import allPlugins
from Ganga.Core.InternalServices.Coordinator import disableInternalServices
from Ganga.Core import GangaException

# Error raised on schema version error


class SchemaVersionError(GangaException):

    def __init__(self, what=''):
        GangaException.__init__(self, what)
        self.what = what

    def __str__(self):
        return "SchemaVersionError: %s" % self.what


class InaccessibleObjectError(GangaException):

<<<<<<< HEAD
    def __init__(self, repo, id, orig, tb):
=======
    def __init__(self, repo=None, id='', orig=None):
>>>>>>> 02d396ab
        GangaException.__init__(self, "Inaccessible Object")
        self.repo = repo
        self.id = id
        self.orig = orig
        self.tb = tb

    def __str__(self):
        if str(self.orig).find('comments') > -1:
            return "Please restart Ganga in order to reload the object"
        else:
            return "Repository '%s' object #%s is not accessible because of an %s: %s\n%s" % (self.repo.registry.name, self.id, self.orig.__class__.__name__, str(self.orig), self.tb)


class RepositoryError(GangaException):

    """ This error is raised if there is a fatal error in the repository."""

    def __init__(self, repo=None, what=''):
        self.what = what
        self.repository = repo
        logger.error("A severe error occurred in the Repository '%s': %s" % (repo.registry.name, what))
        logger.error('If you believe the problem has been solved, type "reactivate()" to re-enable ')
        try:
            disableInternalServices()
        except:
            logger.error("Unable to disable Internal services, they may have already been disabled!")
        GangaException.__init__(self, what)


class GangaRepository(object):

    """ GangaRepository is the base class for repository backend implementations.
        It provides an interface for developers of new backends.
        The base class implements a transient Ganga Repository for testing purposes.
    """

    def __init__(self, registry, locking=True):
        """GangaRepository constructor. Initialization should be done in startup()"""
        super(GangaRepository, self).__init__()
        self.registry = registry
        self.objects = {}
        self.incomplete_objects = []
        self._found_classes = {}

# Functions that should be overridden and implemented by derived classes.
    def startup(self):
        """startup() --> None
        Connect to the repository.
        Raise RepositoryError
        """
        raise NotImplementedError

    def update_index(self, id=None):
        """update_index(id = None) --> iterable of ids
        Read the index containing the given ID (or all indices if id is None).
        Create objects as needed , and set the _index_cache for all objects 
        that are not fully loaded.
        Returns a list of ids of jobs that changed/removed/added
        Raise RepositoryError
        """
        raise NotImplementedError

    def shutdown(self):
        """shutdown() --> None
        Disconnect from the repository.
        Raise RepositoryError
        """
        raise NotImplementedError

    def add(self, objs, force_ids=None):
        """add(objects) --> list of object IDs in this repository
        Add the given objects to the repository and return their IDs 
        After successfully determining the id call _internal_setitem__(id,obj)
        for each id/object pair.
        WARNING: If forcing the IDs, no locking is done here!
        Raise RepositoryError
        """
        raise NotImplementedError

    def delete(self, ids):
        """delete(ids) --> None
        Delete the objects specified by the ids from the repository.
        Assumes that the objects associated to the ids are locked (!)
        Call _internal_del__(id) for each id to remove the GangaObject
        from the Registry 
        Raise KeyError
        Raise RepositoryError
        """
        raise NotImplementedError

    def load(self, ids):
        """load(ids) --> None
        Load the objects specified by the ids from the persistency layer.
        Raise KeyError
        Raise RepositoryError
        """
        raise NotImplementedError

    def flush(self, ids):
        """flush(ids) --> None
        Writes the objects specified by the ids to the persistency layer.
        Raise KeyError
        Raise RepositoryError
        """
        raise NotImplementedError

    def lock(self, ids):
        """lock(ids) --> bool
        Locks the specified IDs against modification from other Ganga sessions
        Raise RepositoryError
        Returns successfully locked ids
        """
        raise NotImplementedError

    def unlock(self, ids):
        """unlock(ids) --> None
        Unlock the specified IDs to allow another Ganga session to modify them
        EXPERIMENTAL - does not have to be implemented.
        """
        pass

    def clean(self):
        """clear() --> None
        Remove the Repository completely (rm -rf) and set it up again.
        Very violent. Use with caution.
        """
        pass

# Optional but suggested functions
    def get_lock_session(self, id):
        """get_lock_session(id)
        Tries to determine the session that holds the lock on id for information purposes, and return an informative string.
        Returns None on failure
        """
        return None

    def get_other_sessions(self):
        """get_session_list()
        Tries to determine the other sessions that are active and returns an informative string for each of them.
        """
        return []

    def reap_locks(self):
        """reap_locks() --> True/False
        Remotely clear all foreign locks from the session.
        WARNING: This is not nice.
        Returns True on success, False on error."""
        return False

# Internal helper functions for derived classes
    def _make_empty_object_(self, id, category, classname):
        """Internal helper: adds an empty GangaObject of the given class to the repository.
        Raise RepositoryError
        Raise PluginManagerError if the class name is not found"""
        if (category, classname) not in self._found_classes:
            cls = allPlugins.find(category, classname)
            self._found_classes[(category, classname)] = cls
        cls = self._found_classes[(category, classname)]
        obj = super(cls, cls).__new__(cls)
        obj._proxyObject = None
        obj._data = None

        self._internal_setitem__(id, obj)
        return obj

    def _internal_setitem__(self, id, obj):
        """ Internal function for repository classes to add items to the repository.
        Should not raise any Exceptions
        """
        if id in self.incomplete_objects:
            self.incomplete_objects.remove(id)
        self.objects[id] = obj
        obj.__dict__["_registry_id"] = id
        obj.__dict__["_registry_locked"] = False
        if obj._data and "id" in obj._data.keys():  # MAGIC id
            obj.id = id
        obj._setRegistry(self.registry)

    def _internal_del__(self, id):
        """ Internal function for repository classes to (logically) delete items to the repository."""
        if id in self.incomplete_objects:
            self.incomplete_objects.remove(id)
        else:
            self.objects[id]._setRegistry(None)
            del self.objects[id].__dict__["_registry_id"]
            del self.objects[id].__dict__["_registry_locked"]
            del self.objects[id]


class GangaRepositoryTransient(object):

    """This class implements a transient Ganga Repository for testing purposes.
    """
# Functions that should be overridden and implemented by derived classes.

    def startup(self):
        self._next_id = 0

    def update_index(self, id=None):
        pass

    def shutdown(self):
        pass

    def add(self, objs, force_ids=None):
        assert force_ids is None or len(force_ids) == len(objs)
        ids = []
        for i in range(len(objs)):
            obj = objs[i]
            if force_ids:
                id = force_ids[i]
            else:
                id = self._next_id
            self._internal_setitem__(id, obj)
            ids.append(id)
            self._next_id = max(self._next_id + 1, id + 1)
        return ids

    def delete(self, ids):
        for id in ids:
            self._internal_del__(id)

    def load(self, ids):
        pass

    def flush(self, ids):
        pass

    def lock(self, ids):
        return True

    def unlock(self, ids):
        pass<|MERGE_RESOLUTION|>--- conflicted
+++ resolved
@@ -34,11 +34,7 @@
 
 class InaccessibleObjectError(GangaException):
 
-<<<<<<< HEAD
-    def __init__(self, repo, id, orig, tb):
-=======
     def __init__(self, repo=None, id='', orig=None):
->>>>>>> 02d396ab
         GangaException.__init__(self, "Inaccessible Object")
         self.repo = repo
         self.id = id
