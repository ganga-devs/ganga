--- conflicted
+++ resolved
@@ -266,19 +266,8 @@
         return this_id in self._objects
 
     def updateLocksNow(self):
-<<<<<<< HEAD
-        logger.debug("updateLocksNow")
-        #self._lock.acquire()
-        try:
-            self.repository.updateLocksNow()
-            return
-        finally:
-            pass
-        #    self._lock.release()
-=======
         loger.debug("updateLocksNow")
         self.repository.updateLocksNow()
->>>>>>> 13387e4f
 
     def trackandRelease(self):
 
@@ -481,13 +470,8 @@
         if force == True it removes them regardless of other sessions.
         Returns True on success, False on failure."""
         logger.debug("clean")
-<<<<<<< HEAD
-        self._start_check("Cannot clean a disconnected repository!")
-        self._lock.acquire()
-=======
         if self.hasStarted() is not True:
             raise RegistryAccessError("Cannot clean a disconnected repository!")
->>>>>>> 13387e4f
         try:
             if not force:
                 other_sessions = self.repository.get_other_sessions()
@@ -593,11 +577,6 @@
             pass
         except Exception as err:
             raise err
-<<<<<<< HEAD
-        #finally:
-        #    self._lock.release()
-=======
->>>>>>> 13387e4f
 
     def __reg_remove(self, obj, auto_removed=0):
 
@@ -607,44 +586,8 @@
 
         obj_id = id(obj)
 
-<<<<<<< HEAD
-        self.lock_transaction(obj_id, "_remove")
-
-        if not auto_removed and hasattr(obj, "remove"):
-            try:
-                obj.remove()
-            finally:
-                self.unlock_transaction(obj_id)
-        else:
-            this_id = self.find(obj)
-            try:
-                self._write_access(obj)
-            except RegistryKeyError as err:
-                logger.debug("Registry KeyError: %s" % str(err))
-                logger.warning("double delete: Object #%i is not present in registry '%s'!" % (this_id, self.name))
-                return
-            #finally:
-            #    pass
-            logger.debug('deleting the object %d from the registry %s', this_id, self.name)
-            try:
-                if getattr(obj, _reg_id_str) in self.dirty_objs.keys():
-                    del self.dirty_objs[getattr(obj, _reg_id_str)]
-                self.repository.delete([this_id])
-                del obj
-                for this_v in self.changed_ids.itervalues():
-                    this_v.add(this_id)
-            except (RepositoryError, RegistryAccessError, RegistryLockError) as err:
-                raise err
-            except Exception as err:
-                logger.debug("unknown Remove Error: %s" % str(err))
-                raise err
-            finally:
-       
-                self.unlock_transaction(obj_id)
-=======
         try:
             self.lock_transaction(obj_id, "_remove")
->>>>>>> 13387e4f
 
 
             if self.hasStarted() is not True:
@@ -685,48 +628,14 @@
             objs: a list of objects to flush
         """
         logger.debug("_flush")
-<<<<<<< HEAD
-        self._start_check("Cannot flush to a disconnected repository!")
-        self._lock.acquire()
-=======
->>>>>>> 13387e4f
 
         if isType(objs, (list, tuple, GangaList)):
             objs = [stripProxy(_obj) for _obj in objs]
         else:
             objs = [stripProxy(objs)]
 
-<<<<<<< HEAD
-        for obj in objs:
-            self._write_access(obj)
-
-        try:
-            for obj in objs:
-                self.dirty_objs[getattr(obj, _reg_id_str)] = obj
-            ids = []
-            for reg_id, obj in self.dirty_objs.iteritems():
-                try:
-                    ids.append(reg_id)
-                except ObjectNotInRegistryError as err:
-                    logger.error("flush: Object: %s not in Repository: %s" % (str(obj), str(err)))
-                    raise err
-            logger.debug("repository.flush(%s)" % ids)
-            self.repository.flush(ids)
-            self.repository.unlock(ids)
-            self.dirty_objs = {}
-        except (RepositoryError, RegistryAccessError, RegistryLockError, ObjectNotInRegistryError) as err:
-            raise err
-        except Exception as err:
-            logger.error("_flush Error: %s" % str(err))
-            raise err
-        finally:
-
-            for obj_id in obj_ids:
-                self.unlock_transaction(obj_id)
-=======
         if self.hasStarted() is not True:
             raise RegistryAccessError("Cannot flush to a disconnected repository!")
->>>>>>> 13387e4f
 
         for obj in objs:
             with obj.lock:
@@ -839,16 +748,8 @@
     def __write_access(self, _obj):
         logger.debug("__write_acess")
         obj = stripProxy(_obj)
-<<<<<<< HEAD
-
-        self._start_check("Cannot get write access to a disconnected repository!")
-
-        if id(obj) in self._inprogressDict.keys():
-            this_id = self.find(obj)
-=======
         this_id = self.find(obj)
         if this_id in self._inprogressDict.keys():
->>>>>>> 13387e4f
             for this_d in self.changed_ids.itervalues():
                 this_d.add(this_id)
             return
