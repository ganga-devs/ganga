from __future__ import division

import functools
from Ganga.Utility.logging import getLogger

from Ganga.Core import GangaException
from Ganga.Core.GangaRepository import InaccessibleObjectError, RepositoryError

import time
import threading

from Ganga.GPIDev.Lib.GangaList.GangaList import GangaList
from Ganga.GPIDev.Base.Objects import GangaObject
from Ganga.GPIDev.Schema import Schema, Version
from Ganga.GPIDev.Base.Proxy import stripProxy, isType, getName
from Ganga.Utility.Config import getConfig

logger = getLogger()

_reg_id_str = '_registry_id'
_id_str = '_id'

class RegistryError(GangaException):

    def __init__(self, what=''):
        super(RegistryError, self).__init__(self, what)
        self.what = what

    def __str__(self):
        return "RegistryError: %s" % self.what


class RegistryAccessError(RegistryError):

    """ This error is raised if the request is valid in principle, 
        but the Registry cannot be accessed at the moment."""

    def __init__(self, what=''):
        super(RegistryAccessError, self).__init__(what)

    def __str__(self):
        return "RegistryAccessError: %s" % self.what


class RegistryLockError(RegistryError):

    """ This error is raised if the request is valid in principle,
        but the object is locked by another Ganga session"""

    def __init__(self, what=''):
        super(RegistryLockError, self).__init__(what)

    def __str__(self):
        return "RegistryLockError: %s" % self.what


class ObjectNotInRegistryError(RegistryError):

    """ This error is raised if an object has been associated to this registry,
        but is not actually in the registry. This most probably indicates an internal Ganga error."""

    def __init__(self, what=''):
        super(ObjectNotInRegistryError, self).__init__(what)

    def __str__(self):
        return "ObjectNotInRegistryError: %s" % self.what


class RegistryKeyError(RegistryError, KeyError):

    """ This error is raised if the given id is not found in the registry """

    def __init__(self, what=''):
        super(RegistryKeyError, self).__init__(what)

    def __str__(self):
        return "RegistryKeyError: %s" % self.what


class RegistryIndexError(RegistryError, IndexError):

    """ This error is raised if the given id is not found in the registry """

    def __init__(self, what=''):
        super(RegistryIndexError, self).__init__(what)

    def __str__(self):
        return "RegistryIndexError: %s" % self.what


def makeRepository(registry):
    """Factory that selects, imports and instantiates the correct GangaRepository"""
    if registry.type in ["LocalXML", "LocalPickle"]:
        from Ganga.Core.GangaRepository.GangaRepositoryXML import GangaRepositoryLocal
        return GangaRepositoryLocal(registry)
    elif registry.type in ["SQLite"]:
        from Ganga.Core.GangaRepository.GangaRepositorySQLite import GangaRepositorySQLite
        return GangaRepositorySQLite(registry)
    elif registry.type in ["Transient"]:
        from Ganga.Core.GangaRepository.GangaRepository import GangaRepository
        return GangaRepository(registry)
    elif registry.type in ["ImmutableTransient"]:
        from Ganga.Core.GangaRepository.GangaRepositoryImmutableTransient import GangaRepositoryImmutableTransient
        return GangaRepositoryImmutableTransient(registry, registry.location, registry.file_ext, registry.pickle_files)
    else:
        raise RegistryError("Repository %s: Unknown repository type %s" % (registry.name, registry.type))


class IncompleteObject(GangaObject):

    """ This class represents an object that could not be loaded on startup"""

    _schema = Schema(Version(0, 0), {})
    _name = "IncompleteObject"
    _category = "internal"
    _hidden = 1

    _exportmethods = ['reload', 'remove', '__repr__']

    def __init__(self, registry, this_id):
        super(IncompleteObject, self).__init__()
        self.registry = registry
        self.id = this_id

    def reload(self):
        self.registry._lock.acquire()
        try:

            if self.registry.checkShouldFlush():
                self.registry.repository.flush([self.registry._objects[self.id]])
                self.registry._load([self.id])
            if hasattr(self._objects, '_registry_refresh'):
                self.registry._load([self.id])
            logger.debug("Successfully reloaded '%s' object #%i!" % (self.registry.name, self.id))
            for d in self.registry.changed_ids.itervalues():
                d.add(self.id)
        finally:
            self.registry._lock.release()

    def remove(self):
        self.registry._lock.acquire()
        try:
            if len(self.registry.repository.lock([self.id])) == 0:
                errstr = "Could not lock '%s' object #%i!" % (self.registry.name, self.id)
                try:
                    errstr += " Object is locked by session '%s' " % self.registry.repository.get_lock_session(self.id)
                except Exception as err:
                    logger.debug("Remove Lock error: %s" % str(err))
                raise RegistryLockError(errstr)
            self.registry.repository.delete([self.id])
            for d in self.registry.changed_ids.itervalues():
                d.add(self.id)
        finally:
            self.registry._lock.release()

    def __repr__(self):
        return "Incomplete object in '%s', ID %i. Try reload() or remove()." % (self.registry.name, self.id)


def synchronised(f):
    """
    This decorator must be attached to a method on a ``Registry``
    It uses the object's lock to make sure that the object is held for the duration of the decorated function
    """
    @functools.wraps(f)
    def decorated(self, *args, **kwargs):
        with self._lock:
            return f(self, *args, **kwargs)
    return decorated


class RegistryFlusher(threading.Thread):
    """
    This class is intended to be used by the registry to perfom
    automatic flushes on a fixed schedule so that information is not
    lost if Ganga is shut down abruptly.
    """
    def __init__(self, registry, *args, **kwargs):
        super(RegistryFlusher, self).__init__(*args, **kwargs)
        self.registry = registry
        self._stop = threading.Event()

    def stop(self):
        """
        Ask the thread to stop what it is doing and it will finish
        the next chance it gets.
        """
        self._stop.set()

    @property
    def stopped(self):
        return self._stop.isSet()

    def join(self, *args, **kwargs):
        self.stop()
        super(RegistryFlusher, self).join(*args, **kwargs)

    def run(self):
        """
        This will run an indefinite loop which periodically checks
        whether it should stop. In between calls to ``flush_all`` it
        will wait for a fixed period of time.
        """
        sleep_period = getConfig('Registry')['AutoFlusherWaitTime']
        sleeps_per_second = 10  # This changes the granularity of the sleep.
        while not self.stopped:
            for i in range(sleep_period*sleeps_per_second):
                time.sleep(1/sleeps_per_second)
                if self.stopped:
                    return
            # We want this to be a non-blocking lock to avoid this
            # interfering with interactive work or monitoring. It
            # will try again in a while anyway.
            if self.registry._lock.acquire(blocking=False):
                try:
                    logger.debug('Auto-flushing', self.registry.name)
                    self.registry.flush_all()
                finally:
                    self.registry._lock.release()


class Registry(object):

    """Ganga Registry
    Base class providing a dict-like locked and lazy-loading interface to a Ganga repository
    """

    def __init__(self, name, doc, dirty_flush_counter=10, update_index_time=30, dirty_max_timeout=60, dirty_min_timeout=30):
        """Registry constructor, giving public name and documentation"""
        self.name = name
        self.doc = doc
        self._hasStarted = False
        self.dirty_flush_counter = dirty_flush_counter
        self.dirty_hits = 0
        self.update_index_time = update_index_time
        self._update_index_timer = 0
        self._needs_metadata = False
        self.metadata = None
        self._lock = threading.RLock()
        self.hard_lock = {}
        self.changed_ids = {}
        self._autoFlush = True

        self._parent = None

        self.repository = None
        self._objects = None
        self._incomplete_objects = None

        ## Record the last dirty and flush times to determine whether an idividual flush command should flush
        ## Logc to use these is implemented in checkShouldFlush()
        self._dirtyModTime = None
        self._flushLastTime = None
        self._dirty_max_timeout = dirty_max_timeout
        self._dirty_min_timeout = dirty_min_timeout


        self._inprogressDict = {}


        self.shouldReleaseRun = True

        self.flush_thread = None

#        self.releaseThread = threading.Thread(target=self.trackandRelease, args=())
#        self.releaseThread.daemon = True
#        self.releaseThread.start()

    def hasStarted(self):
        return self._hasStarted

    def lock_transaction(self, this_id, action):
        while this_id in self._inprogressDict.keys():
            logger.debug("Getting item being operated on: %s" % this_id)
            logger.debug("Currently in state: %s" % self._inprogressDict[this_id])
        self._inprogressDict[this_id] = action
        if this_id not in self.hard_lock.keys():
            self.hard_lock[this_id] = threading.Lock()
        self.hard_lock[this_id].acquire()

    def unlock_transaction(self, this_id):
        self._inprogressDict[this_id] = False
        del self._inprogressDict[this_id]
        self.hard_lock[this_id].release()

    # Methods intended to be called from ''outside code''
    def __getitem__(self, this_id):
        """ Returns the Ganga Object with the given id.
            Raise RegistryKeyError"""
        logger.debug("__getitem__")
        try:
            return self._objects[this_id]
        except KeyError as err:
            logger.debug("Repo KeyError: %s" % err)
            logger.debug("Keys: %s id: %s" % (self._objects.keys(), this_id))
            if this_id in self._incomplete_objects:
                return IncompleteObject(self, this_id)
            raise RegistryKeyError("Could not find object #%s" % this_id)

    @synchronised
    def __len__(self):
        """ Returns the current number of root objects """
        logger.debug("__len__")
        return len(self._objects)

    @synchronised
    def __contains__(self, this_id):
        """ Returns True if the given ID is in the registry """
        logger.debug("__contains__")
        return this_id in self._objects

    def updateLocksNow(self):
        logger.debug("updateLocksNow")
        self.repository.updateLocksNow()

    def trackandRelease(self):

        while self.shouldReleaseRun is True:

            ## Needed import for shutdown
            import time
            timeNow = time.time()

            modTime = self._dirtyModTime
            if modTime is None:
                modTime = timeNow
            dirtyTime = self._flushLastTime
            if dirtyTime is None:
                dirtyTime = timeNow

            delta_1 = abs(timeNow - modTime)
            delta_2 = abs(timeNow - dirtyTime)

            if delta_1 > self._dirty_max_timeout and delta_2 > self._dirty_max_timeout:

                 flush_thread = threading.Thread(target=self._flush, args=())
                 flush_thread.run()
    
            time.sleep(0.5)

    def turnOffAutoFlushing(self):
        self._autoFlush = False

    def turnOnAutoFlushing(self):
        self._autoFlush = True

    def isAutoFlushEnabled(self):
        return self._autoFlush

    def checkDirtyFlushtimes(self, timeNow):
        self._dirtyModTime = timeNow
        if self._flushLastTime is None:
            self._flushLastTime = timeNow

    @synchronised
    def checkShouldFlush(self):
        logger.debug("checkShouldFlush")

        timeNow = time.time()

        self.checkDirtyFlushtimes(timeNow)

        timeDiff = (self._dirtyModTime - self._flushLastTime)

        if timeDiff > self._dirty_min_timeout:
            hasMinTimedOut = True
        else:
            hasMinTimedOut = False

        if timeDiff > self._dirty_max_timeout:
            hasMaxTimedOut = True
        else:
            hasMaxTimedOut = False

        if self.dirty_hits > self.dirty_flush_counter:
            countLimitReached = True
        else:
            countLimitReached = False

        # THIS IS THE MAIN DECISION ABOUT WHETHER TO FLUSH THE OBJECT TO DISK!!!
        # if the minimum amount of time has passed __AND__ we meet a sensible condition for wanting to flush to disk
        decision = hasMinTimedOut and (hasMaxTimedOut or countLimitReached)
       
        ## This gives us the ability to automatically turn off the automatic flushing externally if required
        decision = decision and self._autoFlush

        ## Can't autosave if a flush is in progress. Wait until next time.
        if len(self._inprogressDict.keys()) != 0:
            decision = False

        if decision is True:
            self._flushLastTime = timeNow
            self.dirty_hits = 0

        return decision

    def _getObjects(self):
        logger.debug("_getObjects")
        returnable = self._objects
        return returnable

    @synchronised
    def ids(self):
        """ Returns the list of ids of this registry """
        logger.debug("ids")
        if self.hasStarted() is True and\
                (time.time() > self._update_index_timer + self.update_index_time):
            try:
                changed_ids = self.repository.update_index()
                for this_d in self.changed_ids.itervalues():
                    this_d.update(changed_ids)
            except Exception as err:
                pass
            self._update_index_timer = time.time()

        return sorted(self._objects.keys())

    @synchronised
    def items(self):
        """ Return the items (ID,obj) in this registry. 
        Recommended access for iteration, since accessing by ID can fail if the ID iterator is old"""
        logger.debug("items")
        if self.hasStarted() is True and\
                (time.time() > self._update_index_timer + self.update_index_time):
            try:
                changed_ids = self.repository.update_index()
                for this_d in self.changed_ids.itervalues():
                    this_d.update(changed_ids)
            except Exception as err:
                pass

            self._update_index_timer = time.time()

        return sorted(self._objects.items())

    def iteritems(self):
        """ Return the items (ID,obj) in this registry."""
        logger.debug("iteritems")
        returnable = self.items()
        return returnable

    def _checkObjects(self):
        for key, _obj in self._objects.iteritems():
            summary = "found: "
            try:
                if hasattr(_obj, _reg_id_str):
                    summary = summary + " %s = '%s'" % (_reg_id_str, getattr(_obj, _reg_id_str))
                    assert(getattr(_obj, _reg_id_str) == key)
            except:
                logger.error(summary)
                raise
        return

    @synchronised
    def keys(self):
        """ Returns the list of ids of this registry """
        logger.debug("keys")
        returnable = self.ids()
        return returnable

    @synchronised
    def values(self):
        """ Return the objects in this registry, in order of ID.
        Besides items() this is also recommended for iteration."""
        logger.debug("values")
        returnable = [it[1] for it in self.items()]
        return returnable

    def __iter__(self):
        logger.debug("__iter__")
        returnable = iter(self.values())
        return returnable

    def find(self, _obj):
        """Returns the id of the given object in this registry, or 
        Raise ObjectNotInRegistryError if the Object is not found"""

        obj = stripProxy(_obj)
        try:
            obj_reg_id = getattr(obj, _reg_id_str)
        except AttributeError as err:
            logger.debug("%s" % str(err))
            raise ObjectNotInRegistryError("Object %s does not seem to be in any registry!" % getName(obj))

        try:
            this_obj = self._objects[obj_reg_id]
            return obj_reg_id
        except KeyError as err:
            logger.debug("%s", str(err))
            raise ObjectNotInRegistryError("Object '%s' does not seem to be in this registry: %s !" % (getName(obj), self.name))

    @synchronised
    def clean(self, force=False):
        """Deletes all elements of the registry, if no other sessions are present.
        if force == True it removes them regardless of other sessions.
        Returns True on success, False on failure."""
        logger.debug("clean")
        if self.hasStarted() is not True:
            raise RegistryAccessError("Cannot clean a disconnected repository!")
        try:
            if not force:
                other_sessions = self.repository.get_other_sessions()
                if len(other_sessions) > 0:
                    logger.error("The following other sessions are active and have blocked the clearing of the repository: \n * %s" % ("\n * ".join(other_sessions)))
                    return False
            self.repository.reap_locks()
            self.repository.delete(self._objects.keys())
            self.dirty_hits = 0
            self.changed_ids = {}
            self.repository.clean()
        except (RepositoryError, RegistryAccessError, RegistryLockError, ObjectNotInRegistryError) as err:
            raise err
        except Exception as err:
            logger.debug("Clean Unknown Err: %s" % str(err))
            raise err

    @synchronised
    def __safe_add(self, obj, force_index=None):
        logger.debug("__safe_add")
        if force_index is None:
            ids = self.repository.add([obj])
        else:
            if len(self.repository.lock([force_index])) == 0:
                raise RegistryLockError("Could not lock '%s' id #%i for a new object!" % (self.name, force_index))
            ids = self.repository.add([obj], [force_index])

        obj._setRegistry(self)
        obj._registry_locked = True

        this_id = self.find(obj)
        try:
            self.lock_transaction(this_id, "_add")

            self.repository.flush(ids)
            for this_v in self.changed_ids.itervalues():
                this_v.update(ids)

            for _id in ids:
                if hasattr(self._objects[_id], _reg_id_str):
                    assert(getattr(self._objects[_id], _reg_id_str) == _id)

            logger.debug("_add-ed as: %s" % str(ids))
        finally:
            self.unlock_transaction(this_id)
        return ids[0]

    # Methods that can be called by derived classes or Ganga-internal classes like Job
    # if the dirty objects list is modified, the methods must be locked by self._lock
    # all accesses to the repository must also be locked!

    @synchronised
    def _add(self, _obj, force_index=None):
        """ Add an object to the registry and assigns an ID to it. 
        use force_index to set the index (for example for metadata). This overwrites existing objects!
        Raises RepositoryError"""
        logger.debug("_add")
        obj = stripProxy(_obj)

        if self.hasStarted() is not True:
            raise RepositoryError("Cannot add objects to a disconnected repository!")

        this_id = None
        returnable_id = None

        try:
            returnable_id = self.__safe_add(obj, force_index)
            if hasattr(obj, '_registry_refresh'):
                delattr(obj, '_registry_refresh')
        except (RepositoryError) as err:
            raise err
        except Exception as err:
            logger.debug("Unknown Add Error: %s" % str(err))
            raise err

        self._updateIndexCache(obj)

        return returnable_id

    @synchronised
    def _remove(self, _obj, auto_removed=0):
        """ Private method removing the obj from the registry. This method always called.
        This method may be overriden in the subclass to trigger additional actions on the removal.
        'auto_removed' is set to true if this method is called in the context of obj.remove() method to avoid recursion.
        Only then the removal takes place. In the opposite case the obj.remove() is called first which eventually calls
        this method again with "auto_removed" set to true. This is done so that obj.remove() is ALWAYS called once independent
        on the removing context.
        Raise RepositoryError
        Raise RegistryAccessError
        Raise RegistryLockError
        Raise ObjectNotInRegistryError"""
        logger.debug("_remove")
        obj = stripProxy(_obj)
        try:
            self.__reg_remove(obj, auto_removed)
        except ObjectNotInRegistryError as err:
            try:
                ## Actually  make sure we've removed the object from the repo 
                if hasattr(obj, _reg_id_str):
                    del self._objects[getattr(obj, _reg_id_str)]
            except Exception as err:
                pass
            pass
        except Exception as err:
            raise err

    def __reg_remove(self, obj, auto_removed=0):

        logger.debug("_reg_remove")
        u_id = self.find(obj)

        obj_id = id(obj)

        try:
            self.lock_transaction(obj_id, "_remove")


            if self.hasStarted() is not True:
                raise RegistryAccessError("Cannot remove objects from a disconnected repository!")
            if not auto_removed and hasattr(obj, "remove"):
                obj.remove()
            else:
                this_id = self.find(obj)
                try:
                    self._write_access(obj)
                except RegistryKeyError as err:
                    logger.debug("Registry KeyError: %s" % str(err))
                    logger.warning("double delete: Object #%i is not present in registry '%s'!" % (this_id, self.name))
                    return
                logger.debug('deleting the object %d from the registry %s', this_id, self.name)
                try:
                    self.repository.delete([this_id])
                    del obj
                    for this_v in self.changed_ids.itervalues():
                        this_v.add(this_id)
                except (RepositoryError, RegistryAccessError, RegistryLockError) as err:
                    raise err
                except Exception as err:
                    logger.debug("unknown Remove Error: %s" % str(err))
                    raise err
        finally:

            self.unlock_transaction(obj_id)

    @synchronised
    def _flush(self, objs):
        """
        Flush a set of objects to the persistency layer immediately

        Only those objects passed in will be flushed and only if they are dirty.

        Args:
            objs: a list of objects to flush
        """
        logger.debug("_flush")

        if isType(objs, (list, tuple, GangaList)):
            objs = [stripProxy(_obj) for _obj in objs]
        else:
            objs = [stripProxy(objs)]

        if self.hasStarted() is not True:
            raise RegistryAccessError("Cannot flush to a disconnected repository!")

        for obj in objs:
            # check if the object is dirty, if not do nothing
            if not obj._dirty:
                continue

            with obj.lock:
<<<<<<< HEAD
                if not obj._dirty:
                    continue
                obj._getWriteAccess()
                obj_id = getattr(obj, _reg_id_str)
                self.repository.flush([obj_id])
                self.repository.unlock([obj_id])
                obj._dirty = False
=======
                # flush the object. Need to call _getWriteAccess for consistency reasons
                # TODO: getWriteAccess should only 'get write access', as that's not needed should it be called here?
                obj._getWriteAccess()
                obj_id = getattr(obj, _reg_id_str)
                self.repository.flush([obj_id])
                obj._setFlushed()
>>>>>>> fe8cb812

    @synchronised
    def flush_all(self):
        """
        This will attempt to flush all the jobs in the registry.
        It does this via ``_flush`` so the same conditions apply.
        """
        if self.hasStarted():
            self._flush(self.values())

        if self.metadata and self.metadata.hasStarted():
            self.metadata.flush_all()

    def _read_access(self, _obj, sub_obj=None):
        """Obtain read access on a given object.
        sub-obj is the object the read access is actually desired (ignored at the moment)
        Raise RegistryAccessError
        Raise RegistryKeyError"""
        logger.debug("_read_access")
        obj_id = id(stripProxy(_obj))
        if obj_id in self._inprogressDict.keys():
            return

        with _obj.lock:
            self.__safe_read_access(_obj, sub_obj)

    @synchronised
    def _updateIndexCache(self, _obj):
        logger.debug("_updateIndexCache")
        obj = stripProxy(_obj)
        if self.find(obj) in self._inprogressDict.keys():
            return

        self.repository.updateIndexCache(obj)

    @synchronised
    def _load(self, obj_ids):
        logger.debug("_load")
        these_ids = []
        for obj_id in obj_ids:
            this_id = id(self[obj_id])
            these_ids.append(this_id)
            self.lock_transaction(this_id, "_load")

        try:
            for obj_id in obj_ids:
                self.repository.load([obj_id])
                if hasattr(self._objects[obj_id], '_registry_refresh'):
                    delattr(self._objects[obj_id], '_registry_refresh')
        except Exception as err:
            logger.error("Error Loading Jobs!")
            raise err
        finally:
            for obj_id in these_ids:
                self.unlock_transaction(obj_id)

    def __safe_read_access(self,  _obj, sub_obj):
        logger.debug("_safe_read_access")
        obj = stripProxy(_obj)
        if self.find(obj) in self._inprogressDict.keys():
            return

        if self.hasStarted() is not True:
            raise RegistryAccessError("The object #%i in registry '%s' is not fully loaded and the registry is disconnected! Type 'reactivate()' if you want to reconnect." % (self.find(obj), self.name))

        try:
            this_id = self.find(obj)
            try:
                if hasattr(self._objects[this_id], '_registry_refresh'):
                    self._load([this_id])
            except KeyError as err:
                logger.error("_read_access KeyError %s" % str(err))
                raise RegistryKeyError("Read: The object #%i in registry '%s' was deleted!" % (this_id, self.name))
            except InaccessibleObjectError as err:
                raise RegistryKeyError("Read: The object #%i in registry '%s' could not be accessed - %s!" % (this_id, self.name, str(err)))
            #finally:
            #    pass
            for this_d in self.changed_ids.itervalues():
                this_d.add(this_id)
        except (RepositoryError, RegistryAccessError, RegistryLockError, ObjectNotInRegistryError) as err:
            raise err
        except Exception as err:
            logger.debug("Unknown read access Error: %s" % str(err))
            raise err
        #finally:
        #    pass

    def _write_access(self, _obj):
        """Obtain write access on a given object.
        Raise RepositoryError
        Raise RegistryAccessError
        Raise RegistryLockError
        Raise ObjectNotInRegistryError (via self.find())"""
        logger.debug("_write_access")
        obj = stripProxy(_obj)
        obj_id = id(_obj)
        if obj_id in self._inprogressDict.keys():
            return

        with obj.lock:
            self.__write_access(obj)

    def __write_access(self, _obj):
        logger.debug("__write_acess")
        obj = stripProxy(_obj)
        this_id = self.find(obj)
        if this_id in self._inprogressDict.keys():
            for this_d in self.changed_ids.itervalues():
                this_d.add(this_id)
            return

        if self.hasStarted() is not True:
            raise RegistryAccessError("Cannot get write access to a disconnected repository!")
        if not hasattr(obj, '_registry_locked') or not obj._registry_locked:
            try:
                this_id = self.find(obj)
                try:
                    if len(self.repository.lock([this_id])) == 0:
                        errstr = "Could not lock '%s' object #%i!" % (self.name, this_id)
                        try:
                            errstr += " Object is locked by session '%s' " % self.repository.get_lock_session(this_id)
                        except RegistryLockError as err:
                            raise err
                        except Exception as err:
                            logger.debug( "Unknown Locking Exception: %s" % str(err) )
                            raise err
                        raise RegistryLockError(errstr)
                except (RepositoryError, RegistryAccessError, RegistryLockError, ObjectNotInRegistryError) as err:
                    raise err
                except Exception as err:
                    logger.debug("Unknown write access Error: %s" % str(err))
                    raise err
                finally:  # try to load even if lock fails
                    try:
                        if hasattr(self._objects[this_id], '_registry_refresh'):
                            self._load([this_id])
                    except KeyError, err:
                        logger.debug("_write_access KeyError %s" % str(err))
                        raise RegistryKeyError("Write: The object #%i in registry '%s' was deleted!" % (this_id, self.name))
                    except InaccessibleObjectError as err:
                        raise RegistryKeyError("Write: The object #%i in registry '%s' could not be accessed - %s!" % (this_id, self.name, str(err)))
                    #finally:
                    #    pass
                    for this_d in self.changed_ids.itervalues():
                        this_d.add(this_id)
                obj._registry_locked = True
            except Exception as err:
                raise err

        return True

    def _release_lock(self, obj):
        """Release the lock on a given object.
        Raise RepositoryError
        Raise RegistryAccessError
        Raise ObjectNotInRegistryError"""

        try:
            self.__release_lock(obj)
        except ObjectNotInRegistryError as err:
            pass
        except Exception as err:
            logger.debug("Unknown exception %s" % str(err))
            raise err

    def __release_lock(self, _obj):
        logger.debug("_release_lock")
        obj = stripProxy(_obj)

        if self.find(obj) in self._inprogressDict.keys():
            return

        if self.hasStarted() is not True:
            raise RegistryAccessError("Cannot manipulate locks of a disconnected repository!")
        logger.debug("Reg: %s _release_lock(%s)" % (self.name, str(self.find(obj))))
        try:
            if hasattr(obj, '_registry_locked') and obj._registry_locked:
                oid = self.find(obj)
                self.repository.flush([oid])
                obj._registry_locked = False
                self.repository.unlock([oid])
        except (RepositoryError, RegistryAccessError, RegistryLockError, ObjectNotInRegistryError) as err:
            raise err
        except Exception as err:
            logger.debug("un-known registry release lock err!")
            logger.debug("Err: %s" % str(err))
            raise err

    @synchronised
    def pollChangedJobs(self, name):
        """Returns a list of job ids that changed since the last call of this function.
        On first invocation returns a list of all ids.
        "name" should be a unique identifier of the user of this information."""
        logger.debug("pollChangedJobs")
        if self.hasStarted() is True and\
                (time.time() > self._update_index_timer + self.update_index_time):
            changed_ids = self.repository.update_index()
            for this_d in self.changed_ids.itervalues():
                this_d.update(changed_ids)
            self._update_index_timer = time.time()
        res = self.changed_ids.get(name, set(self.ids()))
        self.changed_ids[name] = set()
        return res

    def getIndexCache(self, obj):
        """Returns a dictionary to be put into obj._index_cache through setNodeIndexCache
        This can and should be overwritten by derived Registries to provide more index values."""
        return {}

    @synchronised
    def startup(self):
        """Connect the repository to the registry. Called from Repository_runtime.py"""
        try:
            self._hasStarted = True
            t0 = time.time()
            self.repository = makeRepository(self)
            self._objects = self.repository.objects
            self._incomplete_objects = self.repository.incomplete_objects

            if self._needs_metadata:
                t2 = time.time()
                if self.metadata is None:
                    self.metadata = Registry(self.name + ".metadata", "Metadata repository for %s" % self.name, dirty_flush_counter=self.dirty_flush_counter, update_index_time=self.update_index_time)
                    self.metadata.type = self.type
                    self.metadata.location = self.location
                    setattr(self.metadata, '_parent', self) ## rcurrie Registry has NO '_parent' Object so don't understand this is this used for JobTree?
                logger.debug("metadata startup")
                self.metadata.startup()
                t3 = time.time()
                logger.debug("Startup of %s.metadata took %s sec" % (str(self.name), str(t3-t2)))

            logger.debug("repo startup")
            #self.hasStarted() = True
            self.repository.startup()
            # All Ids could have changed
            self.changed_ids = {}
            t1 = time.time()
            logger.debug("Registry '%s' [%s] startup time: %s sec" % (self.name, self.type, t1 - t0))
        except Exception as err:
            logger.debug("Logging Repo startup Error: %s" % str(err))
            self._hasStarted = False
            raise err

    @synchronised
    def shutdown(self):
        """Flush and disconnect the repository. Called from Repository_runtime.py """
        from Ganga.Utility.logging import getLogger
        logger = getLogger()
        logger.debug("Shutting Down Registry")
        logger.debug("shutdown")
        try:
            self._hasStarted = True
            try:
                if not self.metadata is None:
                    try:
                        self.flush_all()
                    except Exception, err:
                        logger.debug("shutdown _flush Exception: %s" % str(err))
                    self.metadata.shutdown()
            except Exception as err:
                logger.debug("Exception on shutting down metadata repository '%s' registry: %s", self.name, str(err))
            #finally:
            #    pass
            try:
                self.flush_all()
            except Exception as err:
                logger.error("Exception on flushing '%s' registry: %s", self.name, str(err))
            for obj in self._objects.values():
                # locks are not guaranteed to survive repository shutdown
                obj._registry_locked = False
            self.repository.shutdown()

            self._loaded_ids = []

            self.metadata = None

        finally:
            self._hasStarted = False

    def info(self, full=False):
        """Returns an informative string onFlush and disconnect the repository. Called from Repository_runtime.py """
        logger.debug("info")
        s = "registry '%s': %i objects" % (self.name, len(self._objects))
        if full:
            other_sessions = self.repository.get_other_sessions()
            if len(other_sessions) > 0:
                s += ", %i other concurrent sessions:\n * %s" % (len(other_sessions), "\n * ".join(other_sessions))
        return s

    def print_other_sessions(self):
        other_sessions = self.repository.get_other_sessions()
        if len(other_sessions) > 0:
            logger.warning("%i other concurrent sessions:\n * %s" % (len(other_sessions), "\n * ".join(other_sessions)))

    @staticmethod
    def has_loaded(obj):
        """Returns True/False for if a given object has been fully loaded by the Registry.
        Returns False on the object not being in the Registry!
        This ONLY applies to master jobs as the Registry has no apriori knowledge of the subjob structure.
        Consult SubJobXMLList for a more fine grained loaded/not-loaded info/test."""

        if hasattr(obj, '_registry_refresh'):
            return False
        else:
            return True
<|MERGE_RESOLUTION|>--- conflicted
+++ resolved
@@ -667,22 +667,12 @@
                 continue
 
             with obj.lock:
-<<<<<<< HEAD
                 if not obj._dirty:
                     continue
                 obj._getWriteAccess()
                 obj_id = getattr(obj, _reg_id_str)
                 self.repository.flush([obj_id])
                 self.repository.unlock([obj_id])
-                obj._dirty = False
-=======
-                # flush the object. Need to call _getWriteAccess for consistency reasons
-                # TODO: getWriteAccess should only 'get write access', as that's not needed should it be called here?
-                obj._getWriteAccess()
-                obj_id = getattr(obj, _reg_id_str)
-                self.repository.flush([obj_id])
-                obj._setFlushed()
->>>>>>> fe8cb812
 
     @synchronised
     def flush_all(self):
