--- conflicted
+++ resolved
@@ -959,26 +959,11 @@
                 s += ", %i other concurrent sessions:\n * %s" % (len(other_sessions), "\n * ".join(other_sessions))
         return s
 
-    def other_session_active(self):
-        """ Returns a True/False for if other sessions have been detected from the Repository """
-        if self.repository.get_other_sessions():
-            return True
-        else:
-            return False
-
-    def print_other_sessions(self):
-<<<<<<< HEAD
-        """ Prints a warning if other active sessions have been detected """
-        if self.other_session_active():
-            other_sessions = self.repository.get_other_sessions()
-=======
-        """
-        Print information about how many other sessions are currently active as a warning
-        """
-        other_sessions = self.repository.get_other_sessions()
-        if len(other_sessions) > 0:
->>>>>>> 48699a09
-            logger.warning("%i other concurrent sessions:\n * %s" % (len(other_sessions), "\n * ".join(other_sessions)))
+    def get_other_sessions(self):
+        """
+        Returns a list of information describing other sessions which are currently active
+        """
+        return self.repository.get_other_sessions()
 
     @synchronised
     def has_loaded(self, obj):
