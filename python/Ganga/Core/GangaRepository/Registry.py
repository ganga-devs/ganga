--- conflicted
+++ resolved
@@ -17,13 +17,6 @@
 
 logger = getLogger()
 
-<<<<<<< HEAD
-=======
-_reg_id_str = '_registry_id'
-_id_str = 'id'
-
-
->>>>>>> a4565831
 class RegistryError(GangaException):
 
     def __init__(self, what=''):
@@ -143,14 +136,7 @@
         self.registry._lock.acquire()
         try:
 
-<<<<<<< HEAD
-            if self.registry.checkShouldFlush():
-                self.registry.repository.flush([self.registry._objects[self.id]])
-                self.registry._load([self.id])
             if not self.has_loaded(self._registry._objects[self.id]):
-=======
-            if self.id not in self.registry._loaded_ids:
->>>>>>> a4565831
                 self.registry._load([self.id])
             logger.debug("Successfully reloaded '%s' object #%i!" % (self.registry.name, self.id))
             for d in self.registry.changed_ids.itervalues():
@@ -224,6 +210,7 @@
         """
         Ask the thread to stop what it is doing and it will finish
         the next chance it gets.
+        TODO, does this need to be exposed as a method if only used internally?
         """
         self._stop.set()
 
@@ -236,7 +223,7 @@
 
     def join(self, *args, **kwargs):
         """
-        Not clear if this is called anywhere
+        Called on thread shutdown to stop the active thread
         Args:
             args (list): Args passed to the constructor of a new RegistryFlusher thread
             kwargs (dict) : Kwds passed to the constructor of a new RegistryFlusher thread
@@ -270,21 +257,13 @@
     Base class providing a dict-like locked and lazy-loading interface to a Ganga repository
     """
 
-<<<<<<< HEAD
-    def __init__(self, name, doc, dirty_flush_counter=10, update_index_time=30, dirty_max_timeout=60, dirty_min_timeout=30):
+    def __init__(self, name, doc, update_index_time=30):
         """Registry constructor, giving public name and documentation
         Args:
             name (str): Name of teh registry e.g. 'jobs', 'box', 'prep'
             doc (str): This is the doc string of the registry describing it's use and contents
-            dirty_flush_counter (int): This is no longer used
-            update_index_time (int): This is no longer used
-            dirty_max_timeout (int): This is no longer used
-            dirty_min_timeout (int): This is no longer used
-        """
-=======
-    def __init__(self, name, doc, update_index_time=30):
-        """Registry constructor, giving public name and documentation"""
->>>>>>> a4565831
+            update_index_time (int): This is used to determine how long to wait between updating the index in the repo
+        """
         self.name = name
         self.doc = doc
         self._hasStarted = False
@@ -382,118 +361,6 @@
         logger.debug("updateLocksNow")
         self.repository.updateLocksNow()
 
-<<<<<<< HEAD
-    def trackandRelease(self):
-        """
-        This method was intended to release an object when it has been flushed more than n sec ago...
-
-        TODO: This would be nice to re-implement to release clean objects which haven't been flushed in > n sec
-        """
-
-        while self.shouldReleaseRun is True:
-
-            ## Needed import for shutdown
-            import time
-            timeNow = time.time()
-
-            modTime = self._dirtyModTime
-            if modTime is None:
-                modTime = timeNow
-            dirtyTime = self._flushLastTime
-            if dirtyTime is None:
-                dirtyTime = timeNow
-
-            delta_1 = abs(timeNow - modTime)
-            delta_2 = abs(timeNow - dirtyTime)
-
-            if delta_1 > self._dirty_max_timeout and delta_2 > self._dirty_max_timeout:
-
-                 flush_thread = threading.Thread(target=self._flush, args=())
-                 flush_thread.run()
-    
-            time.sleep(0.5)
-
-    def turnOffAutoFlushing(self):
-        """
-        Unused This turns off the auto-flushing
-        """
-        self._autoFlush = False
-
-    def turnOnAutoFlushing(self):
-        """
-        Unused This turns on the auto-flushing
-        """
-        self._autoFlush = True
-
-    def isAutoFlushEnabled(self):
-        """
-        Unused This returns True/False as to whether this Registry has auto-flushing enabled
-        """
-        return self._autoFlush
-
-    def checkDirtyFlushtimes(self, timeNow):
-        """
-        Unused, was used for flushing the repo based upon n dirty hits
-        Args:
-            timeNow (time): No longer used
-        """
-        self._dirtyModTime = timeNow
-        if self._flushLastTime is None:
-            self._flushLastTime = timeNow
-
-    @synchronised
-    def checkShouldFlush(self):
-        """
-        Unused, was used for flushing the repo once every n dirty hits
-        """
-        logger.debug("checkShouldFlush")
-
-        timeNow = time.time()
-
-        self.checkDirtyFlushtimes(timeNow)
-
-        timeDiff = (self._dirtyModTime - self._flushLastTime)
-
-        if timeDiff > self._dirty_min_timeout:
-            hasMinTimedOut = True
-        else:
-            hasMinTimedOut = False
-
-        if timeDiff > self._dirty_max_timeout:
-            hasMaxTimedOut = True
-        else:
-            hasMaxTimedOut = False
-
-        if self.dirty_hits > self.dirty_flush_counter:
-            countLimitReached = True
-        else:
-            countLimitReached = False
-
-        # THIS IS THE MAIN DECISION ABOUT WHETHER TO FLUSH THE OBJECT TO DISK!!!
-        # if the minimum amount of time has passed __AND__ we meet a sensible condition for wanting to flush to disk
-        decision = hasMinTimedOut and (hasMaxTimedOut or countLimitReached)
-       
-        ## This gives us the ability to automatically turn off the automatic flushing externally if required
-        decision = decision and self._autoFlush
-
-        ## Can't autosave if a flush is in progress. Wait until next time.
-        if len(self._inprogressDict.keys()) != 0:
-            decision = False
-
-        if decision is True:
-            self._flushLastTime = timeNow
-            self.dirty_hits = 0
-
-        return decision
-
-    def _getObjects(self):
-        """ Get a raw ref to the _objects within the Registry/Repository """
-        logger.debug("_getObjects")
-        returnable = self._objects
-        return returnable
-
-=======
->>>>>>> a4565831
     @synchronised
     def ids(self):
         """ Returns the list of ids of this registry """
@@ -534,23 +401,6 @@
         returnable = self.items()
         return returnable
 
-<<<<<<< HEAD
-=======
-    def _checkObjects(self):
-        for key, _obj in self._objects.iteritems():
-            summary = "found: "
-            try:
-                if hasattr(_obj, _id_str):
-                    summary += "%s = '%s'" % (_id_str, getattr(_obj, _id_str))
-                    assert(getattr(_obj, _id_str) == key)
-                if hasattr(_obj, _reg_id_str):
-                    summary += " %s = '%s'" % (_reg_id_str, getattr(_obj, _reg_id_str))
-                    assert(getattr(_obj, _reg_id_str) == key)
-            except:
-                logger.error(summary)
-                raise
-
->>>>>>> a4565831
     @synchronised
     def keys(self):
         """ Returns the list of ids of this registry """
@@ -1131,8 +981,4 @@
         except ObjectNotInRegistryError:
             return False
 
-<<<<<<< HEAD
         return self.repository.isObjectLoaded(obj)
-=======
-        return index in self._loaded_ids
->>>>>>> a4565831
