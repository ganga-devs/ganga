--- conflicted
+++ resolved
@@ -914,13 +914,9 @@
         logger.debug("__write_acess")
         obj = stripProxy(_obj)
 
-<<<<<<< HEAD
         self._start_check("Cannot get write access to a disconnected repository!")
 
-        if self.find(obj) in self._inprogressDict.keys():
-=======
         if id(obj) in self._inprogressDict.keys():
->>>>>>> d2717c33
             this_id = self.find(obj)
             for this_d in self.changed_ids.itervalues():
                 this_d.add(this_id)
