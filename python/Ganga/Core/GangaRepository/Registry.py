from __future__ import division

import functools
from Ganga.Utility.logging import getLogger

from Ganga.Core import GangaException
from Ganga.Core.GangaRepository import InaccessibleObjectError, RepositoryError

import time
import threading

from Ganga.GPIDev.Lib.GangaList.GangaList import GangaList
from Ganga.GPIDev.Base.Objects import GangaObject
from Ganga.GPIDev.Schema import Schema, Version
from Ganga.GPIDev.Base.Proxy import stripProxy, isType, getName
from Ganga.Utility.Config import getConfig

logger = getLogger()

class RegistryError(GangaException):

    def __init__(self, what=''):
        super(RegistryError, self).__init__(self, what)
        self.what = what

    def __str__(self):
        return "RegistryError: %s" % self.what


class RegistryAccessError(RegistryError):

    """ This error is raised if the request is valid in principle, 
        but the Registry cannot be accessed at the moment."""

    def __init__(self, what=''):
        super(RegistryAccessError, self).__init__(what)

    def __str__(self):
        return "RegistryAccessError: %s" % self.what


class RegistryLockError(RegistryError):

    """ This error is raised if the request is valid in principle,
        but the object is locked by another Ganga session"""

    def __init__(self, what=''):
        super(RegistryLockError, self).__init__(what)

    def __str__(self):
        return "RegistryLockError: %s" % self.what


class ObjectNotInRegistryError(RegistryError):

    """ This error is raised if an object has been associated to this registry,
        but is not actually in the registry. This most probably indicates an internal Ganga error."""

    def __init__(self, what=''):
        super(ObjectNotInRegistryError, self).__init__(what)

    def __str__(self):
        return "ObjectNotInRegistryError: %s" % self.what


class RegistryKeyError(RegistryError, KeyError):

    """ This error is raised if the given id is not found in the registry """

    def __init__(self, what=''):
        super(RegistryKeyError, self).__init__(what)

    def __str__(self):
        return "RegistryKeyError: %s" % self.what


class RegistryIndexError(RegistryError, IndexError):

    """ This error is raised if the given id is not found in the registry """

    def __init__(self, what=''):
        super(RegistryIndexError, self).__init__(what)

    def __str__(self):
        return "RegistryIndexError: %s" % self.what


def makeRepository(registry):
    """Factory that selects, imports and instantiates the correct GangaRepository
    Args:
        registry (Registry): This maps the Registry type to the correct Repository
    """
    if registry.type in ["LocalXML", "LocalPickle"]:
        from Ganga.Core.GangaRepository.GangaRepositoryXML import GangaRepositoryLocal
        return GangaRepositoryLocal(registry)
    elif registry.type in ["SQLite"]:
        from Ganga.Core.GangaRepository.GangaRepositorySQLite import GangaRepositorySQLite
        return GangaRepositorySQLite(registry)
    elif registry.type in ["Transient"]:
        from Ganga.Core.GangaRepository.GangaRepository import GangaRepository
        return GangaRepository(registry)
    elif registry.type in ["ImmutableTransient"]:
        from Ganga.Core.GangaRepository.GangaRepositoryImmutableTransient import GangaRepositoryImmutableTransient
        return GangaRepositoryImmutableTransient(registry, registry.location, registry.file_ext, registry.pickle_files)
    else:
        raise RegistryError("Repository %s: Unknown repository type %s" % (registry.name, registry.type))


class IncompleteObject(GangaObject):

    """ This class represents an object that could not be loaded on startup"""

    _schema = Schema(Version(0, 0), {})
    _name = "IncompleteObject"
    _category = "internal"
    _hidden = 1

    _exportmethods = ['reload', 'remove', '__repr__']

    def __init__(self, registry, this_id):
        """
        This constructs an object which is placed into the objects dict when a repo fails to load an object due to some error
        Args:
            registry (Registry): This is the registry the object belongs to
            this_id (int): This is the registry/repo id of the object in the objects dict
        """
        super(IncompleteObject, self).__init__()
        self.registry = registry
        self.id = this_id

    def reload(self):
        """
        This will trigger a re-load of the object from disk which is useful if the object was locked but accessible by Ganga
        TODO work ouf if this is still called anywhere
        """
        with self.registry._flush_lock:
            with self.registry._read_lock:
                self.registry._load(self)
                logger.debug("Successfully reloaded '%s' object #%i!" % (self.registry.name, self.id))

    def remove(self):
        """
        This will trigger a delete of the the object itself from within the given Repository but not registry
        TODO work out if this is safe and still called
        """
        with self.registry._flush_lock:
            with self.registry._read_lock:
                if len(self.registry.repository.lock([self.id])) == 0:
                    errstr = "Could not lock '%s' object #%i!" % (self.registry.name, self.id)
                    try:
                        errstr += " Object is locked by session '%s' " % self.registry.repository.get_lock_session(self.id)
                    except Exception as err:
                        logger.debug("Remove Lock error: %s" % err)
                    raise RegistryLockError(errstr)
                self.registry.repository.delete([self.id])

    def __repr__(self):
        """
        This returns a repr of the object in question as inaccessible
        """
        return "Incomplete object in '%s', ID %i. Try reload() or remove()." % (self.registry.name, self.id)


def synchronised_flush_lock(f):
    """
    Specific flush lock as flushing can take a long time to make sure no changes occur while flushing though reads can.
    """
    @functools.wraps(f)
    def decorated(self, *args, **kwargs):
        with self._flush_lock:
            return f(self, *args, **kwargs)
    return decorated

def synchronised_read_lock(f):
    """
    General read lock for quick functions that won't take a while.
    """
    @functools.wraps(f)
    def decorated(self, *args, **kwargs):
        with self._read_lock:
            return f(self, *args, **kwargs)
    return decorated

def synchronised_complete_lock(f):
    """
    Entirely lock the registry. Make sure locks are acquired in the right order!
    """
    @functools.wraps(f)
    def decorated(self, *args, **kwargs):
        with self._flush_lock:
            with self._read_lock:
                return f(self, *args, **kwargs)
    return decorated

class RegistryFlusher(threading.Thread):
    """
    This class is intended to be used by the registry to perfom
    automatic flushes on a fixed schedule so that information is not
    lost if Ganga is shut down abruptly.
    """
    def __init__(self, registry, *args, **kwargs):
        """
        This inits the RegistryFlusher and makes use of threading events
        Args:
            registry (Registry): The registry this Registry Flusher is flushing
            args (list): Args passed to the constructor of a new RegistryFlusher thread
            kwargs (dict): Kwds passed to the constructor of a new RegistryFlusher thread
        """
        super(RegistryFlusher, self).__init__(*args, **kwargs)
        self.registry = registry
        self._stop = threading.Event()

    def stop(self):
        """
        Ask the thread to stop what it is doing and it will finish
        the next chance it gets.
        TODO, does this need to be exposed as a method if only used internally?
        """
        self._stop.set()

    @property
    def stopped(self):
        """
        Returns if the flusher has stopped as a boolean?
        """
        return self._stop.isSet()

    def join(self, *args, **kwargs):
        """
        Called on thread shutdown to stop the active thread
        Args:
            args (list): Args passed to the constructor of a new RegistryFlusher thread
            kwargs (dict) : Kwds passed to the constructor of a new RegistryFlusher thread
        """
        self.stop()
        super(RegistryFlusher, self).join(*args, **kwargs)

    def run(self):
        """
        This will run an indefinite loop which periodically checks
        whether it should stop. In between calls to ``flush_all`` it
        will wait for a fixed period of time.
        """
        sleeps_per_second = 10  # This changes the granularity of the sleep.
        regConf = getConfig('Registry')
        while not self.stopped:
            sleep_period = regConf['AutoFlusherWaitTime']
            for i in range(sleep_period*sleeps_per_second):
                time.sleep(1/sleeps_per_second)
                if self.stopped:
                    return
            # This will trigger a flush on all dirty objects in the repo,
            # It will lock all objects dirty as a result of the nature of the flush command
            logger.debug('Auto-flushing: %s', self.registry.name)
            if regConf['EnableAutoFlush']:
                self.registry.flush_all()
        logger.debug("Auto-Flusher shutting down for Registry: %s" % self.registry.name)


class Registry(object):

    """Ganga Registry
    Base class providing a dict-like locked and lazy-loading interface to a Ganga repository
    """

    def __init__(self, name, doc):
        """Registry constructor, giving public name and documentation
        Args:
            name (str): Name of teh registry e.g. 'jobs', 'box', 'prep'
            doc (str): This is the doc string of the registry describing it's use and contents
        """
        self.name = name
        self.doc = doc
        self._hasStarted = False
        self._needs_metadata = False
        self.metadata = None
        self._read_lock = threading.RLock()
        self._flush_lock = threading.RLock()

        self._parent = None

        self.repository = None
        self._objects = None
        self._incomplete_objects = None

        self.flush_thread = None

    def hasStarted(self):
        """
        Wrapper function to return _hasStarted boolen
        TODO is this needed over accessing the boolean, should the boolean be 'public'
        """
        return self._hasStarted

<<<<<<< HEAD
=======
    def lock_transaction(self, this_id, action):
        """
        This creates a threading Lock on the repo which allows the repo to ignore transient repo actions and pause repo actions which modify the object
        Args:
            this_id (int): This is the python id of a given object, i.e. id(object) which is having a repo transaction performed on it
            action (str): This is a string which represents the transaction (useful for debugging collisions)
        """
        while this_id in self._inprogressDict:
            logger.debug("Getting item being operated on: %s" % this_id)
            logger.debug("Currently in state: %s" % self._inprogressDict[this_id])
            #import traceback
            #traceback.print_stack()
            #import sys
            #sys.exit(-1)
            #time.sleep(0.05)
        self._inprogressDict[this_id] = action
        if this_id not in self.hard_lock:
            self.hard_lock[this_id] = threading.Lock()
        self.hard_lock[this_id].acquire()

    def unlock_transaction(self, this_id):
        """
        This releases the threading Lock in the repo lock_transaction which re-allows all repo actions on the object in question
        """
        self._inprogressDict[this_id] = False
        del self._inprogressDict[this_id]
        self.hard_lock[this_id].release()

>>>>>>> 4dc67bb6
    # Methods intended to be called from ''outside code''
    def __getitem__(self, this_id):
        """ Returns the Ganga Object with the given id.
            Raise RegistryKeyError
        Args:
            this_id (int): This is the key of an object in the object dictionary
        """
        logger.debug("__getitem__")
        # Is this an Incomplete Object?
        if this_id in self._incomplete_objects:
            return IncompleteObject(self, this_id)

        # Nope, so try to find it and raise an exception if not
        try:
            return self._objects[this_id]
        except KeyError as err:
            logger.debug("Repo KeyError: %s" % err)
            logger.debug("Keys: %s id: %s" % (self._objects.keys(), this_id))
            raise RegistryKeyError("Could not find object #%s" % this_id)

    @synchronised_read_lock
    def __len__(self):
        """ Returns the current number of root objects """
        logger.debug("__len__")
        return len(self._objects)

    @synchronised_read_lock
    def __contains__(self, this_id):
        """ Returns True if the given ID is in the registry
        Args:
            this_id (int): This is the key of an object in the object dictionary
        """
        logger.debug("__contains__")
        return this_id in self._objects

    def updateLocksNow(self):
        """
        Update the registry locks now. This is explicitly called from a method which can cause Ganga to pause for a long time
        TODO: determine if this is still valid
        """
        logger.debug("updateLocksNow")
        self.repository.updateLocksNow()

    @synchronised_read_lock
    def ids(self):
        """ Returns the list of ids of this registry """
        logger.debug("ids")
        return sorted(self._objects.keys())

    @synchronised_read_lock
    def items(self):
        """ Return the items (ID,obj) in this registry. 
        Recommended access for iteration, since accessing by ID can fail if the ID iterator is old"""
        return sorted(self._objects.items())

    def iteritems(self):
        """ Return the items (ID,obj) in this registry."""
        logger.debug("iteritems")
        returnable = self.items()
        return returnable

    @synchronised_read_lock
    def keys(self):
        """ Returns the list of ids of this registry """
        logger.debug("keys")
        returnable = self.ids()
        return returnable

    @synchronised_read_lock
    def values(self):
        """ Return the objects in this registry, in order of ID.
        Besides items() this is also recommended for iteration."""
        logger.debug("values")
        returnable = [it[1] for it in self.items()]
        return returnable

    def __iter__(self):
        """ Return an iterator for the self.values list """
        logger.debug("__iter__")
        returnable = iter(self.values())
        return returnable

    def find(self, _obj):
        """Returns the id of the given object in this registry, or 
        Raise ObjectNotInRegistryError if the Object is not found
        Args:
            _obj (GangaObject): This is the object we want to match in the objects repo
        """
    
        obj = stripProxy(_obj)
        try:
            return next(id_ for id_, o in self._objects.items() if o is obj)
        except StopIteration:
            raise ObjectNotInRegistryError("Object '%s' does not seem to be in this registry: %s !" % (getName(obj), self.name))

    @synchronised_complete_lock
    def clean(self, force=False):
        """Deletes all elements of the registry, if no other sessions are present.
        if force == True it removes them regardless of other sessions.
        Returns True on success, False on failure.
        Args:
            force (bool): This will force a clean action to be performed even if there are other active Ganga sessions, EXTREMELY UNFRIENDLY!!!
        """
        logger.debug("clean")
        if self.hasStarted() is not True:
            raise RegistryAccessError("Cannot clean a disconnected repository!")

        if not force:
            other_sessions = self.repository.get_other_sessions()
            if len(other_sessions) > 0:
                logger.error("The following other sessions are active and have blocked the clearing of the repository: \n * %s" % ("\n * ".join(other_sessions)))
                return False
        self.repository.reap_locks()
        self.repository.delete(self._objects.keys())
        self.repository.clean()

    # Methods that can be called by derived classes or Ganga-internal classes like Job
    # if the dirty objects list is modified, the methods must be locked by self._lock
    # all accesses to the repository must also be locked!

    @synchronised_complete_lock
    def _add(self, _obj, force_index=None):
        """ Add an object to the registry and assigns an ID to it. 
        use force_index to set the index (for example for metadata). This overwrites existing objects!
        Raises RepositoryError
        Args:
            _obj (GangaObject): This is th object which is to be added to this Registy/Repo
            force_index (int): This is the index which we will give the object, None = auto-assign
        """
        logger.debug("_add")
        obj = stripProxy(_obj)

        if self.hasStarted() is not True:
            raise RepositoryError("Cannot add objects to a disconnected repository!")

        if force_index is None:
            ids = self.repository.add([obj])
        else:
            if len(self.repository.lock([force_index])) == 0:
                raise RegistryLockError("Could not lock '%s' id #%i for a new object!" % (self.name, force_index))
            ids = self.repository.add([obj], [force_index])

        obj._setRegistry(self)
        obj._registry_locked = True

        self.repository.flush(ids)

        return ids[0]

    @synchronised_complete_lock
    def _remove(self, _obj, auto_removed=0):
        """ Private method removing the obj from the registry. This method always called.
        This method may be overriden in the subclass to trigger additional actions on the removal.
        'auto_removed' is set to true if this method is called in the context of obj.remove() method to avoid recursion.
        Only then the removal takes place. In the opposite case the obj.remove() is called first which eventually calls
        this method again with "auto_removed" set to true. This is done so that obj.remove() is ALWAYS called once independent
        on the removing context.
        Raise RepositoryError
        Raise RegistryAccessError
        Raise RegistryLockError
        Raise ObjectNotInRegistryError
        Args:
            _obj (GangaObject): The object which we want to remove from the Repo/Registry
            auto_removed (int, bool): True/False for if the object can be auto-removed by the base Repository method
        """
        logger.debug("_remove")
        obj = stripProxy(_obj)

        if self.hasStarted() is not True:
            raise RegistryAccessError("Cannot remove objects from a disconnected repository!")

        if not auto_removed and hasattr(obj, "remove"):
            obj.remove()
        else:
            this_id = self.find(obj)
            self._acquire_session_lock(obj)

            logger.debug('deleting the object %d from the registry %s', this_id, self.name)
            self.repository.delete([this_id])

    @synchronised_flush_lock
    def _flush(self, objs):
        """
        Flush a set of objects to the persistency layer immediately

        Only those objects passed in will be flushed and only if they are dirty.

        Args:
            objs (list): a list of objects to flush
        """
        logger.debug("_flush")

        if isType(objs, (list, tuple, GangaList)):
            objs = [stripProxy(_obj) for _obj in objs]
        else:
            objs = [stripProxy(objs)]

        if self.hasStarted() is not True:
            raise RegistryAccessError("Cannot flush to a disconnected repository!")

        for obj in objs:
            # check if the object is dirty, if not do nothing
            if not obj._dirty:
                continue

            if not self.has_loaded(obj):
                continue

            with obj.const_lock:
                # flush the object
                obj_id = self.find(obj)
                self.repository.flush([obj_id])
                obj._setFlushed()

    def flush_all(self):
        """
        This will attempt to flush all the jobs in the registry.
        It does this via ``_flush`` so the same conditions apply.
        """
        if self.hasStarted():
            for _obj in self.values():
                self._flush(_obj)

        if self.metadata and self.metadata.hasStarted():
            self.metadata.flush_all()

    def _load(self, obj):
        """
<<<<<<< HEAD
        Use this function to load an object from disk as it will check if the object is already loaded *outside*
         of the lock for when the actual load takes place in _locked_load
=======
        logger.debug("_read_access")
        obj_id = id(stripProxy(_obj))
        if obj_id in self._inprogressDict:
            return

        with _obj.const_lock:
            self.__safe_read_access(_obj, sub_obj)

    @synchronised
    def _load(self, obj_ids):
>>>>>>> 4dc67bb6
        """
        if not self.repository.isObjectLoaded(obj):
            self._locked_load(obj)

    @synchronised_complete_lock
    def _locked_load(self, obj):
        """
        Fully load an object from a Repo/disk into memory. Should only ever be called from _load!
        Args:
            obj (GangaObject): This is the object we want to fully load
        """
<<<<<<< HEAD
        logger.debug("_load")
=======
        logger.debug("_safe_read_access")
        obj = stripProxy(_obj)
        if id(obj) in self._inprogressDict:
            return

        if self.hasStarted() is not True:
            raise RegistryAccessError("The object #%i in registry '%s' is not fully loaded and the registry is disconnected! Type 'reactivate()' if you want to reconnect." % (self.find(obj), self.name))
>>>>>>> 4dc67bb6

        # find the object ID
        obj_id = self.find(obj)

        try:
            self.repository.load([obj_id])
        except Exception as err:
            logger.error("Error Loading Jobs! '%s'" % obj_ids)
            ## Cleanup after ourselves if an error occured
            ## Didn't load mark as clean so it's not flushed
            if obj_id in self._objects:
                self._objects[obj_id]._setFlushed()
            raise

    def _acquire_session_lock(self, obj):
        """Obtain write access on a given object.
        Raise RepositoryError
        Raise RegistryAccessError
        Raise RegistryLockError
        Raise ObjectNotInRegistryError (via self.find())
        Args:
            _obj (GangaObject): This is the object we want to get write access to and lock on disk
        """
<<<<<<< HEAD
        obj = stripProxy(obj)
=======
        logger.debug("_write_access")
        obj = stripProxy(_obj)
        obj_id = id(_obj)
        if obj_id in self._inprogressDict:
            return

        with obj.const_lock:
            self.__write_access(obj)

    def __write_access(self, _obj):
        """
        This actually performs the file locks and gets access to the object
        Args:
            _obj (GangaObject): This is the object we want to get write access to and lock on disk
        """
        logger.debug("__write_acess")
        obj = stripProxy(_obj)
        this_id = id(obj)
        if this_id in self._inprogressDict:
            for this_d in self.changed_ids.itervalues():
                this_d.add(self.find(obj))
            return
>>>>>>> 4dc67bb6

        if self.hasStarted() is not True:
            raise RegistryAccessError("Cannot get write access to a disconnected repository!")

        if not hasattr(obj, '_registry_locked') or not obj._registry_locked:
            this_id = self.find(obj)
            if len(self.repository.lock([this_id])) == 0:
                errstr = "Could not lock '%s' object #%i!" % (self.name, this_id)
                errstr += " Object is locked by session '%s' " % self.repository.get_lock_session(this_id)
                raise RegistryLockError(errstr)

            obj._registry_locked = True

    def _release_session_lock(self, obj):
        """Release the lock on a given object.
        Raise RepositoryError
        Raise RegistryAccessError
        Raise ObjectNotInRegistryError
        Args:
            obj (GangaObject): This is the object we want to release the file lock for
        """
<<<<<<< HEAD
        obj = stripProxy(obj)
=======

        try:
            self.__release_lock(obj)
        except ObjectNotInRegistryError as err:
            pass
        except Exception as err:
            logger.debug("Unknown exception %s" % err)
            raise

    def __release_lock(self, _obj):
        """
        Actually perform the release of the file and cleanup any file locks
        Args:
            _obj (GangaObject): This is the object we want to release the file lock for
        """
        logger.debug("_release_lock")
        obj = stripProxy(_obj)

        if id(obj) in self._inprogressDict:
            return
>>>>>>> 4dc67bb6

        if self.hasStarted() is not True:
            raise RegistryAccessError("Cannot manipulate locks of a disconnected repository!")
        logger.debug("Reg: %s _release_lock(%s)" % (self.name, self.find(obj)))
        if hasattr(obj, '_registry_locked') and obj._registry_locked:
            oid = self.find(obj)
            self.repository.unlock([oid])
            obj._registry_locked = False

    def getIndexCache(self, obj):
        """Returns a dictionary to be put into obj._index_cache (is this valid)
        This can and should be overwritten by derived Registries to provide more index values."""
        return {}

    @synchronised_complete_lock
    def startup(self):
        """Connect the repository to the registry. Called from Repository_runtime.py"""
        try:
            self._hasStarted = True
            t0 = time.time()
            self.repository = makeRepository(self)
            self._objects = self.repository.objects
            self._incomplete_objects = self.repository.incomplete_objects

            if self._needs_metadata:
                t2 = time.time()
                if self.metadata is None:
                    self.metadata = Registry(self.name + ".metadata", "Metadata repository for %s" % self.name)
                    self.metadata.type = self.type
                    self.metadata.location = self.location
                    setattr(self.metadata, '_parent', self) ## rcurrie Registry has NO '_parent' Object so don't understand this is this used for JobTree?
                logger.debug("metadata startup")
                self.metadata.startup()
                t3 = time.time()
                logger.debug("Startup of %s.metadata took %s sec" % (self.name, t3-t2))

            logger.debug("repo startup")
            #self.hasStarted() = True
            self.repository.startup()
            t1 = time.time()
            logger.debug("Registry '%s' [%s] startup time: %s sec" % (self.name, self.type, t1 - t0))
        except Exception as err:
            logger.debug("Logging Repo startup Error: %s" % err)
            self._hasStarted = False
            raise
        #finally:
        #    pass

    @synchronised_complete_lock
    def shutdown(self):
        """Flush and disconnect the repository. Called from Repository_runtime.py """
        from Ganga.Utility.logging import getLogger
        logger = getLogger()
        logger.debug("Shutting Down Registry")
        logger.debug("shutdown")
        try:
            self._hasStarted = True
            # NB flush_all by definition relies on both the metadata repo and the repo to be fully initialized
            try:
                self.flush_all()
            except Exception as err:
                logger.error("Exception on flushing '%s' registry: %s", self.name, err)

            # Now we can safely shutdown the metadata repo if one is loaded
            try:
                if self.metadata is not None:
                    self.metadata.shutdown()
            except Exception as err:
                logger.debug("Exception on shutting down metadata repository '%s' registry: %s", self.name, err)
                raise

            # Now we can release locks on the objects we have
            for obj in self._objects.values():
                # locks are not guaranteed to survive repository shutdown
                obj._registry_locked = False
            self.repository.shutdown()

            self.metadata = None

        finally:
            self._hasStarted = False

    def info(self, full=False):
        """Returns an informative string onFlush and disconnect the repository. Called from Repository_runtime.py """
        logger.debug("info")
        s = "registry '%s': %i objects" % (self.name, len(self._objects))
        if full:
            other_sessions = self.repository.get_other_sessions()
            if len(other_sessions) > 0:
                s += ", %i other concurrent sessions:\n * %s" % (len(other_sessions), "\n * ".join(other_sessions))
        return s

    def has_loaded(self, obj):
        """Returns True/False for if a given object has been fully loaded by the Registry.
        Returns False on the object not being in the Registry!
        This ONLY applies to master jobs as the Registry has no apriori knowledge of the subjob structure.
        Consult SubJobXMLList for a more fine grained loaded/not-loaded info/test.
        Args:
            obj (GangaObject): Object which we want to look for in this repo
        """
        try:
            index = self.find(obj)
        except ObjectNotInRegistryError:
            return False

        return self.repository.isObjectLoaded(obj)
<|MERGE_RESOLUTION|>--- conflicted
+++ resolved
@@ -292,37 +292,6 @@
         """
         return self._hasStarted
 
-<<<<<<< HEAD
-=======
-    def lock_transaction(self, this_id, action):
-        """
-        This creates a threading Lock on the repo which allows the repo to ignore transient repo actions and pause repo actions which modify the object
-        Args:
-            this_id (int): This is the python id of a given object, i.e. id(object) which is having a repo transaction performed on it
-            action (str): This is a string which represents the transaction (useful for debugging collisions)
-        """
-        while this_id in self._inprogressDict:
-            logger.debug("Getting item being operated on: %s" % this_id)
-            logger.debug("Currently in state: %s" % self._inprogressDict[this_id])
-            #import traceback
-            #traceback.print_stack()
-            #import sys
-            #sys.exit(-1)
-            #time.sleep(0.05)
-        self._inprogressDict[this_id] = action
-        if this_id not in self.hard_lock:
-            self.hard_lock[this_id] = threading.Lock()
-        self.hard_lock[this_id].acquire()
-
-    def unlock_transaction(self, this_id):
-        """
-        This releases the threading Lock in the repo lock_transaction which re-allows all repo actions on the object in question
-        """
-        self._inprogressDict[this_id] = False
-        del self._inprogressDict[this_id]
-        self.hard_lock[this_id].release()
-
->>>>>>> 4dc67bb6
     # Methods intended to be called from ''outside code''
     def __getitem__(self, this_id):
         """ Returns the Ganga Object with the given id.
@@ -551,21 +520,8 @@
 
     def _load(self, obj):
         """
-<<<<<<< HEAD
         Use this function to load an object from disk as it will check if the object is already loaded *outside*
          of the lock for when the actual load takes place in _locked_load
-=======
-        logger.debug("_read_access")
-        obj_id = id(stripProxy(_obj))
-        if obj_id in self._inprogressDict:
-            return
-
-        with _obj.const_lock:
-            self.__safe_read_access(_obj, sub_obj)
-
-    @synchronised
-    def _load(self, obj_ids):
->>>>>>> 4dc67bb6
         """
         if not self.repository.isObjectLoaded(obj):
             self._locked_load(obj)
@@ -577,17 +533,7 @@
         Args:
             obj (GangaObject): This is the object we want to fully load
         """
-<<<<<<< HEAD
-        logger.debug("_load")
-=======
-        logger.debug("_safe_read_access")
-        obj = stripProxy(_obj)
-        if id(obj) in self._inprogressDict:
-            return
-
-        if self.hasStarted() is not True:
-            raise RegistryAccessError("The object #%i in registry '%s' is not fully loaded and the registry is disconnected! Type 'reactivate()' if you want to reconnect." % (self.find(obj), self.name))
->>>>>>> 4dc67bb6
+        logger.debug("_locked_load")
 
         # find the object ID
         obj_id = self.find(obj)
@@ -595,7 +541,7 @@
         try:
             self.repository.load([obj_id])
         except Exception as err:
-            logger.error("Error Loading Jobs! '%s'" % obj_ids)
+            logger.error("Error Loading Job! '%s'" % obj_id)
             ## Cleanup after ourselves if an error occured
             ## Didn't load mark as clean so it's not flushed
             if obj_id in self._objects:
@@ -611,32 +557,7 @@
         Args:
             _obj (GangaObject): This is the object we want to get write access to and lock on disk
         """
-<<<<<<< HEAD
         obj = stripProxy(obj)
-=======
-        logger.debug("_write_access")
-        obj = stripProxy(_obj)
-        obj_id = id(_obj)
-        if obj_id in self._inprogressDict:
-            return
-
-        with obj.const_lock:
-            self.__write_access(obj)
-
-    def __write_access(self, _obj):
-        """
-        This actually performs the file locks and gets access to the object
-        Args:
-            _obj (GangaObject): This is the object we want to get write access to and lock on disk
-        """
-        logger.debug("__write_acess")
-        obj = stripProxy(_obj)
-        this_id = id(obj)
-        if this_id in self._inprogressDict:
-            for this_d in self.changed_ids.itervalues():
-                this_d.add(self.find(obj))
-            return
->>>>>>> 4dc67bb6
 
         if self.hasStarted() is not True:
             raise RegistryAccessError("Cannot get write access to a disconnected repository!")
@@ -658,30 +579,7 @@
         Args:
             obj (GangaObject): This is the object we want to release the file lock for
         """
-<<<<<<< HEAD
         obj = stripProxy(obj)
-=======
-
-        try:
-            self.__release_lock(obj)
-        except ObjectNotInRegistryError as err:
-            pass
-        except Exception as err:
-            logger.debug("Unknown exception %s" % err)
-            raise
-
-    def __release_lock(self, _obj):
-        """
-        Actually perform the release of the file and cleanup any file locks
-        Args:
-            _obj (GangaObject): This is the object we want to release the file lock for
-        """
-        logger.debug("_release_lock")
-        obj = stripProxy(_obj)
-
-        if id(obj) in self._inprogressDict:
-            return
->>>>>>> 4dc67bb6
 
         if self.hasStarted() is not True:
             raise RegistryAccessError("Cannot manipulate locks of a disconnected repository!")
