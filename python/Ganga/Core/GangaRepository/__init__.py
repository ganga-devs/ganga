"""
Provides Persistency and the base class for all Registries
Also, a list of all Registries is kept here
"""

from Ganga.Core.GangaRepository.GangaRepository import GangaRepository, RepositoryError, InaccessibleObjectError, SchemaVersionError
from Ganga.Core.GangaRepository.Registry import RegistryError, RegistryAccessError, RegistryKeyError, RegistryLockError, ObjectNotInRegistryError
from Ganga.Core.GangaRepository import GangaRepositoryXML

allRegistries = {}


def addRegistry(registry):
    "" Add a registry to the global dict""
    allRegistries[registry.name] = registry

def getRegistries():
    "" Get all registries from the global dict""
    return allRegistries.values()

def getRegistry(name):
<<<<<<< HEAD
    return allRegistries[name]

def getRegistrySlice(name):
    return allRegistries[name].getSlice()

def getRegistryProxy(name):
=======
    "" Get a specific Registry from the global dict""
    return allRegistries[name]

def getRegistrySlice(name):
    "" Get The registry slice wrapping the registry of choice""
    return allRegistries[name].getSlice()

def getRegistryProxy(name):
    "" Get the proxied registry slice wrapping the registry of choice""
>>>>>>> d3047791
    return allRegistries[name].getProxy()
<|MERGE_RESOLUTION|>--- conflicted
+++ resolved
@@ -19,14 +19,6 @@
     return allRegistries.values()
 
 def getRegistry(name):
-<<<<<<< HEAD
-    return allRegistries[name]
-
-def getRegistrySlice(name):
-    return allRegistries[name].getSlice()
-
-def getRegistryProxy(name):
-=======
     "" Get a specific Registry from the global dict""
     return allRegistries[name]
 
@@ -36,5 +28,4 @@
 
 def getRegistryProxy(name):
     "" Get the proxied registry slice wrapping the registry of choice""
->>>>>>> d3047791
     return allRegistries[name].getProxy()
