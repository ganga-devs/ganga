--- conflicted
+++ resolved
@@ -328,7 +328,6 @@
                         # element (</class>) is reached
                         self.ignore_count = 1
                     else:
-<<<<<<< HEAD
                         version = Version(*[int(v) for v in attrs['version'].split('.')])
                         if not cls._schema.version.isCompatible(version):
                             attrs['currversion'] = '%s.%s' % (cls._schema.version.major, cls._schema.version.minor)
@@ -343,10 +342,7 @@
                             ## NOT NEEDED!!!
                             #obj.setNodeData({})
 
-=======
-                        # make a new ganga object
-                        obj = cls()
->>>>>>> 7d2fa2e0
+
                 self.stack.append(obj)
 
             # push the attribute name on the stack
