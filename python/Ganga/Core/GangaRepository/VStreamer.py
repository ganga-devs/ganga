from __future__ import print_function, absolute_import
from Ganga.Core.exceptions import GangaException
from Ganga.Utility.logging import getLogger
from Ganga.GPIDev.Base.Proxy import stripProxy, isType, getName

from Ganga.GPIDev.Lib.GangaList.GangaList import GangaList, makeGangaListByRef

from Ganga.GPIDev.Base.Proxy import getProxyInterface

from Ganga.Utility.Plugin import PluginManagerError, allPlugins

from Ganga.GPIDev.Base.Objects import GangaObject
from Ganga.GPIDev.Schema import Schema, Version
from Ganga.GPIDev.Lib.GangaList.GangaList import makeGangaList

from .GangaRepository import SchemaVersionError

from functools import partial

import xml.sax.saxutils
import copy

logger = getLogger()

_cached_eval_strings = {}

##########################################################################
# Ganga Project. http://cern.ch/ganga
#
# $Id: VStreamer.py,v 1.1.2.2 2009-07-14 09:20:22 ebke Exp $
##########################################################################

# dump object (job) to file f (or stdout) while ignoring the attribute
# 'ignore_subs'


class XMLFileError(GangaException):

    def __init__(self, excpt, message):
        GangaException.__init__(self, excpt, message)
        self.message = message
        self.excpt = excpt

    def __str__(self):
        if self.excpt:
            err = '(%s:%s)' % (type(self.excpt), self.excpt)
        else:
            err = ''
        return "XMLFileError: %s %s" % (self.message, err)

def _raw_to_file(j, fobj=None, ignore_subs=[]):
    vstreamer = VStreamer(out=fobj, selection=ignore_subs)
    vstreamer.begin_root()
    stripProxy(j).accept(vstreamer)
    vstreamer.end_root()

def to_file(j, fobj=None, ignore_subs=[]):
    #used to debug write problems - rcurrie
    #_raw_to_file(j, fobj, ignore_subs)
    #return
    _ignore_subs = [ignore_subs] if not isinstance(ignore_subs, list) else ignore_subs
    try:
        _raw_to_file(j, fobj, _ignore_subs)
    except Exception as err:
        logger.error("XML to-file error for file:\n%s" % (err))
        raise XMLFileError(err, "to-file error")

# Faster, but experimental version of to_file without accept()
# def to_file(j,f=None,ignore_subs=''):
#    sl = ["<root>"]
#    sl.extend(fastXML(j,'   ',ignore_subs=ignore_subs))
#    sl.append("</root>\n")
#    f.write("".join(sl))

# load object (job) from file f
# if len(errors) > 0 the object was not loaded correctly.
# Typical exceptions are:
# * SchemaVersionError (incompatible schema version)
# * PluginManagerError (necessary plugin not loaded)
# * IOError (problem on file reading)
# * AssertionError (corruption: multiple objects in <root>...</root>
# * Exception (probably corrupted data problem)

def _raw_from_file(f):
    # logger.debug('----------------------------')
    ###logger.debug('Parsing file: %s',f.name)
    xml_content = f.read()
    obj, errors = Loader().parse(xml_content)
    return obj, errors

def from_file(f):
    #return _raw_from_file(f)
    try:
        return _raw_from_file(f)
    except Exception as err:
        logger.error("XML from-file error for file:\n%s" % err)
        raise XMLFileError(err, "from-file error")

##########################################################################
# utilities


def escape(s):
    # s.replace('"', '\\"').replace("'", "\\'"))
    return xml.sax.saxutils.escape(s)


def unescape(s):
    return xml.sax.saxutils.unescape(s)

# An experimental, fast way to print a tree of Ganga Objects to file
# Unused at the moment


def fastXML(obj, indent='', ignore_subs=''):
    if hasattr(obj, "__iter__") and not hasattr(obj, "iteritems"):
        sl = ["\n", indent, "<sequence>", "\n"]
        for so in obj:
            sl.append(indent)
            sl.extend(fastXML(so, indent + ' ', ignore_subs))
        sl.append(indent)
        sl.append("</sequence>")
        return sl
    elif hasattr(obj, '_data'):
        v = obj._schema.version
        sl = ['\n', indent, '<class name="%s" version="%i.%i" category="%s">\n' % (getName(obj), v.major, v.minor, obj._category)]
        for k, o in obj._data.items():
            if k != ignore_subs:
                try:
                    if not obj._schema[k]._meta["transient"]:
                        sl.append(indent)
                        sl.append('<attribute name="%s">' % k)
                        sl.extend(fastXML(o, indent + '  ', ignore_subs))
                        sl.append('</attribute>\n')
                except KeyError as err:
                    logger.debug("KeyError: %s" % err)
                    pass
        sl.append(indent)
        sl.append('</class>')
        return sl
    else:
        return ["<value>", escape(repr(stripProxy(obj))), "</value>"]

##########################################################################
# A visitor to print the object tree into XML.
#


class VStreamer(object):
    # Arguments:
    # out: file-like output stream where to print, default sys.stdout
    # selection: string specifying the name of properties which should not be printed
    # e.g. 'subjobs' - will not print subjobs

    def __init__(self, out=None, selection=[]):
        self.level = 0
        self.selection = selection
        if out is not None:
            self.out = out
        else:
            import sys
            self.out = sys.stdout

    def begin_root(self):
        print('<root>', file=self.out)

    def end_root(self):
        print('</root>', file=self.out)

    def indent(self):
        return ' ' * (self.level - 1) * 3

    def nodeBegin(self, node):
        self.level += 1
        s = node._schema
        print(self.indent(), '<class name="%s" version="%d.%d" category="%s">' % (s.name, s.version.major, s.version.minor, s.category), file=self.out)

    def nodeEnd(self, node):
        print(self.indent(), '</class>', file=self.out)
        self.level -= 1
        return

    def print_value(self, x):
        print('\n', self.indent(), '<value>%s</value>' % escape(repr(stripProxy(x))), file=self.out)

    def showAttribute(self, node, name):
        return not node._schema.getItem(name)['transient'] and (self.level > 1 or name not in self.selection)

    def simpleAttribute(self, node, name, value, sequence):
        if self.showAttribute(node, name):
            self.level += 1
            print(self.indent(), end=' ', file=self.out)
            print('<attribute name="%s">' % name, end=' ', file=self.out)
            if sequence:
                self.level += 1
                print(file=self.out)
                print(self.indent(), '<sequence>', file=self.out)
                map(self.acceptOptional, value)
                print(self.indent(), '</sequence>', file=self.out)
                self.level -= 1
                print(self.indent(), '</attribute>', file=self.out)
            else:
                self.level += 1
                self.print_value(value)
                self.level -= 1
                print(self.indent(), end=' ', file=self.out)
                print('</attribute>', file=self.out)
            self.level -= 1

    def sharedAttribute(self, node, name, value, sequence):
        self.simpleAttribute(node, name, value, sequence)

    def acceptOptional(self, s):
        self.level += 1
        if s is None:
            print(self.indent(), '<value>None</value>', file=self.out)
        else:
            if isType(s, str):
                print(self.indent(), '<value>%s</value>' % escape(repr(s)), file=self.out)
            elif hasattr(stripProxy(s), 'accept'):
                stripProxy(s).accept(self)
            elif isType(s, (list, tuple, GangaList)):
                print(self.indent(), '<sequence>', file=self.out)
                map(self.acceptOptional, s)
                print(self.indent(), '</sequence>', file=self.out)
            else:
                self.print_value(stripProxy(s))
        self.level -= 1

    def componentAttribute(self, node, name, subnode, sequence):
        if self.showAttribute(node, name):
            self.level += 1
            print(self.indent(), '<attribute name="%s">' % name, file=self.out)
            if sequence:
                self.level += 1
                print(self.indent(), '<sequence>', file=self.out)
                map(self.acceptOptional, subnode)
                print(self.indent(), '</sequence>', file=self.out)
                self.level -= 1
            else:
                self.acceptOptional(subnode)
            print(self.indent(), '</attribute>', file=self.out)
            self.level -= 1


##########################################################################
# XML Parser.

# Empty Ganga Object


class EmptyGangaObject(GangaObject):

    """Empty Ganga Object. Is used to construct incomplete jobs"""
    _schema = Schema(Version(0, 0), {})
    _name = "EmptyGangaObject"
    _category = "internal"
    _hidden = 1

    def __init__(self):
        super(EmptyGangaObject, self).__init__()


class Loader(object):

    """ Job object tree loader.
    """

    def __init__(self):
        self.stack = None  # we construct object tree using this stack
        # ignore nested XML elements in case of data errors at a higher level
        self.ignore_count = 0
        self.errors = []  # list of exception objects in case of data errors
        # buffer for <value> elements (evaled as python expressions)
        self.value_construct = None
        # buffer for building sequences (FIXME: what about nested sequences?)
        self.sequence_start = []

    def parse(self, s):
        """ Parse and load object from string s using internal XML parser (expat).
        """
        import xml.parsers.expat

        # 3 handler functions
        def start_element(name, attrs):
            #logger.debug('Start element: name=%s attrs=%s', name, attrs) #FIXME: for 2.4 use CurrentColumnNumber and CurrentLineNumber
            # if higher level element had error, ignore the corresponding part
            # of the XML tree as we go down
            if self.ignore_count:
                self.ignore_count += 1
                return

            # initialize object stack
            if name == 'root':
                assert self.stack is None, "duplicated <root> element"
                self.stack = []
                return

            assert not self.stack is None, "missing <root> element"

            # load a class, make empty object and push it as the current object
            # on the stack
            if name == 'class':
                try:
                    cls = allPlugins.find(attrs['category'], attrs['name'])
                except PluginManagerError as e:
                    self.errors.append(e)
                    #self.errors.append('Unknown class: %(name)s'%attrs)
                    obj = EmptyGangaObject()
                    # ignore all elemenents until the corresponding ending
                    # element (</class>) is reached
                    self.ignore_count = 1
                else:
                    version = Version(*[int(v) for v in attrs['version'].split('.')])
                    if not cls._schema.version.isCompatible(version):
                        attrs['currversion'] = '%s.%s' % (cls._schema.version.major, cls._schema.version.minor)
                        self.errors.append(SchemaVersionError('Incompatible schema of %(name)s, repository is %(version)s currently in use is %(currversion)s' % attrs))
                        obj = EmptyGangaObject()
                        # ignore all elemenents until the corresponding ending
                        # element (</class>) is reached
                        self.ignore_count = 1
                    else:
                        # make a new ganga object
                        obj = cls()
                self.stack.append(obj)

            # push the attribute name on the stack
            if name == 'attribute':
                self.stack.append(attrs['name'])

            # start value_contruct mode and initialize the value buffer
            if name == 'value':
                self.value_construct = ''

            # save a marker where the sequence begins on the stack
            if name == 'sequence':
                self.sequence_start.append(len(self.stack))

        def end_element(name):
            #logger.debug('End element: name=%s', name)

            # if higher level element had error, ignore the corresponding part
            # of the XML tree as we go up
            if self.ignore_count:
                self.ignore_count -= 1
                return

            # when </attribute> is seen the current object, attribute name and
            # value should be on top of the stack
            if name == 'attribute':
                value = self.stack.pop()
                aname = self.stack.pop()
                obj = self.stack[-1]
                # update the object's attribute
                obj.setSchemaAttribute(aname, value)
                #logger.info("Setting: %s = %s" % (aname, value))

            # when </value> is seen the value_construct buffer (CDATA) should
            # be a python expression (e.g. quoted string)
            if name == 'value':
                # unescape the special characters
                s = unescape(self.value_construct)
                #logger.debug('string value: %s',s)
                if s not in _cached_eval_strings:
                    _cached_eval_strings[s] = eval(s, getProxyInterface().__dict__)
                val = copy.deepcopy(_cached_eval_strings[s])
                #logger.debug('evaled value: %s type=%s',repr(val),type(val))
                self.stack.append(val)
                self.value_construct = None

            # when </sequence> is seen we remove last items from stack (as indicated by sequence_start)
            # we make a GangaList from these items and put it on stack
            if name == 'sequence':
                pos = self.sequence_start.pop()
                alist = makeGangaList(self.stack[pos:])
                del self.stack[pos:]
                self.stack.append(alist)

            # when </class> is seen we finish initializing the new object
            # by setting remaining attributes to their default values
            # the object stays on the stack (will be removed by </attribute> or
            # is a root object)
            if name == 'class':
                obj = self.stack[-1]
<<<<<<< HEAD
                def schema_assign(_tuple, obj):
                    attr = _tuple[0]
                    item = _tuple[1]
                    if not attr in obj.getNodeData():
                        #logger.info("Opening: %s" % attr)
                        if item._meta["sequence"] == 1:
                            obj.setNodeAttribute(attr, makeGangaListByRef(obj._schema.getDefaultValue(attr, make_copy=False)))
                        else:
                            obj.setNodeAttribute(attr, obj._schema.getDefaultValue(attr, make_copy=False))
                map(partial(schema_assign, obj=obj), obj._schema.allItems())
=======
                for attr, item in obj._schema.allItems():
                    if not attr in obj._data:
                        #logger.info("Opening: %s" % attr)
                        if item._meta["sequence"] == 1:
                            obj.setSchemaAttribute(attr, makeGangaListByRef(obj._schema.getDefaultValue(attr)))
                            #setattr(obj, attr, makeGangaListByRef(obj._schema.getDefaultValue(attr)))
                        else:
                            obj.setSchemaAttribute(attr, obj._schema.getDefaultValue(attr))
                            #setattr(obj, attr, obj._schema.getDefaultValue(attr))

>>>>>>> 6b8cf5a1
                #print("Constructed: %s" % getName(obj))

        def char_data(data):
            # char_data may be called many times in one CDATA section so we need to build up
            # the full buffer for <value>CDATA</value> section incrementally
            if self.value_construct is not None:
                ###logger.debug('char_data: append=%s',data)
                # FIXME: decode data
                self.value_construct += data

        # start parsing using callbacks
        p = xml.parsers.expat.ParserCreate()

        p.StartElementHandler = start_element
        p.EndElementHandler = end_element
        p.CharacterDataHandler = char_data

        p.Parse(s)

        if len(self.stack) != 1:
            self.errors.append(AssertionError('multiple objects inside <root> element'))

        obj = self.stack[-1]

        #logger.info("obj.__dict__: %s" % obj.__dict__)

        # Raise Exception if object is incomplete
        for attr, item in obj._schema.allItems():
            if not attr in obj._data:
                raise AssertionError("incomplete XML file")
        return obj, self.errors
<|MERGE_RESOLUTION|>--- conflicted
+++ resolved
@@ -382,7 +382,6 @@
             # is a root object)
             if name == 'class':
                 obj = self.stack[-1]
-<<<<<<< HEAD
                 def schema_assign(_tuple, obj):
                     attr = _tuple[0]
                     item = _tuple[1]
@@ -392,19 +391,7 @@
                             obj.setNodeAttribute(attr, makeGangaListByRef(obj._schema.getDefaultValue(attr, make_copy=False)))
                         else:
                             obj.setNodeAttribute(attr, obj._schema.getDefaultValue(attr, make_copy=False))
-                map(partial(schema_assign, obj=obj), obj._schema.allItems())
-=======
-                for attr, item in obj._schema.allItems():
-                    if not attr in obj._data:
-                        #logger.info("Opening: %s" % attr)
-                        if item._meta["sequence"] == 1:
-                            obj.setSchemaAttribute(attr, makeGangaListByRef(obj._schema.getDefaultValue(attr)))
-                            #setattr(obj, attr, makeGangaListByRef(obj._schema.getDefaultValue(attr)))
-                        else:
-                            obj.setSchemaAttribute(attr, obj._schema.getDefaultValue(attr))
-                            #setattr(obj, attr, obj._schema.getDefaultValue(attr))
-
->>>>>>> 6b8cf5a1
+                all(map(partial(schema_assign, obj=obj), obj._schema.allItems()))
                 #print("Constructed: %s" % getName(obj))
 
         def char_data(data):
