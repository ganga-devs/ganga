from Ganga.GPIDev.Schema.Schema import Schema, SimpleItem, Version
from Ganga.GPIDev.Base.Objects import GangaObject
from Ganga.Utility.logging import getLogger
from Ganga.Core.GangaRepository.GangaRepository import RepositoryError
from Ganga.Core.exceptions import GangaException
from Ganga.GPIDev.Base.Proxy import stripProxy
from Ganga.Core.GangaRepository.VStreamer import XMLFileError
import errno
import copy
import threading
import shutil
from os import listdir, path, stat

logger = getLogger()

##FIXME There has to be a better way of doing this?
class SJXLIterator(object):
    """Class for iterating over SJXMLList, potentially very unstable, dangerous and only supports looping forwards ever"""
    def __init__(self, theseSubJobs):
        """ Iterator constructor
        Args:
            theseSubJobs (list): sequential list of subjobs we're to iterate over
        """
        self._mySubJobs = theseSubJobs
        self._myCount = 0

    ## NB becomes __next__ in Python 3.x don't know if Python 2.7 has a wrapper here
    def next(self):
        if self._myCount < len(self._mySubJobs):
            returnable = self._mySubJobs[self._myCount]
            self._myCount += 1
            return returnable
        else:
            raise StopIteration


class SubJobXMLList(GangaObject):
    """
        SUBJOBXMLLIST class for managing the subjobs so they're loaded only when needed
    """

    _category = 'internal'
    _exportmethods = ['__getitem__', '__len__', '__iter__', 'getAllCachedData', 'values']
    _hidden = True
    _name = 'SubJobXMLList'

    _schema = Schema(Version(1, 0), {})

    def __init__(self, jobDirectory='', registry=None, dataFileName='data', load_backup=False, parent=None):
        """ Constructor for SubjobXMLList
        Args:
            jobDirectory (str): dir on disk which contains subjob folders
            registry (Registry): the registry managing me,
            dataFileName (str): incase it ever changes, normally 'data'
            load_backup (bool): are we using the backpus only/first? This used to be set like this btw
            paret (Job): parent of self after constuction
        """
        super(SubJobXMLList, self).__init__()

        self._jobDirectory = jobDirectory
        self._registry = registry
        self._cachedJobs = {}

        self._dataFileName = dataFileName
        self._load_backup = load_backup

        self._definedParent = None

        self._subjob_master_index_name = "subjobs.idx"

        if jobDirectory == '' and registry is None:
            return

        self._subjobIndexData = {}
        if parent:
            self._setParent(parent)
        self.load_subJobIndex()

        self._cached_filenames = {}
        self._stored_len = []

        # Lock to ensure only one load at a time
        self._load_lock = threading.Lock()

    def __construct__(self, args):
        """ CONSTUCT method... TODO remove me in time """
        super(SubJobXMLList, self).__construct__(args)
        self._definedParent = None

        self._subjobIndexData = {}
        self._subjob_master_index_name = "subjobs.idx"
        self._jobDirectory = None
        self._registry = None
        self._dataFileName = None
        self._load_backup = None
        self._cachedJobs = {}
        self._cached_filenames = {}
        self._stored_len =[]

    ## THIS CLASS MAKES USE OF THE INTERNAL CLASS DICTIONARY ONLY!!!
    ## THIS CLASS DOES NOT MAKE USE OF THE SCHEMA TO STORE INFORMATION AS TRANSIENT OR UNCOPYABLE
    ## THIS CLASS CONTAINS A LOT OF OBJECT REFERENCES WHICH SHOULD NOT BE DEEPCOPIED!!!
    def __deepcopy__(self, memo=None):
        obj = super(SubJobXMLList, self).__deepcopy__(memo)

        obj._subjobIndexData = copy.deepcopy(self._subjobIndexData, memo)
        obj._jobDirectory = copy.deepcopy(self._jobDirectory, memo)
        obj._registry = self._registry
        obj._dataFileName = copy.deepcopy(self._dataFileName, memo)
        obj._load_backup = copy.deepcopy(self._load_backup, memo)
        obj._cached_filenames = copy.deepcopy(self._cached_filenames, memo)
        obj._stored_len = copy.deepcopy(self._stored_len, memo)

        ## Manually define unsafe/uncopyable objects
        obj._definedParent = None
        obj._cachedJobs = {}
        return obj

    def _reset_cachedJobs(self, obj):
        """Hard reset function. Not really to be used externally without great care
        Args:
            obj (dict): This is the new dictonary of subjob Job objects with sequential integer keys
        """
        self._cachedJobs = obj

    def isLoaded(self, subjob_id):
        """Has the subjob been loaded? True/False
        Args:
            subjob_id (int): This is the id of the job that we're interested in
        """
        return subjob_id in self._cachedJobs.keys()

    def load_subJobIndex(self):
        """Load the index from all sujobs ynto _subjobIndexData or empty it is an error occurs"""
        index_file = path.join(self._jobDirectory, self._subjob_master_index_name )
        if path.isfile( index_file ):
            index_file_obj = None
            try:
                from Ganga.Core.GangaRepository.PickleStreamer import from_file

                try:
                    index_file_obj = open(index_file, "r" )
                    self._subjobIndexData = from_file( index_file_obj )[0]
                except IOError as err:
                    self._subjobIndexData = None
                    self._setDirty()

                if self._subjobIndexData is None:
                    self._subjobIndexData = {}
                else:
                    for subjob_id in self._subjobIndexData:
                        index_data = self._subjobIndexData.get(subjob_id)
                        ## CANNOT PERFORM REASONABLE DISK CHECKING ON AFS
                        ## SLOW FILE ACCESS WRITE AND METADATA MEANS FILE DATA DOES NOT MATCH MOD TIME
                        #if index_data is not None and 'modified' in index_data:
                        #    mod_time = index_data['modified']
                        #    disk_location = self.__get_dataFile(str(subjob_id))
                        #    disk_time = stat(disk_location).st_ctime
                        #    diff = disk_time - mod_time
                        #    if disk_time > mod_time and (diff*diff < 9.):
                        #        logger.warning("objs: %s" % self._cachedJobs.keys())
                        #        logger.warning("%s != %s" % (mod_time, disk_time))
                        #        logger.warning("SubJob: %s has been modified, re-loading" % (subjob_id))
                        #        new_data = self._registry.getIndexCache( self.__getitem__(subjob_id) )
                        #        self._subjobIndexData[subjob_id] = new_data
                        #        break
                        #else:
                        if index_data is None:
                            logger.warning("Cannot find subjob index %s, rebuilding" % subjob_id)
                            new_data = self._registry.getIndexCache( self.__getitem__(subjob_id) )
                            self._subjobIndexData[subjob_id] = new_data
                            continue
                        #self._subjobIndexData = {}
            except Exception as err:
                logger.debug( "Subjob Index file open, error: %s" % err )
                self._subjobIndexData = {}
                self._setDirty()
            finally:
                if index_file_obj is not None:
                    index_file_obj.close()
                if self._subjobIndexData is None:
                    self._subjobIndexData = {}
        else:
            self._setDirty()
        return

    def write_subJobIndex(self, ignore_disk=False):
        """interface for writing the index which captures errors and alerts the user vs throwing uncaught exception
        Args:
            ignore_disk (bool): Optional flag to force the class to ignore all on-disk data when flushing
        """
        try:
            self.__really_writeIndex(ignore_disk)
        ## Once It's known what te likely exceptions here are they'll be added
        except (IOError,) as err:
            logger.debug("Can't write Index. Moving on as this is not essential to functioning it's a performance bug")
            logger.debug("Error: %s" % err)

    def __really_writeIndex(self, ignore_disk=False):
        """Do the actual work of writing the index for all subjobs
        Args:
            ignore_disk (bool): Optional flag to force the class to ignore all on-disk data when flushing
        """

        all_caches = {}
        if ignore_disk:
            range_limit = self._cachedJobs.keys()
        else:
            range_limit = range(len(self))

        for sj_id in range_limit:
            if sj_id in self._cachedJobs.keys():
                this_cache = self._registry.getIndexCache(self.__getitem__(sj_id))
                all_caches[sj_id] = this_cache
                disk_location = self.__get_dataFile(sj_id)
                all_caches[sj_id]['modified'] = stat(disk_location).st_ctime
            else:
                if sj_id in self._subjobIndexData:
                    all_caches[sj_id] = self._subjobIndexData[sj_id]
                else:
                    this_cache = self._registry.getIndexCache(self.__getitem__(sj_id))
                    all_caches[sj_id] = this_cache
                    disk_location = self.__get_dataFile(sj_id)
                    all_caches[sj_id]['modified'] = stat(disk_location).st_ctime

        try:
            from Ganga.Core.GangaRepository.PickleStreamer import to_file
            index_file = path.join(self._jobDirectory, self._subjob_master_index_name)
            index_file_obj = open(index_file, "w")
            to_file(all_caches, index_file_obj)
            index_file_obj.close()
        ## Once I work out what the other exceptions here are I'll add them
        except (IOError,) as err:
            logger.debug("cache write error: %s" % err)

    def __iter__(self):
        """Return iterator for this class"""
        return SJXLIterator(self)

    def __get_dataFile(self, index, force_backup=False):
        """Get the filename for this file (with out without backup '~'. Store already determine combinations in _cached_filenames for speed
        Args:
            index (int): This is the index of the subjob we're interested in
            force_backup (bool): Should we force the loading from the backup XML
        """

        backup_decision = self._load_backup is True or force_backup is True

        index_str = str(index)+"_"+str(backup_decision)

        if index_str in self._cached_filenames:
            return self._cached_filenames[index_str]

        subjob_data = path.join(self._jobDirectory, str(index), self._dataFileName)
        if backup_decision is True:
            subjob_data = subjob_data + '~'

        self._cached_filenames[index_str] = subjob_data
        return subjob_data

    def __len__(self):
        """ return length or lookup the last modified time compare against self._stored_len[0] and if nothings changed return self._stored_len[1]"""
        try:
            this_time = stat(self._jobDirectory).st_ctime
        except OSError:
            return 0

        if len(self._stored_len) == 2:
            last_time = self._stored_len[0]
            if this_time == last_time:
                return self._stored_len[1]

        if not path.isdir( self._jobDirectory ):
            return 0

        subjob_count = SubJobXMLList.countSubJobDirs(self._jobDirectory, self._dataFileName, False)

        if len(self._stored_len) != 2:
            self._stored_len = []
            self._stored_len.append(this_time)
            self._stored_len.append(subjob_count)
        else:
            self._stored_len[0] = this_time
            self._stored_len[1] = subjob_count

        return subjob_count

    def keys(self):
        """Return keys to access subjobs"""
        return [i for i in range(len(self))]

    def values(self):
        """Return the actual subjobs"""
        return [self[i] for i in range(0, len(self))]

    def getSafeJob(self):
        """ Return the job object or None, no faffing around with throwing exceptions """
        try:
            job_obj = self.getJobObject()
        except Exception as err:
            logger.debug("Error: %s" % err)
            try:
                job_obj = self._getParent()
            except Exception as err:
                job_obj = None
        return job_obj

    def getMasterID(self):
        """ Return a string corresponding to the parent job ID """
        job_obj = self.getSafeJob()
        if job_obj is not None:
            try:
                fqid = job_obj.getFQID('.')
            except Exception as err:
                try:
                    fqid = job_obj.id
                except:
                    fqid = "unknown"
        else:
            fqid = "unknown"
        return fqid

    def _loadSubJobFromDisk(self, subjob_data):
        """Load the subjob file 'subjob_data' from disk. No Parsing
        Args:
            subjob_data (str): filename for the subjob 'data' file we're interested in
        """
        # For debugging where this was called from to try and push it to as high a level as possible at runtime
        #print("SJXML Load")
        #import traceback
        #traceback.print_stack()
        #print("\n\n\n")
        #import sys
        #sys.exit(-1)
        job_obj = self.getSafeJob()
        if job_obj is not None:
            fqid = self.getMasterID()
            logger.debug( "Loading subjob at: %s for job %s" % (subjob_data, fqid) )
        else:
            logger.debug( "Loading subjob at: %s" % subjob_data )
        sj_file = open(subjob_data, "r")
        return sj_file

    def __call__(self, index):
        """Same as getitem
        Args:
            index (int): The index corresponding to the subjob object we want
        """
        return self.__getitem__(index)

    def __getitem__(self, index):
        """Return a subjob based upon index
        Args:
            index (int): The index corresponding to the subjob object we want
        """
        try:
            return self._getItem(index)
        except (GangaException, IOError, XMLFileError) as err:
            logger.error("CANNOT LOAD SUBJOB INDEX: %s. Reason: %s" % (index, err))
            raise

    def _getItem(self, index):
        """Actual meat of loading the subjob from disk is required, parsing and storing a copy in memory
        (_cached_subjobs) for future use
        Args:
            index (int): The index corresponding to the subjob object we want
        """
        logger.debug("Requesting subjob: #%s" % index)

        if index not in self._cachedJobs:

            logger.debug("Attempting to load subjob: #%s from disk" % index)

            # obtain a lock to make sure multiple loads of the same object don't happen
            with self._load_lock:

                # just make sure we haven't loaded this object already while waiting on the lock
                if index in self._cachedJobs:
                    return self._cachedJobs[index]

                has_loaded_backup = False

                # Now try to load the subjob
                if len(self) < index:
                    raise GangaException("Subjob: %s does NOT exist" % index)
                subjob_data = self.__get_dataFile(str(index))
                try:
                    sj_file = self._loadSubJobFromDisk(subjob_data)
                except (XMLFileError, IOError) as x:
                    logger.warning("Error loading XML file: %s" % x)
                    try:
                        logger.debug("Loading subjob #%s for job #%s from disk, recent changes may be lost" % (index, self.getMasterID()))
                        subjob_data = self.__get_dataFile(str(index), True)
                        sj_file = self._loadSubJobFromDisk(subjob_data)
                        has_loaded_backup = True
                    except (IOError, XMLFileError) as err:
                        logger.debug("Error loading subjob XML:\n%s" % err)

                        if isinstance(x, IOError) and x.errno == errno.ENOENT:
                            raise IOError("Subobject %s not found: %s" % (index, x))
                        else:
                            raise RepositoryError(self,"IOError on loading subobject %s: %s" % (index, x))

                from Ganga.Core.GangaRepository.VStreamer import from_file

                # load the subobject into a temporary object
                try:
                    loaded_sj = from_file(sj_file)[0]
                except (IOError, XMLFileError) as err:

                    try:
                        logger.warning("Loading subjob #%s for job #%s from backup, recent changes may be lost" % (index, self.getMasterID()))
                        subjob_data = self.__get_dataFile(str(index), True)
                        sj_file = self._loadSubJobFromDisk(subjob_data)
                        loaded_sj = from_file(sj_file)[0]
                        has_loaded_backup = True
                    except (IOError, XMLFileError) as err:
                        logger.debug("Failed to Load XML for job: %s using: %s" % (index, subjob_data))
                        logger.debug("Err:\n%s" % err)
                        raise

                loaded_sj._setParent( self._definedParent )
                if has_loaded_backup:
                    loaded_sj._setDirty()
                else:
                    loaded_sj._setFlushed()
                self._cachedJobs[index] = loaded_sj

        return self._cachedJobs[index]

    def _setParent(self, parentObj):
        """Set the parent of self and any objects in memory we control
        Args:
            parentObj (Job): This is the master job we're hanging these children off in the tree
        """

        if parentObj is not None and hasattr(parentObj, 'getFQID'):
            parent_name = "Job: %s" % parentObj.getFQID('.')
        elif parentObj is not None and hasattr(parentObj, 'id'):
            parent_name = "Job: %s" % parentObj.id
        else:
            parent_name = "None"
        logger.debug('Setting Parent: %s' % parent_name)

        super(SubJobXMLList, self)._setParent(parentObj)

        if self._definedParent is not parentObj:
            self._definedParent = parentObj

        if not hasattr(self, '_cachedJobs'):
            return
        for k in self._cachedJobs:
            if self._cachedJobs[k]._getParent() is not self._definedParent:
                self._cachedJobs[k]._setParent( parentObj )

    def getCachedData(self, index):
        """Get the cached data from the index for one of the subjobs
        Args:
            index (int): index for the subjob we're interested in
        """
        if index > len(self) or index < 0:
            return None

        if index in self._subjobIndexData:
            if self.isLoaded(index):
                return self._registry.getIndexCache( self.__getitem__(index) )
            else:
                return self._subjobIndexData[index]
        else:
            return self._registry.getIndexCache( self.__getitem__(index) )

        return None

    def getAllCachedData(self):
        """Get the cached data from the index for all subjobs"""
        cached_data = []
        #logger.debug("Cache: %s" % self._subjobIndexData)
        if len(self._subjobIndexData) == len(self):
            for i in range(len(self)):
                if self.isLoaded(i):
                    cached_data.append( self._registry.getIndexCache( self.__getitem__(i) ) )
                else:
                    cached_data.append( self._subjobIndexData[i] )
        else:
            for i in range(len(self)):
                cached_data.append(self._registry.getIndexCache( self.__getitem__(i) ) )

        return cached_data

    def flush(self, ignore_disk=False):
        """Flush all subjobs to disk using XML methods
        Args:
            ignore_disk (bool): Optional flag to force the class to ignore all on-disk data when flushing
        """
        from Ganga.Core.GangaRepository.GangaRepositoryXML import safe_save

        from Ganga.Core.GangaRepository.VStreamer import to_file

        if ignore_disk:
            range_limit = self._cachedJobs.keys()
        else:
            range_limit = range(len(self))

        for index in range_limit:
            if index in self._cachedJobs.keys():
                ## If it ain't dirty skip it
                if not self._cachedJobs[index]._dirty:
                    continue

                subjob_data = self.__get_dataFile(str(index))
                subjob_obj = self._cachedJobs[index]

                if subjob_obj is subjob_obj._getRoot():
                    raise GangaException(self, "Subjob parent not set correctly in flush.")

                safe_save( subjob_data, subjob_obj, to_file )

        self.write_subJobIndex(ignore_disk)

    def _setFlushed(self):
        """ Like Node only descend into objects which aren't in the Schema"""
<<<<<<< HEAD
        def flushFunc(elem):
            elem._setFlushed()
        map(flushFunc, self._cachedJobs.items())
=======
        for index in self._cachedJobs:
            self._cachedJobs[index]._setFlushed()
>>>>>>> 6b8cf5a1
        super(SubJobXMLList, self)._setFlushed()

    def _private_display(self, reg_slice, this_format, default_width, markup):
        """ This is a private display method which makes use of the display slice as well as knowlede of the wanted format, default_width and markup to be used
        Given it's  display method this returns a displayable string. Given it's tied into the RegistrySlice it's similar to that
        Args:
            reg_slice (RegistrySlice): This is the registry slice which is the context in which this is called
            this_format (str): This is the format used in the registry slice for the formatting of the table
            defult_width (int): default width for a colum as defined in registry slice
            markup (str): This is the markup function used to format the text in the table from registry slice
        """
        ds=""
        for obj_i in self.keys():

            cached_data = self.getCachedData(obj_i)
            colour = reg_slice._getColour(cached_data)

            vals = []
            for item in reg_slice._display_columns:
                display_str = "display:" + str(item)
                #logger.debug("Looking for : %s" % display_str)
                width = reg_slice._display_columns_width.get(item, default_width)
                try:
                    if item == 'fqid':
                        vals.append(str(cached_data[display_str]))
                    else:
                        vals.append(str(cached_data[display_str])[0:width])
                except KeyError as err:
                    logger.debug("_private_display KeyError: %s" % err)
                    vals.append("Unknown")

            ds += markup(this_format % tuple(vals), colour)

        return ds

    @staticmethod
    def checkJobHasChildren(jobDirectory, datafileName):
        """ Return True/False if given (job?) object has children associated with it
        This function will test for the presence of all of the subjob XML in the appropriate folders and will trigger an exception
        if/when some of the xml files are missing. This is subtly different to the default countSubJobDirs behaviour.
        Args:
            jobDirectory (str): name of folder to be examined
            datafileName (str): name of the files containing the xml, i.e. 'data' by convention
        """

        if not path.isdir(jobDirectory):
            return False
        else:
            return bool(SubJobXMLList.countSubJobDirs(jobDirectory, datafileName, True))

    @staticmethod
    def countSubJobDirs(jobDirectory, datafileName, checkDataFiles):
        """ I'm a function which returns a number, my number corresponds to the amount of sequentially listed numerically named folders exiting within 'jobDirectory'
            This (optionally) checks for the existance of all of the XML files. This is useful during a call to 'jobHasChildrenTest' but not when calling __len__ repeatedly
        Args:
            jobDirectory (str): name of folder to be examined
            datafileName (str): name of the files containing the xml, i.e. 'data' by convention
            checkDataFiles (bool): if True check for the existance of all of the data files and check this against the numerically named folders
        """

        jobDirectoryList = listdir(jobDirectory)

        subjob_count=0
        for dir_entry in jobDirectoryList:
            if dir_entry.isdigit():
                sj_dir = path.join(jobDirectory, dir_entry)
                if path.isdir(sj_dir):
                    if checkDataFiles:
                        data_file_path = path.join(sj_dir, datafileName)
                        if path.isfile(data_file_path):
                            subjob_count+=1
                        elif path.isfile(data_file_path+'~'):
                            logger.warning("Reverting to backup due to missing XML: %s" % data_file_path)
                            subjob_count+=1
                    else:
                        subjob_count+=1

        logger.debug("count: %s len: %s" % (subjob_count, len([_folder for _folder in jobDirectoryList if _folder.isdigit()])))

        if subjob_count == len([_folder for _folder in jobDirectoryList if _folder.isdigit()]):
            return subjob_count
        else:
            raise GangaException("Missing subjobs data file in %s" % jobDirectory)
<|MERGE_RESOLUTION|>--- conflicted
+++ resolved
@@ -519,14 +519,8 @@
 
     def _setFlushed(self):
         """ Like Node only descend into objects which aren't in the Schema"""
-<<<<<<< HEAD
-        def flushFunc(elem):
-            elem._setFlushed()
-        map(flushFunc, self._cachedJobs.items())
-=======
         for index in self._cachedJobs:
             self._cachedJobs[index]._setFlushed()
->>>>>>> 6b8cf5a1
         super(SubJobXMLList, self)._setFlushed()
 
     def _private_display(self, reg_slice, this_format, default_width, markup):
