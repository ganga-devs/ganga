from Ganga.GPIDev.Schema.Schema import Schema, SimpleItem, Version
from Ganga.GPIDev.Base.Objects import GangaObject
from Ganga.Utility.logging import getLogger
from Ganga.Core.GangaRepository.GangaRepository import RepositoryError
from Ganga.Core.exceptions import GangaException
from Ganga.GPIDev.Base.Proxy import stripProxy
from Ganga.Core.GangaRepository.VStreamer import XMLFileError
import errno
import copy
import threading
import shutil
from os import listdir, path, stat

logger = getLogger()

##FIXME There has to be a better way of doing this?
class SJXLIterator(object):
    """Class for iterating over SJXMLList, potentially very unstable, dangerous and only supports looping forwards ever"""
    def __init__(self, theseSubJobs):
        """ Iterator constructor
        Args:
            theseSubJobs (list): sequential list of subjobs we're to iterate over
        """
        self._mySubJobs = theseSubJobs
        self._myCount = 0

    ## NB becomes __next__ in Python 3.x don't know if Python 2.7 has a wrapper here
    def next(self):
        if self._myCount < len(self._mySubJobs):
            returnable = self._mySubJobs[self._myCount]
            self._myCount += 1
            return returnable
        else:
            raise StopIteration


class SubJobXMLList(GangaObject):
    """
        SUBJOBXMLLIST class for managing the subjobs so they're loaded only when needed
    """

    _category = 'internal'
    _exportmethods = ['__getitem__', '__len__', '__iter__', 'getAllCachedData', 'values']
    _hidden = True
    _name = 'SubJobXMLList'

    _schema = Schema(Version(1, 0), {})

    def __init__(self, jobDirectory='', registry=None, dataFileName='data', load_backup=False, parent=None):
        """ Constructor for SubjobXMLList
        Args:
            jobDirectory (str): dir on disk which contains subjob folders
            registry (Registry): the registry managing me,
            dataFileName (str): incase it ever changes, normally 'data'
            load_backup (bool): are we using the backpus only/first? This used to be set like this btw
            paret (Job): parent of self after constuction
        """
        super(SubJobXMLList, self).__init__()

        self._jobDirectory = jobDirectory
        self._registry = registry
        self._cachedJobs = {}

        self._dataFileName = dataFileName
        self._load_backup = load_backup

        self._definedParent = None

        self._subjob_master_index_name = "subjobs.idx"

        if jobDirectory == '' and registry is None:
            return

        self._subjobIndexData = {}
        if parent:
            self._setParent(parent)
        self.load_subJobIndex()

        self._cached_filenames = {}
        self._stored_len = []

        # Lock to ensure only one load at a time
        self._load_lock = threading.Lock()

    def __construct__(self, args):
        """ CONSTUCT method... TODO remove me in time """
        super(SubJobXMLList, self).__construct__(args)
        self._definedParent = None

        self._subjobIndexData = {}
        self._subjob_master_index_name = "subjobs.idx"
        self._jobDirectory = None
        self._registry = None
        self._dataFileName = None
        self._load_backup = None
        self._cachedJobs = {}
        self._cached_filenames = {}
        self._stored_len =[]

    ## THIS CLASS MAKES USE OF THE INTERNAL CLASS DICTIONARY ONLY!!!
    ## THIS CLASS DOES NOT MAKE USE OF THE SCHEMA TO STORE INFORMATION AS TRANSIENT OR UNCOPYABLE
    ## THIS CLASS CONTAINS A LOT OF OBJECT REFERENCES WHICH SHOULD NOT BE DEEPCOPIED!!!
    def __deepcopy__(self, memo=None):
        obj = super(SubJobXMLList, self).__deepcopy__(memo)

        obj._subjobIndexData = copy.deepcopy(self._subjobIndexData, memo)
        obj._jobDirectory = copy.deepcopy(self._jobDirectory, memo)
        obj._registry = self._registry
        obj._dataFileName = copy.deepcopy(self._dataFileName, memo)
        obj._load_backup = copy.deepcopy(self._load_backup, memo)
        obj._cached_filenames = copy.deepcopy(self._cached_filenames, memo)
        obj._stored_len = copy.deepcopy(self._stored_len, memo)

        ## Manually define unsafe/uncopyable objects
        obj._definedParent = None
        obj._cachedJobs = {}
        return obj

    def _reset_cachedJobs(self, obj):
        """Hard reset function. Not really to be used externally without great care
        Args:
            obj (dict): This is the new dictonary of subjob Job objects with sequential integer keys
        """
        self._cachedJobs = obj

    def isLoaded(self, subjob_id):
<<<<<<< HEAD
        """Has the subjob been loaded? True/False
        Args:
            subjob_id (int): This is the id of the job that we're interested in
        """
        return subjob_id in self._cachedJobs.keys()
=======
        """Has the subjob been loaded? True/False"""
        return subjob_id in self._cachedJobs
>>>>>>> a4565831

    def load_subJobIndex(self):
        """Load the index from all sujobs ynto _subjobIndexData or empty it is an error occurs"""
        index_file = path.join(self._jobDirectory, self._subjob_master_index_name )
        if path.isfile( index_file ):
            index_file_obj = None
            try:
                from Ganga.Core.GangaRepository.PickleStreamer import from_file

                try:
                    index_file_obj = open(index_file, "r" )
                    self._subjobIndexData = from_file( index_file_obj )[0]
                except IOError as err:
                    self._subjobIndexData = None
                    self._setDirty()

                if self._subjobIndexData is None:
                    self._subjobIndexData = {}
                else:
                    for subjob_id in self._subjobIndexData:
                        index_data = self._subjobIndexData.get(subjob_id)
                        ## CANNOT PERFORM REASONABLE DISK CHECKING ON AFS
                        ## SLOW FILE ACCESS WRITE AND METADATA MEANS FILE DATA DOES NOT MATCH MOD TIME
                        #if index_data is not None and 'modified' in index_data:
                        #    mod_time = index_data['modified']
                        #    disk_location = self.__get_dataFile(str(subjob_id))
                        #    disk_time = stat(disk_location).st_ctime
                        #    diff = disk_time - mod_time
                        #    if disk_time > mod_time and (diff*diff < 9.):
                        #        logger.warning("objs: %s" % self._cachedJobs.keys())
                        #        logger.warning("%s != %s" % (mod_time, disk_time))
                        #        logger.warning("SubJob: %s has been modified, re-loading" % (subjob_id))
                        #        new_data = self._registry.getIndexCache( self.__getitem__(subjob_id) )
                        #        self._subjobIndexData[subjob_id] = new_data
                        #        break
                        #else:
                        if index_data is None:
                            logger.warning("Cannot find subjob index %s, rebuilding" % subjob_id)
                            new_data = self._registry.getIndexCache( self.__getitem__(subjob_id) )
                            self._subjobIndexData[subjob_id] = new_data
                            continue
                        #self._subjobIndexData = {}
            except Exception as err:
                logger.debug( "Subjob Index file open, error: %s" % err )
                self._subjobIndexData = {}
                self._setDirty()
            finally:
                if index_file_obj is not None:
                    index_file_obj.close()
                if self._subjobIndexData is None:
                    self._subjobIndexData = {}
        else:
            self._setDirty()
        return

    def write_subJobIndex(self, ignore_disk=False):
        """interface for writing the index which captures errors and alerts the user vs throwing uncaught exception
        Args:
            ignore_disk (bool): Optional flag to force the class to ignore all on-disk data when flushing
        """
        try:
            self.__really_writeIndex(ignore_disk)
        ## Once It's known what te likely exceptions here are they'll be added
        except (IOError,) as err:
            logger.debug("Can't write Index. Moving on as this is not essential to functioning it's a performance bug")
            logger.debug("Error: %s" % err)

    def __really_writeIndex(self, ignore_disk=False):
        """Do the actual work of writing the index for all subjobs
        Args:
            ignore_disk (bool): Optional flag to force the class to ignore all on-disk data when flushing
        """

        all_caches = {}
<<<<<<< HEAD
        if ignore_disk:
            range_limit = self._cachedJobs.keys()
        else:
            range_limit = range(len(self))

        for sj_id in range_limit:
            if sj_id in self._cachedJobs.keys():
=======
        for sj_id in range(len(self)):
            if sj_id in self._cachedJobs:
>>>>>>> a4565831
                this_cache = self._registry.getIndexCache(self.__getitem__(sj_id))
                all_caches[sj_id] = this_cache
                disk_location = self.__get_dataFile(sj_id)
                all_caches[sj_id]['modified'] = stat(disk_location).st_ctime
            else:
                if sj_id in self._subjobIndexData:
                    all_caches[sj_id] = self._subjobIndexData[sj_id]
                else:
                    this_cache = self._registry.getIndexCache(self.__getitem__(sj_id))
                    all_caches[sj_id] = this_cache
                    disk_location = self.__get_dataFile(sj_id)
                    all_caches[sj_id]['modified'] = stat(disk_location).st_ctime

        try:
            from Ganga.Core.GangaRepository.PickleStreamer import to_file
            index_file = path.join(self._jobDirectory, self._subjob_master_index_name)
            index_file_obj = open(index_file, "w")
            to_file(all_caches, index_file_obj)
            index_file_obj.close()
        ## Once I work out what the other exceptions here are I'll add them
        except (IOError,) as err:
            logger.debug("cache write error: %s" % err)

    def __iter__(self):
        """Return iterator for this class"""
        return SJXLIterator(self)

    def __get_dataFile(self, index, force_backup=False):
        """Get the filename for this file (with out without backup '~'. Store already determine combinations in _cached_filenames for speed
        Args:
            index (int): This is the index of the subjob we're interested in
            force_backup (bool): Should we force the loading from the backup XML
        """

        backup_decision = self._load_backup is True or force_backup is True

        index_str = str(index)+"_"+str(backup_decision)

        if index_str in self._cached_filenames:
            return self._cached_filenames[index_str]

        subjob_data = path.join(self._jobDirectory, str(index), self._dataFileName)
        if backup_decision is True:
            subjob_data = subjob_data + '~'

        self._cached_filenames[index_str] = subjob_data
        return subjob_data

    def __len__(self):
        """ return length or lookup the last modified time compare against self._stored_len[0] and if nothings changed return self._stored_len[1]"""
        try:
            this_time = stat(self._jobDirectory).st_ctime
        except OSError:
            return 0

        if len(self._stored_len) == 2:
            last_time = self._stored_len[0]
            if this_time == last_time:
                return self._stored_len[1]

<<<<<<< HEAD
        subjob_count = 0
        if not path.isdir( self._jobDirectory ):
            return 0

        subjob_count = SubJobXMLList.countSubJobDirs(self._jobDirectory, self._dataFileName, False)
=======
        from os import listdir, path
        if not path.isdir( self._jobDirectory ):
            return 0

        jobDirectoryList = listdir( self._jobDirectory )

        import os.path
        subjob_count=0
        while True:
            if str(subjob_count) in jobDirectoryList:
                expected_folder = os.path.join(self._jobDirectory, str(subjob_count))
                if os.path.isdir(expected_folder):
                    subjob_count=subjob_count+1
                    continue
                else:
                    break
            else:
                break
>>>>>>> a4565831

        if len(self._stored_len) != 2:
            self._stored_len = []
            self._stored_len.append(this_time)
            self._stored_len.append(subjob_count)
        else:
            self._stored_len[0] = this_time
            self._stored_len[1] = subjob_count

        return subjob_count

    def keys(self):
        """Return keys to access subjobs"""
        return [i for i in range(len(self))]

    def values(self):
        """Return the actual subjobs"""
        return [self[i] for i in range(0, len(self))]

    def getSafeJob(self):
        """ Return the job object or None, no faffing around with throwing exceptions """
        try:
            job_obj = self.getJobObject()
        except Exception as err:
            logger.debug("Error: %s" % err)
            try:
                job_obj = self._getParent()
            except Exception as err:
                job_obj = None
        return job_obj

    def getMasterID(self):
        """ Return a string corresponding to the parent job ID """
        job_obj = self.getSafeJob()
        if job_obj is not None:
            try:
                fqid = job_obj.getFQID('.')
            except Exception as err:
                try:
                    fqid = job_obj.id
                except:
                    fqid = "unknown"
        else:
            fqid = "unknown"
        return fqid

    def _loadSubJobFromDisk(self, subjob_data):
        """Load the subjob file 'subjob_data' from disk. No Parsing
        Args:
            subjob_data (str): filename for the subjob 'data' file we're interested in
        """
        # For debugging where this was called from to try and push it to as high a level as possible at runtime
        #print("SJXML Load")
        #import traceback
        #traceback.print_stack()
        #print("\n\n\n")
        #import sys
        #sys.exit(-1)
        job_obj = self.getSafeJob()
        if job_obj is not None:
            fqid = self.getMasterID()
            logger.debug( "Loading subjob at: %s for job %s" % (subjob_data, fqid) )
        else:
            logger.debug( "Loading subjob at: %s" % subjob_data )
        sj_file = open(subjob_data, "r")
        return sj_file

    def __call__(self, index):
        """Same as getitem
        Args:
            index (int): The index corresponding to the subjob object we want
        """
        return self.__getitem__(index)

    def __getitem__(self, index):
        """Return a subjob based upon index
        Args:
            index (int): The index corresponding to the subjob object we want
        """
        try:
            return self._getItem(index)
        except (GangaException, IOError, XMLFileError) as err:
            logger.error("CANNOT LOAD SUBJOB INDEX: %s. Reason: %s" % (index, err))
            raise

    def _getItem(self, index):
        """Actual meat of loading the subjob from disk is required, parsing and storing a copy in memory
        (_cached_subjobs) for future use
        Args:
            index (int): The index corresponding to the subjob object we want
        """
        logger.debug("Requesting subjob: #%s" % index)

        if index not in self._cachedJobs:

            logger.debug("Attempting to load subjob: #%s from disk" % index)

            # obtain a lock to make sure multiple loads of the same object don't happen
            with self._load_lock:

                # just make sure we haven't loaded this object already while waiting on the lock
                if index in self._cachedJobs:
                    return self._cachedJobs[index]

                has_loaded_backup = False

                # Now try to load the subjob
                if len(self) < index:
                    raise GangaException("Subjob: %s does NOT exist" % index)
                subjob_data = self.__get_dataFile(str(index))
                try:
                    sj_file = self._loadSubJobFromDisk(subjob_data)
                except (XMLFileError, IOError) as x:
                    logger.warning("Error loading XML file: %s" % x)
                    try:
                        logger.debug("Loading subjob #%s for job #%s from disk, recent changes may be lost" % (index, self.getMasterID()))
                        subjob_data = self.__get_dataFile(str(index), True)
                        sj_file = self._loadSubJobFromDisk(subjob_data)
                        has_loaded_backup = True
                    except (IOError, XMLFileError) as err:
                        logger.debug("Error loading subjob XML:\n%s" % err)

                        if isinstance(x, IOError) and x.errno == errno.ENOENT:
                            raise IOError("Subobject %s not found: %s" % (index, x))
                        else:
                            raise RepositoryError(self,"IOError on loading subobject %s: %s" % (index, x))

                from Ganga.Core.GangaRepository.VStreamer import from_file

                # load the subobject into a temporary object
                try:
                    loaded_sj = from_file(sj_file)[0]
                except (IOError, XMLFileError) as err:

                    try:
                        logger.warning("Loading subjob #%s for job #%s from backup, recent changes may be lost" % (index, self.getMasterID()))
                        subjob_data = self.__get_dataFile(str(index), True)
                        sj_file = self._loadSubJobFromDisk(subjob_data)
                        loaded_sj = from_file(sj_file)[0]
                        has_loaded_backup = True
                    except (IOError, XMLFileError) as err:
                        logger.debug("Failed to Load XML for job: %s using: %s" % (index, subjob_data))
                        logger.debug("Err:\n%s" % err)
                        raise

                loaded_sj._setParent( self._definedParent )
                if has_loaded_backup:
                    loaded_sj._setDirty()
                else:
                    loaded_sj._setFlushed()
                self._cachedJobs[index] = loaded_sj

        return self._cachedJobs[index]

    def _setParent(self, parentObj):
        """Set the parent of self and any objects in memory we control
        Args:
            parentObj (Job): This is the master job we're hanging these children off in the tree
        """

        if parentObj is not None and hasattr(parentObj, 'getFQID'):
            parent_name = "Job: %s" % parentObj.getFQID('.')
        elif parentObj is not None and hasattr(parentObj, 'id'):
            parent_name = "Job: %s" % parentObj.id
        else:
            parent_name = "None"
        logger.debug('Setting Parent: %s' % parent_name)

        super(SubJobXMLList, self)._setParent(parentObj)

        if self._definedParent is not parentObj:
            self._definedParent = parentObj

        if not hasattr(self, '_cachedJobs'):
            return
        for k in self._cachedJobs:
            if self._cachedJobs[k]._getParent() is not self._definedParent:
                self._cachedJobs[k]._setParent( parentObj )

    def getCachedData(self, index):
        """Get the cached data from the index for one of the subjobs
        Args:
            index (int): index for the subjob we're interested in
        """
        if index > len(self) or index < 0:
            return None

        if index in self._subjobIndexData:
            if self.isLoaded(index):
                return self._registry.getIndexCache( self.__getitem__(index) )
            else:
                return self._subjobIndexData[index]
        else:
            return self._registry.getIndexCache( self.__getitem__(index) )

        return None

    def getAllCachedData(self):
        """Get the cached data from the index for all subjobs"""
        cached_data = []
        #logger.debug("Cache: %s" % self._subjobIndexData)
        if len(self._subjobIndexData) == len(self):
            for i in range(len(self)):
                if self.isLoaded(i):
                    cached_data.append( self._registry.getIndexCache( self.__getitem__(i) ) )
                else:
                    cached_data.append( self._subjobIndexData[i] )
        else:
            for i in range(len(self)):
                cached_data.append(self._registry.getIndexCache( self.__getitem__(i) ) )

        return cached_data

    def flush(self, ignore_disk=False):
        """Flush all subjobs to disk using XML methods
        Args:
            ignore_disk (bool): Optional flag to force the class to ignore all on-disk data when flushing
        """
        from Ganga.Core.GangaRepository.GangaRepositoryXML import safe_save

        from Ganga.Core.GangaRepository.VStreamer import to_file

<<<<<<< HEAD
        if ignore_disk:
            range_limit = self._cachedJobs.keys()
        else:
            range_limit = range(len(self))

        for index in range_limit:
            if index in self._cachedJobs.keys():
=======
        for index in range(len(self)):
            if index in self._cachedJobs:
>>>>>>> a4565831
                ## If it ain't dirty skip it
                if not self._cachedJobs[index]._dirty:
                    continue

                subjob_data = self.__get_dataFile(str(index))
                subjob_obj = self._cachedJobs[index]

                if subjob_obj is subjob_obj._getRoot():
                    raise GangaException(self, "Subjob parent not set correctly in flush.")

                safe_save( subjob_data, subjob_obj, to_file )

<<<<<<< HEAD
        self.write_subJobIndex(ignore_disk)
        return
=======
        self.write_subJobIndex()
>>>>>>> a4565831

    def _setFlushed(self):
        """ Like Node only descend into objects which aren't in the Schema"""
        for index in self._cachedJobs:
            self._cachedJobs[index]._setFlushed()
        super(SubJobXMLList, self)._setFlushed()

    def _private_display(self, reg_slice, this_format, default_width, markup):
        """ This is a private display method which makes use of the display slice as well as knowlede of the wanted format, default_width and markup to be used
        Given it's  display method this returns a displayable string. Given it's tied into the RegistrySlice it's similar to that
        Args:
            reg_slice (RegistrySlice): This is the registry slice which is the context in which this is called
            this_format (str): This is the format used in the registry slice for the formatting of the table
            defult_width (int): default width for a colum as defined in registry slice
            markup (str): This is the markup function used to format the text in the table from registry slice
        """
        ds=""
        for obj_i in self.keys():

            cached_data = self.getCachedData(obj_i)
            colour = reg_slice._getColour(cached_data)

            vals = []
            for item in reg_slice._display_columns:
                display_str = "display:" + str(item)
                #logger.debug("Looking for : %s" % display_str)
                width = reg_slice._display_columns_width.get(item, default_width)
                try:
                    if item == 'fqid':
                        vals.append(str(cached_data[display_str]))
                    else:
                        vals.append(str(cached_data[display_str])[0:width])
                except KeyError as err:
                    logger.debug("_private_display KeyError: %s" % err)
                    vals.append("Unknown")

            ds += markup(this_format % tuple(vals), colour)

        return ds

    @staticmethod
    def jobHasChildrenTest(jobDirectory, datafileName):
        """ Return True/False if given (job?) object has children associated with it
        Args:
            jobDirectory (str): name of folder to be examined
            datafileName (str): name of the files containing the xml, i.e. 'data' by convention
        """

        if not path.isdir(jobDirectory):
            return False
        else:
            return bool(SubJobXMLList.countSubJobDirs(jobDirectory, datafileName, True))

    @staticmethod
    def countSubJobDirs(jobDirectory, datafileName, checkDataFiles):
        """ I'm a function which returns a number, my number corresponds to the amount of sequentially listed numerically named folders exiting within 'jobDirectory'
            This (optionally) checks for the existance of all of the XML files. This is useful during a call to 'jobHasChildrenTest' but not when calling __len__ repeatedly
        Args:
            jobDirectory (str): name of folder to be examined
            datafileName (str): name of the files containing the xml, i.e. 'data' by convention
            checkDataFiles (bool): if True check for the existance of all of the data files and check this against the numerically named folders
        """

        jobDirectoryList = listdir(jobDirectory)

        subjob_count=0
        for dir_entry in jobDirectoryList:
            if dir_entry.isdigit():
                sj_dir = path.join(jobDirectory, dir_entry)
                if path.isdir(sj_dir):
                    if checkDataFiles:
                        data_file_path = path.join(sj_dir, datafileName)
                        if path.isfile(data_file_path):
                            subjob_count+=1
                        else:
                            if path.isfile(data_file_path+'~'):
                                logger.warning("Reverting to backup due to missing XML: %s" % data_file_path)
                                subjob_count+=1
                    else:
                        subjob_count+=1

        logger.debug("count: %s len: %s" % (subjob_count, len([_folder for _folder in jobDirectoryList if _folder.isdigit()])))

        if subjob_count == len([_folder for _folder in jobDirectoryList if _folder.isdigit()]):
            return subjob_count
        else:
            raise GangaException("Missing subjobs data file in %s" % jobDirectory)
<|MERGE_RESOLUTION|>--- conflicted
+++ resolved
@@ -124,16 +124,11 @@
         self._cachedJobs = obj
 
     def isLoaded(self, subjob_id):
-<<<<<<< HEAD
         """Has the subjob been loaded? True/False
         Args:
             subjob_id (int): This is the id of the job that we're interested in
         """
         return subjob_id in self._cachedJobs.keys()
-=======
-        """Has the subjob been loaded? True/False"""
-        return subjob_id in self._cachedJobs
->>>>>>> a4565831
 
     def load_subJobIndex(self):
         """Load the index from all sujobs ynto _subjobIndexData or empty it is an error occurs"""
@@ -208,7 +203,6 @@
         """
 
         all_caches = {}
-<<<<<<< HEAD
         if ignore_disk:
             range_limit = self._cachedJobs.keys()
         else:
@@ -216,10 +210,6 @@
 
         for sj_id in range_limit:
             if sj_id in self._cachedJobs.keys():
-=======
-        for sj_id in range(len(self)):
-            if sj_id in self._cachedJobs:
->>>>>>> a4565831
                 this_cache = self._registry.getIndexCache(self.__getitem__(sj_id))
                 all_caches[sj_id] = this_cache
                 disk_location = self.__get_dataFile(sj_id)
@@ -280,32 +270,11 @@
             if this_time == last_time:
                 return self._stored_len[1]
 
-<<<<<<< HEAD
         subjob_count = 0
         if not path.isdir( self._jobDirectory ):
             return 0
 
         subjob_count = SubJobXMLList.countSubJobDirs(self._jobDirectory, self._dataFileName, False)
-=======
-        from os import listdir, path
-        if not path.isdir( self._jobDirectory ):
-            return 0
-
-        jobDirectoryList = listdir( self._jobDirectory )
-
-        import os.path
-        subjob_count=0
-        while True:
-            if str(subjob_count) in jobDirectoryList:
-                expected_folder = os.path.join(self._jobDirectory, str(subjob_count))
-                if os.path.isdir(expected_folder):
-                    subjob_count=subjob_count+1
-                    continue
-                else:
-                    break
-            else:
-                break
->>>>>>> a4565831
 
         if len(self._stored_len) != 2:
             self._stored_len = []
@@ -528,7 +497,6 @@
 
         from Ganga.Core.GangaRepository.VStreamer import to_file
 
-<<<<<<< HEAD
         if ignore_disk:
             range_limit = self._cachedJobs.keys()
         else:
@@ -536,10 +504,6 @@
 
         for index in range_limit:
             if index in self._cachedJobs.keys():
-=======
-        for index in range(len(self)):
-            if index in self._cachedJobs:
->>>>>>> a4565831
                 ## If it ain't dirty skip it
                 if not self._cachedJobs[index]._dirty:
                     continue
@@ -552,12 +516,7 @@
 
                 safe_save( subjob_data, subjob_obj, to_file )
 
-<<<<<<< HEAD
         self.write_subJobIndex(ignore_disk)
-        return
-=======
-        self.write_subJobIndex()
->>>>>>> a4565831
 
     def _setFlushed(self):
         """ Like Node only descend into objects which aren't in the Schema"""
