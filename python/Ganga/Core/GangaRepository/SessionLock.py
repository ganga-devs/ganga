# This class (SessionLockManager) encapsulates fcntl-based locking that works on NFS, AFS and locally.
# You can use
# python SessionLock.py {1|2}
# to run locking tests (run several instances in the same directory, from
# different machines)

from __future__ import print_function

import functools
import threading
from collections import namedtuple

import os
import time
import errno
import fcntl
import random
import datetime
import getpass
from pipes import quote

try:
    import cPickle as pickle
except ImportError:
    import pickle

from Ganga.Utility.logging import getLogger

from Ganga.Utility.Config.Config import getConfig, ConfigError
from Ganga.GPIDev.Base.Proxy import getName

from Ganga.Core.GangaThread import GangaThread
from Ganga.Core.exceptions import RepositoryError

logger = getLogger()


session_lock_last = 0
session_expiration_timeout = 0
try:
    session_expiration_timeout = getConfig('Configuration')['DiskIOTimeout']
except ConfigError, err:
    session_expiratrion_timeout = 30

session_lock_refresher = None

def setupGlobalLockRef(session_name, sdir, gfn, _on_afs):
    global session_lock_refresher
    if session_lock_refresher is None:
        try:
            # Just opening and closing a file to create it
            os.close(os.open(gfn, os.O_EXCL | os.O_CREAT | os.O_WRONLY))
            registerGlobalSessionFile(gfn)
        except OSError as err:
            logger.debug("Startup Lock Refresher Exception: %s" % err)
            raise RepositoryError(None, "Error on session file '%s' creation: %s" % (gfn, err))
        session_lock_refresher = SessionLockRefresher(session_name, sdir, gfn, None, _on_afs)
        session_lock_refresher.start()
    return session_lock_refresher

sessionFiles = []
sessionFileHandlers = []

def registerGlobalSessionFile(thisSessionFile):
    global sessionFiles
    if thisSessionFile not in sessionFiles:
        sessionFiles.append(thisSessionFile)


def registerGlobalSessionFileHandler(thisFileHandler):
    global sessionFileHandlers
    if thisFileHandler not in sessionFileHandlers:
        sessionFileHandlers.append(thisFileHandler)


def removeGlobalSessionFiles():
    global sessionFiles
    for i in sessionFiles:
        if os.path.isfile(i):
            if not (i.endswith('global_lock') or i.endswith('global_lock.afs')):
                os.unlink(i)


def removeGlobalSessionFileHandlers():
    global sessionFileHandlers
    for i in sessionFileHandlers:
        try:
            os.close(i)
        except Exception as err:
            logger.debug("Failed to unlock or close sessionfilehandler")
            logger.debug("%s" % err)


def getGlobalSessionFiles():
    global sessionFiles
    return sessionFiles


class SessionLockRefresher(GangaThread):

    def __init__(self, session_name, sdir, fn, repo, afs):
        super(SessionLockRefresher, self).__init__(name='SessionLockRefresher', critical=True)
        self.session_name = session_name
        self.sdir = sdir
        self.fns = [fn]
        self.repos = [repo]
        self.afs = afs
        self.FileCheckTimes = {}

    # This function attempts to grab the ctime from a file which should exist
    # As we don't want this to fail outright it attempts to re-read every 1s
    # for 30sec before failing
    def run(self):

        try:
            while not self.should_stop():

                self.updateNow()
                self.checkAndReap()

                sleeptime = 1  # +random.random()

                for i in range(int(sleeptime * 200)):
                    if not self.should_stop():
                        time.sleep(0.05 + random.random() * 0.05)
                    else:
                        break
        finally:
            self.unregister()

    def checkAndReap(self):
        # TODO: Check for services active/inactive
        try:
            for index in range(len(self.fns)):

                now = self.delayedUpdateLocks(index)

                # Clear expired session files if monitoring is active
                self.clearDeadLocks(now)

        except Exception as x:
            logger.warning( "Internal exception in session lock thread: %s %s" % (getName(x), x))

    def updateNow(self):
        try:
            for index in range(len(self.fns)):
                now = self.delayedUpdateLocks(index)
        except Exception as x:
            logger.warning("Internal exception in Updating session lock thread: %s %s" % ( getName(x), x))

    def delayedUpdateLocks(self, index):

        this_index_file = self.fns[index]
        if this_index_file in self.FileCheckTimes:
            if abs(self.FileCheckTimes[this_index_file]-time.time()) >= 3:
                now = self.updateLocksNow(index)
                self.FileCheckTimes[this_index_file] = now
        else:
            now = self.updateLocksNow(index)
            self.FileCheckTimes[this_index_file] = now

        return self.FileCheckTimes[this_index_file]

    def updateLocksNow(self, index, failCount=0):
        this_index_file = self.fns[index]
        now = None
        try:
            oldnow = os.stat(this_index_file).st_ctime
            os.system('touch "%s"' % this_index_file)
            now = os.stat(this_index_file).st_ctime # os.stat(self.fn).st_ctime
        except OSError as x:
            if x.errno != errno.ENOENT:
                logger.debug("Session file timestamp could not be updated! Locks could be lost!")
                if now is None and failCount < 4:
                    try:
                        logger.debug("Attempting to lock file again, unknown error:\n'%s'" % x)
                        import time
                        time.sleep(0.5)
                        failcount=failCount+1
                        now = self.updateLocksNow(index, failcount)
                    except Exception as err:
                        now = -999.
                        logger.debug("Received another type of exception, failing to update lockfile: %s" % this_index_file)
                else:
                    logger.warning("Failed to update lock file: %s 5 times." % this_index_file)
                    logger.warning("This could be due to a filesystem problem, or multiple versions of ganga trying to access the same file")
                    now = -999.
            else:
                if self.repos[index] != None:
                    raise RepositoryError(self.repos[index],
                    "[SessionFileUpdate] Run: Own session file not found! Possibly deleted by another ganga session.\n\
                    Possible reasons could be that this computer has a very high load, or that the system clocks on computers running Ganga are not synchronized.\n\
                    On computers with very high load and on network filesystems, try to avoid running concurrent ganga sessions for long.\n '%s' : %s" % (this_index_file, x))
                else:
                    from Ganga.Core.exceptions import GangaException
                    raise GangaException("Error Opening global .session file for this session: %s" % this_index_file)
        return now

    def clearDeadLocks(self, now):
        try:
            # Make list of sessions that are "alive"
            ls_sdir = os.listdir(self.sdir)
            session_files = [f for f in ls_sdir if f.endswith(".session") and f.find(str(os.getpid())) == -1]
            lock_files = [f for f in ls_sdir if f.endswith(".locks") and f.find(str(os.getpid())) == -1]

            ## Loop over locks which aren't belonging to this session!
            for sf in session_files:
                joined_path = os.path.join(self.sdir, sf)
                if joined_path in self.fns:
                    continue
                mtm = os.stat(joined_path).st_mtime
                global session_expiration_timeout
                if now - mtm > session_expiration_timeout:
                    logger.warning("Removing session %s because of inactivity (no update since %s seconds)" % (sf, now - mtm))
                    os.unlink(joined_path)
                    session_files.remove(sf)

            # remove all lock files that do not belong to sessions that are
            # alive
            for f in lock_files:
                # Determine the session file which controls this lock file
                asf = f.split(".session")[0] + ".session"
                if not asf in session_files:
                    os.unlink(os.path.join(self.sdir, f))
        except OSError as x:
            # nothing really important, another process deleted the session
            # before we did.
            logger.debug("Unimportant OSError in cleaning locks: %s" % x)

        return

    def numberRepos(self):
        assert(len(self.fns) == len(self.repos))
        return len(self.fns)

    def addRepo(self, fn, repo):
        #logger.debug("Adding Repo: %s" % repo )
        self.repos.append(repo)
        #logger.debug("Adding fn: %s" % fn )
        self.fns.append(fn)

    def removeRepo(self, fn, repo):
        #logger.debug("Removing fn: %s" % fn )
        self.fns.remove(fn)
        #logger.debug("Removing fn: %s" % fn )
        self.repos.remove(repo)

        assert(len(self.fns) == len(self.repos))


def synchronised(f):
    @functools.wraps(f)
    def decorated(self, *args, **kwargs):
        with self._lock:
            return f(self, *args, **kwargs)
    return decorated

def dry_run_unix_locks(folder):
    """
    This attempts to make a 'sessions/test_lock' file in folder and lock it using unix lock commands
    Args:
        folder(str): This is the folder where the lock file will be created for testing
    """

    test_file = os.path.join(os.path.realpath(folder), 'sessions', 'test_lock')
    if not os.path.isdir(os.path.dirname(test_file)):
        os.makedirs(os.path.dirname(test_file))
    # Create file if it doesn't exit
    with open(test_file, 'w'):
        pass

    # Open test lock file
    with open(test_file, 'w') as f_lock:
        # If lock file is locked, wait until we can lock it and continue
        while True:
            try:
                fcntl.flock(f_lock, fcntl.LOCK_EX | fcntl.LOCK_NB)
                break
            except IOError as e:
                if e.errno != errno.EAGAIN:
                    raise
                time.sleep(0.1)
            finally:
                fcntl.flock(f_lock, fcntl.LOCK_UN)

    os.unlink(test_file)

def global_disk_lock(f):
    @functools.wraps(f)
    def decorated_global(self, *args, **kwds):
        with global_disk_lock.global_lock:
            if self.afs:
                while True:
                    try:
                        self.afs_lock_require()
                        break
                    except:
                        time.sleep(0.1)

                self.safe_LockCheck()
                try:
                    return f(self, *args, **kwds)
                finally:
                    self.afs_lock_release()
            else:
                with open(self.lockfn, 'w') as f_lock:
                    while True:
                        try:
                            fcntl.flock(f_lock, fcntl.LOCK_EX | fcntl.LOCK_NB)
                            break
                        except IOError as e:
                            if e.errno != errno.EAGAIN:
                                raise
                            time.sleep(0.1)
                    try:
                        self.safe_LockCheck()
                        return f(self, *args, **kwds)
                    finally:
                        fcntl.flock(f_lock, fcntl.LOCK_UN)

    return decorated_global

global_disk_lock.global_lock = threading.Lock()

class SessionLockManager(object):

    """ Class with thread that keeps a global lock file that synchronizes
    ID and counter access across Ganga sessions.
    DEVELOPER WARNING: On NFS, files that are not locked with lockf (NOT flock) will 
    NOT be synchronized across clients, even if a global lock file is used!
    Interface:
        * startup() starts the session, automatically called on init
        * shutdown() stops the thread, FREES ALL LOCKS
        * make_new_ids(n) returns n new (locked) ids
        * lock_ids(ids) returns the ids that were successfully locked
        * release_ids(ids) returns the ids that were successfully released (now: all)
    All access to an instance of this class MUST be synchronized!
    Should ONLY raise RepositoryError (if possibly-corrupting errors are found)
    """

    LastCountAccess = namedtuple('LastCountAccess', ['time', 'val'])

    def mkdir(self, dn):
        """Make sure the given directory exists"""
        try:
            os.makedirs(dn)
        except OSError as x:
            if x.errno != errno.EEXIST:
                raise RepositoryError(
                    self.repo, "OSError on directory create: %s" % x)

    def __init__(self, repo, root, name, minimum_count=0):

        self.repo = repo
        self.mkdir(root)
        realpath = os.path.realpath(root)
        # Use the hostname (os.uname()[1])  and the current time in ms to construct the session filename.
        # TODO: Perhaps put the username here?
        if session_lock_refresher is None:
            t = datetime.datetime.now()
            this_date = t.strftime("%H.%M_%A_%d_%B_%Y")
            session_name = ".".join(
                [os.uname()[1], str(this_date), "PID", str(os.getpid()), "session"])
            #session_name = ".".join([os.uname()[1], str(int(time.time()*1000)), str(os.getpid()), "session"])
        else:
            session_name = session_lock_refresher.session_name

        self.sdir = os.path.join(realpath, "sessions")
        self.gfn = os.path.join(self.sdir, session_name)
        self.fn = os.path.join(self.sdir, session_name + "." + name + ".locks")
        self.cntfn = os.path.join(realpath, name, "cnt")

        self.afs = (realpath[:4] == "/afs")
        self.locked = set()
        self.count = minimum_count
        self.session_name = session_name
        self.name = name
        self.realpath = realpath
        #logger.debug( "Initializing SessionLockManager: " + self.fn )
        self._lock = threading.RLock()
        self.last_count_access = None
        self._stored_session_path = {}

    @synchronised
    def startup(self):
        self.last_count_access = None

        # Ensure directories exist
        self.mkdir(os.path.join(self.realpath, "sessions"))
        self.mkdir(os.path.join(self.realpath, self.name))

        # setup global lock
        self.global_lock_setup()

        self.finish_startup()

    @global_disk_lock
    def finish_startup(self):
        # setup counter file if it does not exist, read it if it does
        if not os.path.exists(self.cntfn):
            fd = None
            try:
                fd = os.open(self.cntfn, os.O_EXCL | os.O_CREAT | os.O_WRONLY)
                os.write(fd, "0")
            except OSError as x:
                if x.errno != errno.EEXIST:
                    raise RepositoryError(self.repo, "OSError on count file create: %s" % x)
            finally:
                if fd is not None:
                    os.close(fd)
        try:
            self.count = max(self.count, self.cnt_read())
        except ValueError, err:
            logger.debug("Startup ValueError Exception: %s" % err)
            logger.error("Corrupt count file '%s'! Trying to recover..." % (self.cntfn))
        except OSError as err:
            logger.debug("Startup OSError Exception: %s" % err)
            raise RepositoryError(self.repo, "OSError on count file '%s' access!" % (self.cntfn))
        self.cnt_write()
        # Setup session file
        fd = None
        try:
            fd = os.open(self.fn, os.O_EXCL | os.O_CREAT | os.O_WRONLY)
            os.write(fd, pickle.dumps(set()))
            registerGlobalSessionFile(self.fn)
        except OSError as err:
            logger.debug("Startup Session Exception: %s" % err)
            raise RepositoryError(self.repo, "Error on session file '%s' creation: %s" % (self.fn, err))
        finally:
            if fd is not None:
                os.close(fd)

        setupGlobalLockRef(self.session_name, self.sdir, self.gfn, self.afs)

        session_lock_refresher.addRepo(self.fn, self.repo)
        self.session_write()

    def updateNow(self):
        session_lock_refresher.updateNow()

    @synchronised
    def shutdown(self):
        """Shutdown the thread and locking system (on ganga shutdown or repo error)"""
        #logger.debug( "Shutting Down SessionLockManager, self.fn = %s" % (self.fn) )
        # print "Shutting Down SessionLock"
        self.locked = set()
        try:
            global session_lock_refresher
            session_lock_refresher.stop()
            if session_lock_refresher is not None:
                session_lock_refresher.removeRepo(self.fn, self.repo)
                if session_lock_refresher.numberRepos() <= 1:
                    session_lock_refresher = None
            os.unlink(self.fn)
        except OSError as x:
            logger.debug("Session file '%s' or '%s' was deleted already or removal failed: %s" % (self.fn, self.gfn, x))

    # Global lock function
    def global_lock_setup(self):

        if self.afs:
            self.lockfn = os.path.join(self.sdir, "global_lock")
            lock_path = str(self.lockfn) + '.afs'
            lock_file = os.path.join(lock_path, "lock_file")
            try:
                if not os.path.exists(lock_path):
                    os.makedirs(lock_path)
                if not os.path.isfile(lock_file):
                    with open(lock_file, "w"):
                        pass
            except Exception as err:
                logger.debug("Global Lock Setup Error: %s" % err)
        else:
            try:
                self.lockfn = os.path.join(self.sdir, "global_lock")
                if not os.path.isfile(self.lockfn):
                    with open(self.lockfn, "w"):
                        # create file (does not interfere with existing sessions)
                        pass
            except IOError as x:
                raise RepositoryError(self.repo, "Could not create lock file '%s': %s" % (self.lockfn, x))
            except OSError as x:
                raise RepositoryError(self.repo, "Could not open lock file '%s': %s" % (self.lockfn, x))

    def afs_lock_require(self):
        try:
            lock_path = str(self.lockfn) + '.afs'
            lock_file = os.path.join(lock_path, "lock_file")

            def clean_path():
                oldtime = os.stat(lock_file).st_ctime
                nowtime = time.time()
                if abs(int(nowtime) - oldtime) > 10:
                    #logger.debug( "cleaning global lock" )
                    os.system("fs setacl %s %s rlidwka" % (quote(lock_path), getpass.getuser()))

            while True:
                try:
                    if os.path.isfile(lock_file):
                        clean_path()
                    os.unlink(lock_file)
                    break
                except Exception as err:
                    logger.debug("Global Lock aquire Exception: %s" % err)
                    time.sleep(0.1)

            os.system("fs setacl %s %s rliwka" % (quote(lock_path), getpass.getuser()))

            while not os.path.isfile(lock_file):
                with open(lock_file, "w"):
                    pass

            #logger.debug("global capture")
        except IOError as x:
            raise RepositoryError(self.repo, "IOError on AFS global lock: %s" % (x,))

    def afs_lock_release(self):
        try:
            lock_path = str(self.lockfn) + '.afs'
            os.system("fs setacl %s %s rlidwka" % (quote(lock_path), getpass.getuser()))

            #logger.debug("global release")
        except IOError as x:
            raise RepositoryError(self.repo, "IOError on AFS global lock: %s" % (x,))

    # Session read-write functions
    @synchronised
    def session_read(self, fn):
        """ Reads a session file and returns a set of IDs locked by that session.
            The global lock MUST be held for this function to work, although on NFS additional
            locking is done
            Raises RepositoryError if severe access problems occur (corruption otherwise!) """
        try:
            # This can fail (thats OK, file deleted in the meantime)
            fd = None
            try:
                fd = os.open(fn, os.O_RDWR)
                os.lseek(fd, 0, 0)
                if not self.afs:  # additional locking for NFS
                    fcntl.lockf(fd, fcntl.LOCK_SH)
                try:
                    # 00)) # read up to 1 MB (that is more than enough...)
                    return pickle.loads(os.read(fd, 1048576))
                except Exception as x:
                    logger.warning("corrupt or inaccessible session file '%s' - ignoring it (Exception %s %s)." % (fn, getName(x), x))
            finally:
                if fd is not None:
                    if not self.afs:  # additional locking for NFS
                        fcntl.lockf(fd, fcntl.LOCK_UN)
                    os.close(fd)
        except OSError as x:
            if x.errno != errno.ENOENT:
                raise RepositoryError(
                    self.repo, "Error on session file access '%s': %s" % (fn, x))
        return set()

    @synchronised
    def session_write(self):
        """ Writes the locked set to the session file. 
            The global lock MUST be held for this function to work, although on NFS additional
            locking is done
            Raises RepositoryError if session file is inaccessible """
        #logger.debug("Openining Session File: %s " % self.fn )
        try:
            # If this fails, we want to shutdown the repository (corruption
            # possible)
            fd = None
            try:
                fd = os.open(self.fn, os.O_RDWR)
                if not self.afs:
                    fcntl.lockf(fd, fcntl.LOCK_EX)
                os.write(fd, pickle.dumps(self.locked))
                if not self.afs:
                    fcntl.lockf(fd, fcntl.LOCK_UN)
                os.fsync(fd)
            finally:
                if fd is not None:
                    os.close(fd)
        except OSError as x:
            if x.errno != errno.ENOENT:
                raise RepositoryError(
                    self.repo, "Error on session file access '%s': %s" % (self.fn, x))
            else:
                #logger.debug( "File NOT found %s" %self.fn )
                raise RepositoryError(self.repo, "SessionWrite: Own session file not found! Possibly deleted by another ganga session.\n\
                                    Possible reasons could be that this computer has a very high load, or that the system clocks on computers running Ganga are not synchronized.\n\
                                    On computers with very high load and on network filesystems, try to avoid running concurrent ganga sessions for long.\n '%s' : %s" % (self.fn, x))
        except IOError as x:
            raise RepositoryError(
                self.repo, "Error on session file locking '%s': %s" % (self.fn, x))

    # counter read-write functions
    def cnt_read(self):
        """ Tries to read the counter file.
            Raises ValueError (invalid contents)
            Raises OSError (no access/does not exist)
            Raises RepositoryError (fatal)
            """
        try:
            if self.last_count_access is not None:
                last_count_time = self.last_count_access.time
                last_count_val = self.last_count_access.val
                last_time = os.stat(self.cntfn).st_ctime
                if last_time == last_count_time:
                    return last_count_val  # If the file hasn't changed since last check, return the cached value
            _output = None
            fd = None
            try:
                fd = os.open(self.cntfn, os.O_RDWR)
                if not self.afs:  # additional locking for NFS
                    fcntl.lockf(fd, fcntl.LOCK_SH)
                # 100 bytes should be enough for any ID. Can raise ValueErrorr
                _output = int(os.read(fd, 100).split("\n")[0])
            finally:
                if fd is not None:
                    if not self.afs:  # additional locking for NFS
                        fcntl.lockf(fd, fcntl.LOCK_UN)
                    os.close(fd)

                if _output != None:
                    self.last_count_access = SessionLockManager.LastCountAccess(os.stat(self.cntfn).st_ctime, _output)
                    return _output

        except OSError as x:
            if x.errno != errno.ENOENT:
                raise RepositoryError(
                    self.repo, "OSError on count file '%s' read: %s" % (self.cntfn, x))
            else:
                # This can be a recoverable error, depending on where it occurs
                raise
        except IOError as x:
            raise RepositoryError(
                self.repo, "Locking error on count file '%s' write: %s" % (self.cntfn, x))

    @synchronised
    def cnt_write(self):
        """ Writes the counter to the counter file. 
            The global lock MUST be held for this function to work correctly
            Raises OSError if count file is inaccessible """
        finished = False
        try:
            # If this fails, we want to shutdown the repository (corruption
            # possible)
            fd = None
            try:
                fd = os.open(self.cntfn, os.O_RDWR)
                if not self.afs:
                    fcntl.lockf(fd, fcntl.LOCK_EX)
                os.write(fd, str(self.count) + "\n")
                if not self.afs:
                    fcntl.lockf(fd, fcntl.LOCK_UN)
            finally:
                if fd is not None:
                    os.close(fd)
            finished = True
        except OSError as x:
            if x.errno != errno.ENOENT:
                raise RepositoryError(self.repo, "OSError on count file '%s' write: %s" % (self.cntfn, x))
            else:
                raise RepositoryError(self.repo, "Count file '%s' not found! Repository was modified externally!" % (self.cntfn))
        except IOError as x:
            raise RepositoryError(self.repo, "Locking error on count file '%s' write: %s" % (self.cntfn, x))
        finally:
            if finished is True:
                self.last_count_access = SessionLockManager.LastCountAccess(os.stat(self.cntfn).st_ctime, self.count)

    # "User" functions
    @synchronised
    @global_disk_lock
    def make_new_ids(self, n):
        """ Locks the next n available ids and returns them as a list 
            Raise RepositoryError on fatal error"""
        # Actualize count
        try:
            newcount = self.cnt_read()
        except ValueError:
            logger.warning("Corrupt job counter (possibly due to crash of another session)! Trying to recover...")
            newcount = self.count
        except OSError:
            raise RepositoryError(self.repo, "Job counter deleted! External modification to repository!")
        if not newcount >= self.count:
            #raise RepositoryError(self.repo, "Counter value decreased - logic error!")
            logger.warning("Internal counter increased - probably the count file was deleted.")
            newcount = self.count
        # someone used force_ids (for example old repository imports)
        if self.locked and max(self.locked) >= newcount:
            newcount = max(self.locked) + 1
        ids = range(newcount, newcount + n)
        self.locked.update(ids)
        self.count = newcount + n
        self.cnt_write()
        self.session_write()
        return list(ids)

    def safe_LockCheck(self):
        global session_lock_last
        this_time = time.time()
        if session_lock_last == 0:
            session_lock_last = this_time
        _diff = abs(session_lock_last - this_time)
        if _diff > session_expiration_timeout * 0.5 or _diff < 1:
            if session_lock_refresher is not None:
                session_lock_refresher.checkAndReap()
            else:
                pass

    def _path_helper(self, session):
        if session not in self._stored_session_path:
            self._stored_session_path[session] = os.path.join(self.sdir, session)
        return self._stored_session_path[session]

    @synchronised
    @global_disk_lock
    def lock_ids(self, ids):

        #logger.debug( "locking: %s" % ids)
        ids = set(ids)
        try:
            sessions = [sn for sn in os.listdir(self.sdir) if sn.endswith(self.name + ".locks")]
        except OSError as x:
            raise RepositoryError(self.repo, "Could not list session directory '%s'!" % (self.sdir))

        slocked = set()
        for session in sessions:
            sf = self._path_helper(session)
            if sf == self.fn:
                continue
            slocked.update(self.session_read(sf))
        #logger.debug( "locked: %s" % slocked)
        ids.difference_update(slocked)
        self.locked.update(ids)
        #logger.debug( "stored_lock: %s" % self.locked)
        self.session_write()
        #logger.debug( "list: %s" % list(ids))
        return list(ids)

    @synchronised
    @global_disk_lock
    def release_ids(self, ids):
        self.locked.difference_update(ids)
        self.session_write()
        #logger.debug( "list: %s" % list(ids))
        return list(ids)

    @synchronised
    @global_disk_lock
    def check(self):
        with open(self.cntfn) as f:
            newcount = int(f.readline())
        assert newcount >= self.count
        sessions = os.listdir(self.sdir)
        prevnames = set()
        for session in sessions:
            if not session.endswith(self.name + ".locks"):
                continue
            fd = None
            try:
<<<<<<< HEAD
                sf = self._path_helper()
=======
                sf = self._path_helper(session)
>>>>>>> 29bbb39b
                if not self.afs:
                    fd = os.open(sf, os.O_RDWR)
                    fcntl.lockf(fd, fcntl.LOCK_SH)  # ONLY NFS
                with open(sf) as sf_file:
                    names = pickle.load(sf_file)
                if not self.afs and fd is not None:
                    fcntl.lockf(fd, fcntl.LOCK_UN)  # ONLY NFS
            except Exception as x:
                logger.warning("CHECKER: session file %s corrupted: %s %s" % (session, getName(x), x))
                continue
            finally:
                if fd is not None:
                    os.close(fd)
            if not len(names & prevnames) == 0:
                logger.error("Double-locked stuff: " + names & prevnames)
                assert False
            # prevnames.union_update(names) Should be alias to update but
            # not in some versions of python
            prevnames.update(names)

    @synchronised
    @global_disk_lock
    def get_lock_session(self, id):
        """get_lock_session(id)
        Tries to determine the session that holds the lock on id for information purposes, and return an informative string.
        Returns None on failure
        """

        sessions = [s for s in os.listdir(self.sdir) if s.endswith(self.name + ".locks")]
        for session in sessions:
            fd = None
            try:
<<<<<<< HEAD
                sf = self._path_helper()
=======
                sf = self._path_helper(session)
>>>>>>> 29bbb39b
                if not self.afs:
                    fd = os.open(sf, os.O_RDWR)
                    fcntl.lockf(fd, fcntl.LOCK_SH)  # ONLY NFS
                with open(sf) as sf_file:
                    names = pickle.load(sf_file)
                if not self.afs and fd is not None:
                    fcntl.lockf(fd, fcntl.LOCK_UN)  # ONLY NFS
                if id in names:
                    return self.session_to_info(session)
            except Exception as err:
                logger.debug("Get Lock Session Exception: %s" % err)
                continue
            finally:
                if fd is not None:
                    os.close(fd)

    @synchronised
    @global_disk_lock
    def get_other_sessions(self):
        """get_session_list()
        Tries to determine the other sessions that are active and returns an informative string for each of them.
        """
        session_lock_refresher.checkAndReap()
        sessions = [s for s in os.listdir(self.sdir) if s.endswith(".session") and not os.path.join(self.sdir, s) == self.gfn]
        return [self.session_to_info(session) for session in sessions]

    @synchronised
    @global_disk_lock
    def reap_locks(self):
        """reap_locks() --> True/False
        Remotely clear all foreign locks from the session.
        WARNING: This is not nice.
        Returns True on success, False on error."""
        failed = False
        #sessions = [s for s in os.listdir(self.sdir) if s.endswith(".session") and not os.path.join(self.sdir, s) == self.gfn]
        sessions = [s for s in os.listdir(self.sdir) if s.endswith(".session") and int(str(s).split('.')[-2]) != int(os.getpid())]
        metadata_lock_files = [s for s in os.listdir(self.sdir) if s.endswith("metadata.locks")]
        all_lock_files = [s for s in os.listdir(self.sdir) if s.endswith(".locks")]
        lock_files = [s for s in all_lock_files if s not in metadata_lock_files]
        locks = [s for s in lock_files if int(str(s).split('.')[-4]) != int(os.getpid())]
        metadata_locks = [s for s in metadata_lock_files if int(str(s).split('.')[-5]) != int(os.getpid())]

        sessions.extend(locks)
        sessions.extend(metadata_locks)

        for session in sessions:
            try:
<<<<<<< HEAD
                sf = self._path_helper()
=======
                sf = self._path_helper(session)
>>>>>>> 29bbb39b
                global session_expiration_timeout
                if((time.time() - os.stat(sf).st_ctime) > session_expiration_timeout):
                    if(sf.endswith(".session")):
                        logger.debug("Reaping LockFile: %s" % (sf))
                    os.unlink(sf)
            except OSError as x:
                failed = True
        return not failed

    def session_to_info(self, session):
        si = session.split(".")
        try:
            return "%s (pid %s) since %s" % (".".join(si[:-3]), si[-2], ".".join(si[-5:-3]))
        except Exception, err:
            logger.debug( "Session Info Exception: %s" % err)
            return session<|MERGE_RESOLUTION|>--- conflicted
+++ resolved
@@ -755,11 +755,7 @@
                 continue
             fd = None
             try:
-<<<<<<< HEAD
-                sf = self._path_helper()
-=======
                 sf = self._path_helper(session)
->>>>>>> 29bbb39b
                 if not self.afs:
                     fd = os.open(sf, os.O_RDWR)
                     fcntl.lockf(fd, fcntl.LOCK_SH)  # ONLY NFS
@@ -792,11 +788,7 @@
         for session in sessions:
             fd = None
             try:
-<<<<<<< HEAD
-                sf = self._path_helper()
-=======
                 sf = self._path_helper(session)
->>>>>>> 29bbb39b
                 if not self.afs:
                     fd = os.open(sf, os.O_RDWR)
                     fcntl.lockf(fd, fcntl.LOCK_SH)  # ONLY NFS
@@ -844,11 +836,7 @@
 
         for session in sessions:
             try:
-<<<<<<< HEAD
-                sf = self._path_helper()
-=======
                 sf = self._path_helper(session)
->>>>>>> 29bbb39b
                 global session_expiration_timeout
                 if((time.time() - os.stat(sf).st_ctime) > session_expiration_timeout):
                     if(sf.endswith(".session")):
