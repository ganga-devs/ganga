# Note: Following stuff must be considered in a GangaRepository:
#
# * lazy loading
# * locking

from Ganga.Core.GangaRepository import GangaRepository, RepositoryError, InaccessibleObjectError
from Ganga.Utility.Plugin import PluginManagerError
import os
import os.path
import time
import errno
import copy
import threading

from Ganga.Core.GangaRepository.SessionLock import SessionLockManager

import Ganga.Utility.logging

from Ganga.Core.GangaRepository.PickleStreamer import to_file as pickle_to_file
from Ganga.Core.GangaRepository.PickleStreamer import from_file as pickle_from_file

from Ganga.Core.GangaRepository.VStreamer import to_file as xml_to_file
from Ganga.Core.GangaRepository.VStreamer import from_file as xml_from_file
from Ganga.Core.GangaRepository.VStreamer import XMLFileError

from Ganga.GPIDev.Lib.GangaList.GangaList import GangaList, makeGangaListByRef
from Ganga.GPIDev.Base.Objects import Node, GangaObject
from Ganga.Core.GangaRepository import SubJobXMLList

from Ganga.GPIDev.Base.Proxy import isType, stripProxy, getName

logger = Ganga.Utility.logging.getLogger()

save_all_history = False

def check_app_hash(obj):
    """Writes a file safely, raises IOError on error"""

    isVerifiableApp = False
    isVerifiableAna = False

    if hasattr(obj, 'application'):
        if hasattr(obj.application, 'hash'):
            if obj.application.hash is not None:
                isVerifiableApp = True
    elif hasattr(obj, 'analysis'):
        if hasattr(obj.analysis, 'application'):
            if hasattr(obj.analysis.application, 'hash'):
                if obj.analysis.application.hash is not None:
                    isVerifiableAna = True

    if isVerifiableApp is True:
        hashable_app = stripProxy(obj.application)
    elif isVerifiableAna is True:
        hashable_app = stripProxy(obj.analysis.application)
    else:
        hashable_app = None

    if hashable_app is not None:
        if not hashable_app.calc_hash(verify=True):
            try:
                logger.warning("%s" % str(hashable_app))
                logger.warning('Protected attribute(s) of %s application (associated with %s #%s) changed!' % (getName(hashable_app), getName(obj), obj._registry_id))
            except AttributeError as err:
                logger.warning('Protected attribute(s) of %s application (associated with %s) changed!!!!' % (getName(hashable_app), getName(obj)))
                logger.warning("%s" % str(err))
            jobObj = stripProxy(hashable_app).getJobObject()
            if jobObj is not None:
                logger.warning('Job: %s is now possibly corrupt!' % str(jobObj.getFQID('.')))
            logger.warning('If you knowingly circumvented the protection, ignore this message (and, optionally,')
            logger.warning('re-prepare() the application). Otherwise, please file a bug report at:')
            logger.warning('https://github.com/ganga-devs/ganga/issues/')

def get_backupFile(input_filename):
    count=0
    while os.path.exists(str(input_filename)+"_"+str(count)):
        count += 1

    return str(input_filename)+"_"+str(count)

def safe_save(fn, _obj, to_file, ignore_subs=''):

    # Add a global lock to make absolutely sure we don't have multiple threads writing files
    # See Issue 185
    with safe_save.lock:

<<<<<<< HEAD
    ## Want to make sure that the class is locked as don't want to be performing multiple
    ## sets of file ops on the same object at the same time
    parent_lock = GangaObject._getParentLock(obj)

    was_locked = False
    if not parent_lock.locked():
        parent_lock.aquire()
        was_locked = True
    try:
        unsafe_save(fn, obj, to_file, ignore_subs)
    finally:
        if was_locked:
            parent_lock.release()


def unsafe_save(fn, obj, to_file, ignore_subs=''):

    logger.info("Safe Save: %s" % str(obj))

    check_app_hash(obj)
=======
        obj = stripProxy(_obj)

        check_app_hash(obj)
>>>>>>> 0f84ad44

        if not os.path.exists(fn):
            # file does not exist, so make it fast!
            try:
                dirname = os.path.dirname(fn)
                if not os.path.exists(dirname):
                    os.makedirs(dirname)
                if not os.path.isfile(fn):
                    new_file = open(fn, 'a')
                    new_file.close()

                with open(fn, "w") as this_file:
                    to_file(obj, this_file, ignore_subs)
                global write_all_history
                if save_all_history is True:
                    backup_file = get_backupFile(fn)
                    with open(backup_file, "w") as this_file:
                        to_file(obj, this_file, ignore_subs)
            except IOError as err:
                raise IOError("Could not write file '%s' (%s)" % (fn, err))
            except XMLFileError as err:
                raise err
        else:
            try:
                if not os.path.exists(fn):
                    if not os.path.isdir(os.path.dirname(fn)):
                        os.makedirs(os.path.dirname(fn))
                        new_file = open(fn, 'a')
                        new_file.close()
                new_name = fn + '.new'
                if not os.path.exists(new_name):
                    new_file = open(new_name, 'a')
                    new_file.close()
                with open(new_name, "w") as tmpfile:
                    to_file(obj, tmpfile, ignore_subs)
                    # Important: Flush, then sync file before renaming!
                    # tmpfile.flush()
                    # os.fsync(tmpfile.fileno())
            except IOError as e:
                raise IOError("Could not write file %s.new (%s)" % (fn, e))
            except XMLFileError as err:
                raise err
            # Try to make backup copy...
            try:
                if os.path.exists(fn+'~'):
                    rmrf(fn + "~")
            except OSError as e:
                logger.debug("Error on removing old backup file %s~ (%s) " % (fn, e))
            try:
                if os.path.isfile(fn):
                    os.rename(fn, fn + "~")
            except OSError as e:
                logger.debug("Error on file backup %s (%s) " % (fn, e))
            try:
                if os.path.isfile(fn+'.new'):
                    os.rename(fn + ".new", fn)
            except OSError as e:
                raise IOError("Error on moving file %s.new (%s) " % (fn, e))

# Global lock for above function - See issue #185
safe_save.lock = threading.Lock()

def rmrf(name, count=0):

    if count != 0:
        logger.debug("Trying again to remove: %s" % str(name))
        if count == 3:
            logger.error("Tried 3 times to remove file/folder: %s" % str(name))
            from Ganga.Core.exceptions import GangaException
            raise GangaException("Failed to remove file/folder: %s" % str(name))

    if os.path.isdir(name):

        try:
            remove_name = name + "_" + str(time.time()) + '__to_be_deleted_'
            os.rename(name, remove_name)
            #logger.debug("Move completed")
        except OSError as err:
            if err.errno != errno.ENOENT:
                logger.debug("rmrf Err: %s" % str(err))
                logger.debug("name: %s" % str(name))
                remove_name = name
                raise err
            return

        for sfn in os.listdir(remove_name):
            try:
                rmrf(os.path.join(remove_name, sfn), count)
            except OSError as err:
                if err.errno == errno.EBUSY:
                    logger.debug("rmrf Remove err: %s" % str(err))
                    logger.debug("name: %s" % str(remove_name))
                    ## Sleep 2 sec and try again
                    time.sleep(2.)
                    rmrf(os.path.join(remove_name, sfn), count+1)
        try:
            os.removedirs(remove_name)
        except OSError as err:
            if err.errno == errno.ENOTEMPTY:
                rmrf(remove_name, count+1)
            elif err.errno != errno.ENOENT:
                logger.debug("%s" % str(err))
                raise err
            return
    else:
        try:
            remove_name = name + "_" + str(time.time()) + '__to_be_deleted_'
            os.rename(name, remove_name)
        except OSError as err:
            if err.errno not in [errno.ENOENT, errno.EBUSY]:
                raise err
            logger.debug("rmrf Move err: %s" % str(err))
            logger.debug("name: %s" % str(name))
            if err.errno == errno.EBUSY:
                rmrf(name, count+1)
            return

        try:
            os.remove(remove_name)
        except OSError as err:
            if err.errno != errno.ENOENT:
                logger.debug("%s" % str(err))
                logger.debug("name: %s" % str(remove_name))
                raise err
            return


class GangaRepositoryLocal(GangaRepository):

    """GangaRepository Local"""

    def __init__(self, registry):
        super(GangaRepositoryLocal, self).__init__(registry)
        self.dataFileName = "data"
        self.sub_split = "subjobs"
        self.root = os.path.join(self.registry.location, "6.0", self.registry.name)
        self.lockroot = os.path.join(self.registry.location, "6.0")
        self.saved_paths = {}
        self.saved_idxpaths = {}
        self._cache_load_timestamp = {}
        self.printed_explanation = False
        self._fully_loaded = {}

    def startup(self):
        """ Starts a repository and reads in a directory structure.
        Raise RepositoryError"""
        self._load_timestamp = {}

        # New Master index to speed up loading of many, MANY files
        self._cache_load_timestamp = {}
        self._cached_cat = {}
        self._cached_cls = {}
        self._cached_obj = {}
        self._master_index_timestamp = 0

        self.known_bad_ids = []
        if "XML" in self.registry.type:
            self.to_file = xml_to_file
            self.from_file = xml_from_file
        elif "Pickle" in self.registry.type:
            self.to_file = pickle_to_file
            self.from_file = pickle_from_file
        else:
            raise RepositoryError(self.repo, "Unknown Repository type: %s" % self.registry.type)
        self.sessionlock = SessionLockManager(self, self.lockroot, self.registry.name)
        self.sessionlock.startup()
        # Load the list of files, this time be verbose and print out a summary
        # of errors
        self.update_index(verbose=True, firstRun=True)
        logger.debug("GangaRepositoryLocal Finished Startup")

    def shutdown(self):
        """Shutdown the repository. Flushing is done by the Registry
        Raise RepositoryError"""
        from Ganga.Utility.logging import getLogger
        logger = getLogger()
        logger.debug("Shutting Down GangaRepositoryLocal: %s" % self.registry.name)
        self._write_master_cache(True)
        self.sessionlock.shutdown()

    def get_fn(self, this_id):
        """ Returns the file name where the data for this object id is saved"""
        if this_id not in self.saved_paths:
            self.saved_paths[this_id] = os.path.join(self.root, "%ixxx" % int(this_id * 0.001), "%i" % this_id, self.dataFileName)
        return self.saved_paths[this_id]

    def get_idxfn(self, this_id):
        """ Returns the file name where the data for this object id is saved"""
        if this_id not in self.saved_idxpaths:
            self.saved_idxpaths[this_id] = os.path.join(self.root, "%ixxx" % int(this_id * 0.001), "%i.index" % this_id)
        return self.saved_idxpaths[this_id]

    def index_load(self, this_id):
        """ load the index file for this object if necessary
            Loads if never loaded or timestamp changed. Creates object if necessary
            Returns True if this object has been changed, False if not
            Raise IOError on access or unpickling error 
            Raise OSError on stat error
            Raise PluginManagerError if the class name is not found"""
        #logger.debug("Loading index %s" % this_id)
        fn = self.get_idxfn(this_id)
        # index timestamp changed
        if self._cache_load_timestamp.get(this_id, 0) != os.stat(fn).st_ctime:
            logger.debug("%s != %s" % (str(self._cache_load_timestamp.get(this_id, 0)), str(os.stat(fn).st_ctime)))
            try:
                with open(fn, 'r') as fobj:
                    cat, cls, cache = pickle_from_file(fobj)[0]
            except Exception as x:
                logger.debug("index_load Exception: %s" % str(x))
                raise IOError("Error on unpickling: %s %s" %(getName(x), x))
            if this_id in self.objects:
                obj = self.objects[this_id]
                setattr(obj, "_registry_refresh", True)
            else:
                try:
                    obj = self._make_empty_object_(this_id, cat, cls)
                except Exception as err:
                    raise IOError('Failed to Parse information in Index file: %s. Err: %s' % (str(fn), str(err)))
            this_cache = obj.getNodeIndexCache()
            this_data = this_cache if this_cache else {}
            for k, v in cache.iteritems():
                this_data[k] = v
            #obj.setNodeData(this_data)
            obj.setNodeIndexCache(cache)
            self._cache_load_timestamp[this_id] = os.stat(fn).st_ctime
            self._cached_cat[this_id] = cat
            self._cached_cls[this_id] = cls
            self._cached_obj[this_id] = cache
            return True
        elif this_id not in self.objects:
            self.objects[this_id] = self._make_empty_object_(this_id, self._cached_cat[this_id], self._cached_cls[this_id])
            self.objects[this_id].setNodeIndexCache( self._cached_obj[this_id] )
            setattr(self.objects[this_id], '_registry_refresh', True)
            return True
        else:
            logger.debug("Doubly loading of object with ID: %s" % this_id)
            logger.debug("Just silently continuing")
        return False

    def index_write(self, this_id):
        """ write an index file for this object (must be locked).
            Should not raise any Errors """
        obj = self.objects[this_id]
        try:
            ifn = self.get_idxfn(this_id)
            new_idx_cache = self.registry.getIndexCache(stripProxy(obj))
            if new_idx_cache != obj.getNodeIndexCache() or not os.path.exists(ifn):
                new_cache = new_idx_cache
                with open(ifn, "w") as this_file:
                    pickle_to_file((obj._category, getName(obj), new_cache), this_file)
                self._cached_obj[this_id] = new_cache
                obj.setNodeIndexCache({})
                #all_cache = new_cache.keys()
                #for attr in all_cache:
                #    obj.removeNodeIndexCacheAttribute(attr)
            self._cached_obj[this_id] = new_idx_cache
        except IOError as err:
            logger.error("Index saving to '%s' failed: %s %s" % (ifn, getName(err), str(err)))

    def get_index_listing(self):
        """Get dictionary of possible objects in the Repository: True means index is present,
            False if not present
        Raise RepositoryError"""
        try:
            obj_chunks = [d for d in os.listdir(self.root) if d.endswith("xxx") and d[:-3].isdigit()]
        except OSError as err:
            logger.debug("get_index_listing Exception: %s" % str(err))
            raise RepositoryError(self, "Could not list repository '%s'!" % (self.root))
        objs = {}  # True means index is present, False means index not present
        for c in obj_chunks:
            try:
                listing = os.listdir(os.path.join(self.root, c))
            except OSError as err:
                logger.debug("get_index_listing Exception: %s")
                raise RepositoryError(self, "Could not list repository '%s'!" % (os.path.join(self.root, c)))
            objs.update(dict([(int(l), False) for l in listing if l.isdigit()]))
            for l in listing:
                if l.endswith(".index") and l[:-6].isdigit():
                    this_id = int(l[:-6])
                    if this_id in objs:
                        objs[this_id] = True
                    else:
                        try:
                            rmrf(self.get_idxfn(this_id))
                            logger.warning("Deleted index file without data file: %s" % self.get_idxfn(this_id))
                        except OSError as err:
                            logger.debug("get_index_listing delete Exception: %s" % str(err))
        return objs

    def _read_master_cache(self):
        try:
            _master_idx = os.path.join(self.root, 'master.idx')
            if os.path.isfile(_master_idx):
                logger.debug("Reading Master index")
                self._master_index_timestamp = os.stat(_master_idx).st_ctime
                with open(_master_idx, 'r') as input_f:
                    this_master_cache = pickle_from_file(input_f)[0]
                for this_cache in this_master_cache:
                    this_id = this_cache[0]
                    self._cache_load_timestamp[this_id] = this_cache[1]
                    self._cached_cat[this_id] = this_cache[2]
                    self._cached_cls[this_id] = this_cache[3]
                    self._cached_obj[this_id] = this_cache[4]
            else:
                logger.debug("Not Reading Master Index")
        except Exception as err:
            Ganga.Utility.logging.log_unknown_exception()
            logger.debug("Master Index corrupt, ignoring it")
            logger.debug("Exception: %s" % str(err))
            self._clear_stored_cache()

    def _clear_stored_cache(self):
        for k, v in self._cache_load_timestamp.iteritems():
            self._cache_load_timestamp.pop(k)
        for k, v in self._cached_cat.iteritems():
            self._cached_cat.pop(k)
        for k, v in self._cached_cls.iteritems():
            self._cached_cls.pop(k)
        for k, v in self._cached_obj.iteritems():
            self._cached_obj.pop(k)

    def _write_master_cache(self, shutdown=False):
        #logger.info("Updating master index: %s" % self.registry.name)
        try:
            _master_idx = os.path.join(self.root, 'master.idx')
            this_master_cache = []
            if os.path.isfile(_master_idx) and not shutdown:
                if abs(self._master_index_timestamp - os.stat(_master_idx).st_ctime) < 300:
                    return
            items_to_save = self.objects.iteritems()
            #logger.info("Updating Items: %s" % str(self.objects.keys()))
            for k, v in items_to_save:
                try:
                    #logger.info("Examining: %s" % k)
                    if k in self._fully_loaded.keys():
                        # Check and write index first
                        obj = v#self.objects[k]
                        new_index = None
                        if obj is not None:
                            new_index = self.registry.getIndexCache(stripProxy(obj))
                        if new_index is not None:
                            #logger.debug("k: %s" % str(k))
                            arr_k = [k]
                            if len(self.lock(arr_k)) != 0:
                                self.index_write(k)
                                self.unlock(arr_k)
                                #stripProxy(obj).setNodeIndexCache(new_index)
                                self._cached_obj[k] = new_index
                except Exception as err:
                    logger.debug("Failed to update index: %s on startup/shutdown" % str(k))
                    logger.debug("Reason: %s" % str(err))
            #cached_list = []
            iterables = self._cache_load_timestamp.iteritems()
            for k, v in iterables:
                cached_list = []
                cached_list.append(k)
                try:
                    fn = self.get_idxfn(k)
                    time = os.stat(fn).st_ctime
                except OSError as err:
                    logger.debug("_write_master_cache: %s" % str(err))
                    logger.debug("_cache_load_timestamp: %s" % str(self._cache_load_timestamp))
                    import errno
                    if err.errno == errno.ENOENT:  # If file is not found
                        time = -1
                    else:
                        raise
                if time > 0:
                    cached_list.append(time)
                    cached_list.append(self._cached_cat[k])
                    cached_list.append(self._cached_cls[k])
                    cached_list.append(self._cached_obj[k])
                    this_master_cache.append(cached_list)
            try:
                with open(_master_idx, 'w') as of:
                    pickle_to_file(this_master_cache, of)
            except IOError as err:
                logger.debug("write_master: %s" % str(err))
                try:
                    os.remove(os.path.join(self.root, 'master.idx'))
                except OSError as x:
                    Ganga.Utility.logging.log_user_exception(debug=True)
        except Exception as err:
            logger.debug("write_error2: %s" % str(err))
            Ganga.Utility.logging.log_unknown_exception()

        return

    def updateLocksNow(self):
        self.sessionlock.updateNow()

    def update_index(self, this_id=None, verbose=False, firstRun=False):
        """ Update the list of available objects
        Raise RepositoryError"""
        # First locate and load the index files
        logger.debug("updating index...")
        objs = self.get_index_listing()
        changed_ids = []
        deleted_ids = set(self.objects.keys())
        summary = []
        if firstRun:
            self._read_master_cache()
        logger.debug("Iterating over Items")

        locked_ids = self.sessionlock.locked

        for this_id in objs.keys():
            deleted_ids.discard(this_id)
            # Make sure we do not overwrite older jobs if someone deleted the
            # count file
            if this_id > self.sessionlock.count:
                self.sessionlock.count = this_id + 1
            # Locked IDs can be ignored
            if this_id in locked_ids:
                continue
            # Now we treat unlocked IDs
            try:
                # if this succeeds, all is well and we are done
                if self.index_load(this_id):
                    changed_ids.append(this_id)
                continue
            except IOError as err:
                logger.debug("IOError: Failed to load index %i: %s" % (this_id, str(err)))
            except OSError as err:
                logger.debug("OSError: Failed to load index %i: %s" % (this_id, str(err)))
            except PluginManagerError as err:
                # Probably should be DEBUG
                logger.debug("PluginManagerError: Failed to load index %i: %s" % (this_id, str(err)))
                # This is a FATAL error - do not try to load the main file, it
                # will fail as well
                summary.append((this_id, err))
                continue

            # this is bad - no or corrupted index but object not loaded yet!
            # Try to load it!
            if not this_id in self.objects:
                try:
                    self.load([this_id])
                    changed_ids.append(this_id)
                    # Write out a new index if the file can be locked
                    if len(self.lock([this_id])) != 0:
                        self.index_write(this_id)
                        self.unlock([this_id])
                except KeyError as err:
                    logger.debug("update Error: %s" % str(err))
                    # deleted job
                    if this_id in self.objects:
                        self._internal_del__(this_id)
                        changed_ids.append(this_id)
                except Exception as x:
                    ## WE DO NOT CARE what type of error occured here and it can be
                    ## due to corruption so could be one of MANY exception types
                    ## If the job is not accessible this should NOT cause the loading of ganga to fail!
                    ## we can't reasonably write all possible exceptions here!
                    logger.debug("update_index: Failed to load id %i: %s" % (this_id, str(x)))
                    summary.append((this_id, str(x)))

        logger.debug("Iterated over Items")

        # Check deleted files:
        for this_id in deleted_ids:
            self._internal_del__(this_id)
            changed_ids.append(this_id)
        if len(deleted_ids) > 0:
            logger.warning("Registry '%s': Job %s externally deleted." % (self.registry.name, ",".join(map(str, list(deleted_ids)))))

        if len(summary) > 0:
            cnt = {}
            examples = {}
            for this_id, x in summary:
                if this_id in self.known_bad_ids:
                    continue
                cnt[getName(x)] = cnt.get(getName(x), []) + [str(this_id)]
                examples[getName(x)] = str(x)
                self.known_bad_ids.append(this_id)
                # add object to incomplete_objects
                if not this_id in self.incomplete_objects:
                    self.incomplete_objects.append(this_id)

            for exc, ids in cnt.items():
                logger.error("Registry '%s': Failed to load %i jobs (IDs: %s) due to '%s' (first error: %s)" % (self.registry.name, len(ids), ",".join(ids), exc, examples[exc]))

            if self.printed_explanation is False:
                logger.error("If you want to delete the incomplete objects, you can type:\n")
                logger.error("'for i in %s.incomplete_ids(): %s(i).remove()'\n (then press 'Enter' twice)" % (self.registry.name, self.registry.name))
                logger.error("WARNING!!! This will result in corrupt jobs being completely deleted!!!")
                self.printed_explanation = True
        logger.debug("updated index done")

        #if len(changed_ids) != 0:
        #    isShutdown = not firstRun
        #    self._write_master_cache(shutdown=isShutdown)

        return changed_ids

    def add(self, objs, force_ids=None):
        """ Add the given objects to the repository, forcing the IDs if told to.
        Raise RepositoryError"""

        logger.debug("add")

        if force_ids not in [None, []]:  # assume the ids are already locked by Registry
            if not len(objs) == len(force_ids):
                raise RepositoryError(self, "Internal Error: add with different number of objects and force_ids!")
            ids = force_ids
        else:
            ids = self.sessionlock.make_new_ids(len(objs))

        logger.debug("made ids")

        for i in range(0, len(objs)):
            fn = self.get_fn(ids[i])
            try:
                os.makedirs(os.path.dirname(fn))
            except OSError as e:
                if e.errno != errno.EEXIST:
                    raise RepositoryError( self, "OSError on mkdir: %s" % (str(e)))
            self._internal_setitem__(ids[i], objs[i])

            # Set subjobs dirty - they will not be flushed if they are not.
            if self.sub_split and self.sub_split in objs[i].getNodeData():
                try:
                    sj_len = len(objs[i].getNodeAttribute(self.sub_split))
                    if sj_len > 0:
                        for j in range(sj_len):
                            objs[i].getNodeAttribute(self.sub_split)[j]._dirty = True
                except AttributeError as err:
                    logger.debug("RepoXML add Exception: %s" % str(err))

        logger.debug("Added")

        return ids

    def _safe_flush_xml(self, this_id):

        fn = self.get_fn(this_id)
        obj = self.objects[this_id]
        from Ganga.Core.GangaRepository.VStreamer import EmptyGangaObject
        if not isType(obj, EmptyGangaObject):
            split_cache = None

            has_children = (not self.sub_split is None) and (self.sub_split in obj.getNodeData()) and obj.getNodeAttribute(self.sub_split) and len(obj.getNodeAttribute(self.sub_split)) > 0

            if has_children:

                logger.debug("has_children")

                if hasattr(obj.getNodeAttribute(self.sub_split), 'flush'):
                    # I've been read from disk in the new SubJobXMLList format I know how to flush
                    obj.getNodeAttribute(self.sub_split).flush()
                else:
                    # I have been constructed in this session, I don't know how to flush!
                    if hasattr(obj.getNodeAttribute(self.sub_split)[0], "_dirty"):
                        split_cache = obj.getNodeAttribute(self.sub_split)
                        for i in range(len(split_cache)):
                            if not split_cache[i]._dirty:
                                continue
                            sfn = os.path.join(os.path.dirname(fn), str(i), self.dataFileName)
                            if not os.path.exists(os.path.dirname(sfn)):
                                logger.debug("Constructing Folder: %s" % str(os.path.dirname(sfn)))
                                os.makedirs(os.path.dirname(sfn))
                            else:
                                logger.debug("Using Folder: %s" % str(os.path.dirname(sfn)))
                            safe_save(sfn, split_cache[i], self.to_file)
                            split_cache[i]._setFlushed()
                    from Ganga.Core.GangaRepository.SubJobXMLList import SubJobXMLList
                    # Now generate an index file to take advantage of future non-loading goodness
                    tempSubJList = SubJobXMLList(os.path.dirname(fn), self.registry, self.dataFileName, False, parent=obj)
                    ## equivalent to for sj in job.subjobs
                    tempSubJList._setParent(obj)
                    job_dict = {}
                    for sj in obj.getNodeAttribute(self.sub_split):
                        job_dict[sj.id] = stripProxy(sj)
                    tempSubJList._reset_cachedJobs(job_dict)
                    tempSubJList.flush()
                    del tempSubJList

                safe_save(fn, obj, self.to_file, self.sub_split)
                # clean files not in subjobs anymore... (bug 64041)
                for idn in os.listdir(os.path.dirname(fn)):
                    split_cache = obj.getNodeAttribute(self.sub_split)
                    if idn.isdigit() and int(idn) >= len(split_cache):
                        rmrf(os.path.join(os.path.dirname(fn), idn))
            else:

                logger.debug("not has_children")

                safe_save(fn, obj, self.to_file, "")
                # clean files leftover from sub_split
                for idn in os.listdir(os.path.dirname(fn)):
                    if idn.isdigit():
                        rmrf(os.path.join(os.path.dirname(fn), idn))
            self.index_write(this_id)
            #obj.setNodeIndexCache(None)
            obj._setFlushed()
        else:
            raise RepositoryError(self, "Cannot flush an Empty object for ID: %s" % str(this_id))

        if this_id not in self._fully_loaded.keys():
            self._fully_loaded[this_id] = obj

    def flush(self, ids):
        logger.debug("Flushing: %s" % ids)

        #import traceback
        #traceback.print_stack()
        for this_id in ids:
            try:
                logger.debug("safe_flush")
                self._safe_flush_xml(this_id)

                self._cache_load_timestamp[this_id] = time.time()
                self._cached_cls[this_id] = getName(self.objects[this_id])
                self._cached_cat[this_id] = self.objects[this_id]._category
                self._cached_obj[this_id] = self.objects[this_id].getNodeIndexCache()

                try:
                    self.index_write(this_id)
                except:
                    logger.debug("Index write failed")
                    pass

                if this_id not in self._fully_loaded.keys():
                    self._fully_loaded[this_id] = self.objects[this_id]

            except (OSError, IOError, XMLFileError) as x:
                raise RepositoryError(self, "Error of type: %s on flushing id '%s': %s" % (type(x), str(this_id), str(x)))

    def is_loaded(self, this_id):

        return (this_id in self.objects) and (self.objects[this_id].getNodeData() is not None)

    def count_nodes(self, this_id):

        node_count = 0
        fn = self.get_fn(this_id)

        ld = os.listdir(os.path.dirname(fn))
        i = 0
        while str(i) in ld:
            sfn = os.path.join(os.path.dirname(fn), str(i), self.dataFileName)
            if os.path.exists(sfn):
                node_count = node_count + 1
            i += 1

        return node_count

    def _actually_loaded(self, this_id):
        return this_id in self._fully_loaded.keys()

    def _check_index_cache(self, obj, this_id):

        new_idx_cache = self.registry.getIndexCache(stripProxy(obj))
        if new_idx_cache != obj.getNodeIndexCache():
            logger.debug("NEW: %s" % str(new_idx_cache))
            logger.debug("OLD: %s" % str(obj.getNodeIndexCache()))
            # index is wrong! Try to get read access - then we can fix this
            if len(self.lock([this_id])) != 0:
                self.index_write(this_id)
                # self.unlock([this_id])

                old_idx_subset = all((k in new_idx_cache and new_idx_cache[k] == v) for k, v in obj.getNodeIndexCache().iteritems())
                if not old_idx_subset:
                    # Old index cache isn't subset of new index cache
                    new_idx_subset = all((k in obj.getNodeIndexCache() and obj.getNodeIndexCache()[k] == v) for k, v in new_idx_cache.iteritems())
                else:
                    # Old index cache is subset of new index cache so no need to check
                    new_idx_subset = True

                if not old_idx_subset and not new_idx_subset:
                    logger.warning("Incorrect index cache of '%s' object #%s was corrected!" % (self.registry.name, this_id))
                    logger.debug("old cache: %s\t\tnew cache: %s" % (str(obj.getNodeIndexCache()), str(new_idx_cache)))
                    self.unlock([this_id])
            else:
                pass
                # if we cannot lock this, the inconsistency is
                # most likely the result of another ganga
                # process modifying the repo
                #obj.setNodeIndexCache(None)

    def _must_actually_load_xml(self, fobj, fn, this_id, load_backup, has_children, tmpobj, errs):

        obj = self.objects[this_id]
        for key, val in tmpobj.getNodeData().iteritems():
            obj.setNodeAttribute(key, val)
        for attr_name, attr_val in obj._schema.allItems():
            if attr_name not in tmpobj.getNodeData().keys():
                obj.setNodeAttribute(attr_name, obj._schema.getDefaultValue(attr_name))

        if has_children:
        #    logger.info("Adding children")
            obj.setNodeAttribute(self.sub_split, SubJobXMLList.SubJobXMLList(os.path.dirname(fn), self.registry, self.dataFileName, load_backup, parent=obj))
        else:
            obj.setNodeAttribute(self.sub_split, None)

        for node_key, node_val in obj.getNodeData().iteritems():
            if isType(node_val, Node):
                if node_key not in Node._ref_list:
                    node_val._setParent(obj)

        # Check if index cache; if loaded; was valid:
        if obj.getNodeIndexCache() not in [{}]:
            self._check_index_cache(obj, this_id)

        obj.setNodeIndexCache({})

        if this_id not in self._fully_loaded.keys():
            self._fully_loaded[this_id] = obj

    def _actually_load_xml(self, fobj, fn, this_id, load_backup):

        #print("ACTUALLY LOAD")

        tmpobj = None

        if (self._load_timestamp.get(this_id, 0) != os.fstat(fobj.fileno()).st_ctime):

            import time
            b4=time.time()
            tmpobj, errs = self.from_file(fobj)
            a4=time.time()
            logger.debug("Loading XML file for ID: %s took %s sec" % (this_id, str(a4-b4)))

            has_children = (self.sub_split is not None) and (self.sub_split in tmpobj.getNodeData()) and len(tmpobj.getNodeAttribute(self.sub_split)) == 0

            if this_id in self.objects:

                self._must_actually_load_xml(fobj, fn, this_id, load_backup, has_children, tmpobj, errs)

            else:
                #tmpobj.setNodeIndexCache(None)
                self._internal_setitem__(this_id, tmpobj)

            if hasattr(self.objects[this_id], self.sub_split):
                sub_attr = getattr(self.objects[this_id], self.sub_split)
                if sub_attr is not None and hasattr(sub_attr, '_setParent'):
                    sub_attr._setParent(self.objects[this_id])

            self._load_timestamp[this_id] = os.fstat(fobj.fileno()).st_ctime

        else:
            logger.debug("Didn't Load Job ID: %s" % str(this_id))

        logger.debug("Finished Loading XML")

    def _open_xml_file(self, fn, this_id, _copy_backup=False):

        fobj = None

        try:
            if not os.path.isfile(fn) and _copy_backup:
                if os.path.isfile(fn + '~'):
                    logger.warning("XML File: %s missing, recovering from backup, some changes may have been lost!" % fn)
                    try:
                        from shutil import copyfile
                        copyfile(fn+'~', fn)
                    except:
                        logger.warning("Error Recovering the backup file! loading of Job may Fail!")
            fobj = open(fn, "r")
        except IOError as x:
            if x.errno == errno.ENOENT:
                # remove index so we do not continue working with wrong information
                try:
                    # remove internal representation
                    self._internal_del__(this_id)
                    rmrf(os.path.dirname(fn) + ".index")
                except OSError as err:
                    logger.debug("load unlink Error: %s" % str(err))
                    pass
                raise KeyError(this_id)
            else:
                raise RepositoryError(self, "IOError: " + str(x))
        finally:
            try:
                if os.path.isdir(os.path.dirname(fn)):
                    ld = os.listdir(os.path.dirname(fn))
                    if len(ld) == 0:
                        os.rmdir(os.path.dirname(fn))
                        logger.debug("No job index or data found, removing empty directory: %s" % os.path.dirname(fn))
            except Exception as err:
                logger.debug("load error %s" % str(err))
                pass

        return fobj

    def load(self, ids, load_backup=False):

        #print("load: %s " % str(ids))
        #import traceback
        #traceback.print_stack()
        #print("\n")

        logger.debug("Loading Repo object(s): %s" % str(ids))

        for this_id in ids:

            fn = self.get_fn(this_id)
            if load_backup:
                fn = fn + "~"

            fobj = None

            try:
                fobj = self._open_xml_file(fn, this_id, _copy_backup=True)
            except Exception as err:
                logger.debug("XML load: Failed to load XML file: %s" % str(fn))
                logger.debug("Error was:\n%s" % str(err))
                raise err

            try:
                self._actually_load_xml(fobj, fn, this_id, load_backup)
            except RepositoryError as err:
                logger.debug("Repo Exception: %s" % str(err))
                raise err

            except Exception as err:

                should_continue = self._handle_load_exception(err, fn, this_id, load_backup)

                if should_continue is True:
                    continue

            finally:
                fobj.close()

        logger.debug("Finished 'load'-ing of: %s" % str(ids))


    def _handle_load_exception(self, err, fn, this_id):
        if isType(err, XMLFileError):
             logger.error("XML File failed to load for Job id: %s" % str(this_id))
             logger.error("Actual Error was:\n%s" % str(err))

        if load_backup:
             logger.debug("Could not load backup object #%i: %s", this_id, str(err))
             raise InaccessibleObjectError(self, this_id, err)

        logger.debug("Could not load object #%i: %s", this_id, str(err))

        # try loading backup
        try:
             self.load([this_id], load_backup=True)
             logger.warning("Object '%s' #%i loaded from backup file - the last changes may be lost.", self.registry.name, this_id)
             return True
        except Exception as err2:
             logger.debug("Exception when loading backup: %s" % str(err2) )

        if isType(err2, XMLFileError):
             logger.error("XML File failed to load for Job id: %s" % str(this_id))
             logger.error("Actual Error was:\n%s" % str(err2))
        # add object to incomplete_objects
        if not this_id in self.incomplete_objects:
             self.incomplete_objects.append(this_id)
             # remove index so we do not continue working with wrong
             # information
             rmrf(os.path.dirname(fn) + ".index")
             raise InaccessibleObjectError(self, this_id, err)

        return False

    def delete(self, ids):
        for this_id in ids:
            # First remove the index, so that it is gone if we later have a
            # KeyError
            fn = self.get_fn(this_id)
            try:
                rmrf(os.path.dirname(fn) + ".index")
            except OSError as err:
                logger.debug("Delete Error: %s" % str(err))
            self._internal_del__(this_id)
            rmrf(os.path.dirname(fn))
            if this_id in self._fully_loaded.keys():
                del self._fully_loaded[this_id]
            if this_id in self.objects:
                del self.objects[this_id]

    def lock(self, ids):
        return self.sessionlock.lock_ids(ids)

    def unlock(self, ids):
        released_ids = self.sessionlock.release_ids(ids)
        if len(released_ids) < len(ids):
            logger.error("The write locks of some objects could not be released!")

    def get_lock_session(self, this_id):
        """get_lock_session(id)
        Tries to determine the session that holds the lock on id for information purposes, and return an informative string.
        Returns None on failure
        """
        return self.sessionlock.get_lock_session(this_id)

    def get_other_sessions(self):
        """get_session_list()
        Tries to determine the other sessions that are active and returns an informative string for each of them.
        """
        return self.sessionlock.get_other_sessions()

    def reap_locks(self):
        """reap_locks() --> True/False
        Remotely clear all foreign locks from the session.
        WARNING: This is not nice.
        Returns True on success, False on error."""
        return self.sessionlock.reap_locks()

    def clean(self):
        """clean() --> True/False
        Clear EVERYTHING in this repository, counter, all jobs, etc.
        WARNING: This is not nice."""
        self.shutdown()
        rmrf(self.root)
        self.startup()

    def updateIndexCache(self, obj):
        #stripProxy(obj).setNodeIndexCache(self.registry.getIndexCache(stripProxy(obj)))
        pass
<|MERGE_RESOLUTION|>--- conflicted
+++ resolved
@@ -80,11 +80,10 @@
 
 def safe_save(fn, _obj, to_file, ignore_subs=''):
 
-    # Add a global lock to make absolutely sure we don't have multiple threads writing files
-    # See Issue 185
-    with safe_save.lock:
-
-<<<<<<< HEAD
+    ## A global save works here but can cause things to slow down.
+    ## This function should be safe on a per Repo per object level,
+    ## otherwise we have multiple objects overwriting each others XML
+
     ## Want to make sure that the class is locked as don't want to be performing multiple
     ## sets of file ops on the same object at the same time
     parent_lock = GangaObject._getParentLock(obj)
@@ -105,72 +104,67 @@
     logger.info("Safe Save: %s" % str(obj))
 
     check_app_hash(obj)
-=======
-        obj = stripProxy(_obj)
-
-        check_app_hash(obj)
->>>>>>> 0f84ad44
-
-        if not os.path.exists(fn):
-            # file does not exist, so make it fast!
-            try:
-                dirname = os.path.dirname(fn)
-                if not os.path.exists(dirname):
-                    os.makedirs(dirname)
-                if not os.path.isfile(fn):
+
+    if not os.path.exists(fn):
+        # file does not exist, so make it fast!
+        try:
+            dirname = os.path.dirname(fn)
+            if not os.path.exists(dirname):
+                os.makedirs(dirname)
+            if not os.path.isfile(fn):
+                new_file = open(fn, 'a')
+                new_file.close()
+
+            with open(fn, "w") as this_file:
+                to_file(obj, this_file, ignore_subs)
+            global write_all_history
+            if save_all_history is True:
+                backup_file = get_backupFile(fn)
+                with open(backup_file, "w") as this_file:
+                    to_file(obj, this_file, ignore_subs)
+        except IOError as err:
+            raise IOError("Could not write file '%s' (%s)" % (fn, err))
+        except XMLFileError as err:
+            raise err
+    else:
+        try:
+            if not os.path.exists(fn):
+                if not os.path.isdir(os.path.dirname(fn)):
+                    os.makedirs(os.path.dirname(fn))
                     new_file = open(fn, 'a')
                     new_file.close()
-
-                with open(fn, "w") as this_file:
-                    to_file(obj, this_file, ignore_subs)
-                global write_all_history
-                if save_all_history is True:
-                    backup_file = get_backupFile(fn)
-                    with open(backup_file, "w") as this_file:
-                        to_file(obj, this_file, ignore_subs)
-            except IOError as err:
-                raise IOError("Could not write file '%s' (%s)" % (fn, err))
-            except XMLFileError as err:
-                raise err
-        else:
-            try:
-                if not os.path.exists(fn):
-                    if not os.path.isdir(os.path.dirname(fn)):
-                        os.makedirs(os.path.dirname(fn))
-                        new_file = open(fn, 'a')
-                        new_file.close()
-                new_name = fn + '.new'
-                if not os.path.exists(new_name):
-                    new_file = open(new_name, 'a')
-                    new_file.close()
-                with open(new_name, "w") as tmpfile:
-                    to_file(obj, tmpfile, ignore_subs)
-                    # Important: Flush, then sync file before renaming!
-                    # tmpfile.flush()
-                    # os.fsync(tmpfile.fileno())
-            except IOError as e:
-                raise IOError("Could not write file %s.new (%s)" % (fn, e))
-            except XMLFileError as err:
-                raise err
-            # Try to make backup copy...
-            try:
-                if os.path.exists(fn+'~'):
-                    rmrf(fn + "~")
-            except OSError as e:
-                logger.debug("Error on removing old backup file %s~ (%s) " % (fn, e))
-            try:
-                if os.path.isfile(fn):
-                    os.rename(fn, fn + "~")
-            except OSError as e:
-                logger.debug("Error on file backup %s (%s) " % (fn, e))
-            try:
-                if os.path.isfile(fn+'.new'):
-                    os.rename(fn + ".new", fn)
-            except OSError as e:
-                raise IOError("Error on moving file %s.new (%s) " % (fn, e))
-
-# Global lock for above function - See issue #185
-safe_save.lock = threading.Lock()
+            new_name = fn + '.new'
+            if not os.path.exists(new_name):
+                new_file = open(new_name, 'a')
+                new_file.close()
+            with open(new_name, "w") as tmpfile:
+                to_file(obj, tmpfile, ignore_subs)
+                # Important: Flush, then sync file before renaming!
+                # tmpfile.flush()
+                # os.fsync(tmpfile.fileno())
+        except IOError as e:
+            raise IOError("Could not write file %s.new (%s)" % (fn, e))
+        except XMLFileError as err:
+            raise err
+        # Try to make backup copy...
+        try:
+            if os.path.exists(fn+'~'):
+                rmrf(fn + "~")
+        except OSError as e:
+            logger.debug("Error on removing old backup file %s~ (%s) " % (fn, e))
+        try:
+            if os.path.isfile(fn):
+                os.rename(fn, fn + "~")
+        except OSError as e:
+            logger.debug("Error on file backup %s (%s) " % (fn, e))
+        try:
+            if os.path.isfile(fn+'.new'):
+                os.rename(fn + ".new", fn)
+        except OSError as e:
+            raise IOError("Error on moving file %s.new (%s) " % (fn, e))
+
+## Global lock for above function - See issue #185
+#safe_save.lock = threading.Lock()
 
 def rmrf(name, count=0):
 
