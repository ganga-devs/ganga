--- conflicted
+++ resolved
@@ -25,21 +25,8 @@
 from Ganga.GPIDev.Lib.GangaList.GangaList import makeGangaListByRef
 from Ganga.GPIDev.Base.Objects import Node
 
-<<<<<<< HEAD
 printed_explanation = False
 
-
-=======
-
-import sys
-if sys.hexversion >= 0x020600F0:
-    Set = set
-else:
-    from sets import Set
-
-printed_explanation = False
-
->>>>>>> b17d47ec
 def safe_save(fn, obj, to_file, ignore_subs=''):
     """Writes a file safely, raises IOError on error"""
     if hasattr(obj, 'application') and hasattr(obj.application, 'hash') and obj.application.hash is not None:
@@ -124,12 +111,8 @@
     """GangaRepository Local"""
 
     def __init__(self, registry):
-<<<<<<< HEAD
         super(GangaRepositoryLocal, self).__init__(registry)
-=======
-        super(GangaRepositoryLocal,self).__init__(registry)
         self.dataFileName = "data"
->>>>>>> b17d47ec
         self.sub_split = "subjobs"
         self.root = os.path.join(
             self.registry.location, "6.0", self.registry.name)
@@ -177,12 +160,7 @@
     def get_fn(self, id):
         """ Returns the file name where the data for this object id is saved"""
         if id not in self.saved_paths:
-<<<<<<< HEAD
-            self.saved_paths[id] = os.path.join(
-                self.root, "%ixxx" % int(id * 0.001), "%i" % id, "data")
-=======
-            self.saved_paths[id] = os.path.join(self.root, "%ixxx"% int(id*0.001), "%i"%id, self.dataFileName)
->>>>>>> b17d47ec
+            self.saved_paths[id] = os.path.join(self.root, "%ixxx" % int(id * 0.001), "%i" % id, self.dataFileName)
         return self.saved_paths[id]
 
     def get_idxfn(self, id):
@@ -512,25 +490,6 @@
                 obj = self.objects[id]
                 if obj._name != "EmptyGangaObject":
                     split_cache = None
-<<<<<<< HEAD
-                    do_sub_split = (not self.sub_split is None) and (self.sub_split in obj._data) and len(
-                        obj._data[self.sub_split]) > 0 and hasattr(obj._data[self.sub_split][0], "_dirty")
-                    if do_sub_split:
-                        split_cache = obj._data[self.sub_split]
-                        for i in range(len(split_cache)):
-                            if not split_cache[i]._dirty:
-                                continue
-                            sfn = os.path.join(
-                                os.path.dirname(fn), str(i), "data")
-                            try:
-                                os.makedirs(os.path.dirname(sfn))
-                            except OSError as e:
-                                if e.errno != errno.EEXIST:
-                                    raise RepositoryError(
-                                        self, "OSError: " + str(e))
-                            safe_save(sfn, split_cache[i], self.to_file)
-                            split_cache[i]._setFlushed()
-=======
 
                     has_children = (not self.sub_split is None) and (self.sub_split in obj._data) and len(obj._data[self.sub_split]) > 0
 
@@ -548,17 +507,16 @@
                                     sfn = os.path.join(os.path.dirname(fn), str(i), self.dataFileName)
                                     try:
                                         os.makedirs(os.path.dirname(sfn))
-                                    except OSError, e:
+                                    except OSError as e:
                                         if e.errno != errno.EEXIST:
-                                            raise RepositoryError(self,"OSError: " + str(e))
+                                            raise RepositoryError(self, "OSError: " + str(e))
                                     safe_save(sfn, split_cache[i], self.to_file)
                                     split_cache[i]._setFlushed()
                             from Ganga.Core.GangaRepository import SubJobXMLList
                             ## Now generate an index file to take advantage of future non-loading goodness
-                            tempSubJList = SubJobXMLList.SubJobXMLList( os.path.dirname(fn), self.registry, self.dataFileName, False )
+                            tempSubJList = SubJobXMLList.SubJobXMLList(os.path.dirname(fn), self.registry, self.dataFileName, False)
                             tempSubJList.write_subJobIndex()
 
->>>>>>> b17d47ec
                         safe_save(fn, obj, self.to_file, self.sub_split)
                         # clean files not in subjobs anymore... (bug 64041)
                         for idn in os.listdir(os.path.dirname(fn)):
@@ -573,20 +531,11 @@
                                 rmrf(os.path.join(os.path.dirname(fn), idn))
                     self.index_write(id)
                     obj._setFlushed()
-<<<<<<< HEAD
+
             except OSError as x:
-                raise RepositoryError(
-                    self, "OSError on flushing id '%i': %s" % (id, str(x)))
+                raise RepositoryError(self,"OSError on flushing id '%i': %s" % (id, str(x)))
             except IOError as x:
-                raise RepositoryError(
-                    self, "IOError on flushing id '%i': %s" % (id, str(x)))
-=======
-
-            except OSError, x:
-                raise RepositoryError(self,"OSError on flushing id '%i': %s" % (id,str(x)))
-            except IOError, x:
-                raise RepositoryError(self,"IOError on flushing id '%i': %s" % (id,str(x)))
->>>>>>> b17d47ec
+                raise RepositoryError(self,"IOError on flushing id '%i': %s" % (id, str(x)))
 
     def is_loaded(self, id):
 
@@ -600,13 +549,8 @@
         ld = os.listdir(os.path.dirname(fn))
         i = 0
         while str(i) in ld:
-<<<<<<< HEAD
-            sfn = os.path.join(os.path.dirname(fn), str(i), "data")
+            sfn = os.path.join(os.path.dirname(fn), str(i), self.dataFileName)
             if os.path.exists(sfn):
-=======
-            sfn = os.path.join(os.path.dirname(fn), str(i), self.dataFileName)
-            if os.path.exists( sfn ):
->>>>>>> b17d47ec
                 node_count = node_count + 1
             i += 1
 
@@ -656,53 +600,14 @@
                 tmpobj = None
                 if must_load or (self._load_timestamp.get(id, 0) != os.fstat(fobj.fileno()).st_ctime):
                     tmpobj, errs = self.from_file(fobj)
-<<<<<<< HEAD
-                    do_sub_split = (not self.sub_split is None) and (
-                        self.sub_split in tmpobj._data) and len(tmpobj._data[self.sub_split]) == 0
-                    if do_sub_split:
-                        i = 0
-                        ld = os.listdir(os.path.dirname(fn))
-                        if len(ld) == 0:
-                            os.rmdir(os.path.dirname(fn))
-                            raise IOError(
-                                "No job index or data found, removing empty directory: %s" % os.path.dirname(fn))
-                        l = []
-                        logger.debug(
-                            "About to load about %s subjobs" % str(len(ld)))
-                        while str(i) in ld:
-                            sfn = os.path.join(
-                                os.path.dirname(fn), str(i), "data")
-                            if load_backup:
-                                sfn = sfn + "~"
-                            try:
-                                #logger.debug( "Loading subjob at: %s" % sfn )
-                                sfobj = open(sfn, "r")
-                            except IOError as x:
-                                if x.errno == errno.ENOENT:
-                                    raise IOError(
-                                        "Subobject %i.%i not found: %s" % (id, i, x))
-                                else:
-                                    raise RepositoryError(
-                                        self, "IOError on loading subobject %i.%i: %s" % (id, i, x))
-                            ff = self.from_file(sfobj)
-                            l.append(ff[0])
-                            errs.extend(ff[1])
-                            i += 1
-                            sfobj.close()
-                        tmpobj._data[self.sub_split] = makeGangaListByRef(l)
-                    if len(errs) > 0:
-                        raise errs[0]
-                    # if len(errs) > 0 and "status" in tmpobj._data: # MAGIC "status" if incomplete
-=======
 
                     has_children = (not self.sub_split is None) and (self.sub_split in tmpobj._data) and len(tmpobj._data[self.sub_split]) == 0
 
                     if has_children:
                         from Ganga.Core.GangaRepository import SubJobXMLList
-                        tmpobj._data[self.sub_split] = SubJobXMLList.SubJobXMLList( os.path.dirname(fn), self.registry, self.dataFileName, load_backup )
-
-                    #if len(errs) > 0 and "status" in tmpobj._data: # MAGIC "status" if incomplete
->>>>>>> b17d47ec
+                        tmpobj._data[self.sub_split] = SubJobXMLList.SubJobXMLList(os.path.dirname(fn), self.registry, self.dataFileName, load_backup)
+
+                    # if len(errs) > 0 and "status" in tmpobj._data: # MAGIC "status" if incomplete
                     #    tmpobj._data["status"] = "incomplete"
                     # logger.error("Registry '%s': Could not load parts of
                     # object #%i: %s" % (self.registry.name,id,map(str,errs)))
@@ -730,20 +635,10 @@
                                     self.index_write(id)
                                     # self.unlock([id])
 
-<<<<<<< HEAD
-                                    old_idx_subset = all((k in new_idx_cache and new_idx_cache[
-                                                         k] == v) for k, v in obj._index_cache.iteritems())
-                                    if not old_idx_subset:
-                                        # Old index cache isn't subset of new
-                                        # index cache
-                                        new_idx_subset = all((k in obj._index_cache and obj._index_cache[
-                                                             k] == v) for k, v in new_idx_cache.iteritems())
-=======
                                     old_idx_subset = all((k in new_idx_cache and new_idx_cache[k] == v) for k, v in obj._index_cache.iteritems())
                                     if not old_idx_subset:
                                         ## Old index cache isn't subset of new index cache
                                         new_idx_subset = all((k in obj._index_cache and obj._index_cache[k] == v) for k, v in new_idx_cache.iteritems())
->>>>>>> b17d47ec
                                     else:
                                         # Old index cache is subset of new
                                         # index cache so no need to check
@@ -761,21 +656,9 @@
                                 obj._index_cache = None
                     else:
                         self._internal_setitem__(id, tmpobj)
-<<<<<<< HEAD
-                    if do_sub_split:
-                        try:
-                            for sobj in self.objects[id]._data[self.sub_split]:
-                                sobj._setParent(self.objects[id])
-                        except AttributeError:
-                            # not actually Ganga objects in the sub-split field
-                            pass
-                        self.objects[id]._data[
-                            self.sub_split]._setParent(self.objects[id])
-=======
 
                     if self.sub_split in self.objects[id]._data.keys():
-                        self.objects[id]._data[self.sub_split]._setParent( self.objects[id] )
->>>>>>> b17d47ec
+                        self.objects[id]._data[self.sub_split]._setParent(self.objects[id])
 
                     self._load_timestamp[id] = os.fstat(fobj.fileno()).st_ctime
             except RepositoryError:
