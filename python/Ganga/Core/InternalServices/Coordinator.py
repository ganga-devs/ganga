##########################################################################
# Ganga - a computational task management tool for easy access to Grid resources
# http://cern.ch/ganga
#
# $Id: Coordinator.py,v 1.1.4.2 2009-07-14 14:44:17 ebke Exp $
#
# Copyright (C) 2003-2007 The Ganga Project
#
# This file is part of Ganga.
#
# Ganga is free software; you can redistribute it and/or modify
# it under the terms of the GNU General Public License as published by
# the Free Software Foundation; either version 2 of the License, or
# (at your option) any later version.
#
# Ganga is distributed in the hope that it will be useful,
# but WITHOUT ANY WARRANTY; without even the implied warranty of
# MERCHANTABILITY or FITNESS FOR A PARTICULAR PURPOSE.  See the
# GNU General Public License for more details.

# You should have received a copy of the GNU General Public License
# along with this program; if not, write to the Free Software
# Foundation, Inc., 51 Franklin St, Fifth Floor, Boston, MA  02110-1301  USA
##########################################################################

"""
 Internal services coordinator :
  takes care of conditional enabling/disabling of internal services (job monitoring loop, job registry, job
  repository/workspace) when credentials become invalid preventing normal functioning of these services.
  E.g: invalid grid proxy triggers the monitor-loop stop
"""
from Ganga.Utility.Config import getConfig
from Ganga.Utility.logging import getLogger
from Ganga.GPIDev.Base.Proxy import getName

from Ganga.GPIDev.Credentials import credential_store
from Ganga.GPIDev.Credentials.AfsToken import AfsToken

log = getLogger()

# the overall state of Ganga internal services
servicesEnabled = True


def _diskSpaceChecker():
    """
    the callback function used internally by Monitoring Component
    Reads and calls the checking function provided in the configuration. 
    If this checking function returns "False" the internal services are disabled making Ganga read-only:
    e.g:
    [PollThread]
    DiskSpaceChecker =  
        import commands
        diskusage = commands.getoutput('df -l -P %s/workspace' % config['Configuration']['gangadir'])
        used  = diskusage.splitlines()[1].split()[4] # get disk usage (in %)
        return int(used[:-1])<70
    """
    log.debug("Checking disk space")
    try:
        config = getConfig('PollThread')

        if config['DiskSpaceChecker']:
            _checker = lambda: True
            try:
                # create the checker
                from Ganga.Runtime import _prog
                import new
                ns = {}
                code = "def check():"
                for line in config['DiskSpaceChecker'].splitlines():
                    code += "\t%s\n" % line
                exec code in ns
                _checker = new.function(
                    ns["check"].__code__, _prog.local_ns, 'check')
            except Exception as e:
                log.warning(
                    'Syntax errors in disk space checking code: %s. See [PollThread]DiskSpaceChecker' % e)
                return False

            # call the checker
            if _checker() is False:
                disableInternalServices()
                log.warning('You are running out of disk space! '
                            'To protect against possible write errors all internal services has been disabled.'
                            'If you believe the problem has been solved type "reactivate()" to re-enable '
                            'interactions within this session.')
    except Exception as msg:
        log.warning(
            'Exception in free disk space checking code: %s. See [PollThread]DiskSpaceChecker' % msg)
        return False
    return True


def disableMonitoringService():

    # disable the mon loop
    log.debug("Shutting down the main monitoring loop")
    from Ganga.Core.MonitoringComponent.Local_GangaMC_Service import _purge_actions_queue, stop_and_free_thread_pool
    _purge_actions_queue()
    stop_and_free_thread_pool()
    log.debug("Disabling the central Monitoring")
    from Ganga.Core import monitoring_component
    monitoring_component.disableMonitoring()


def disableInternalServices():
    """
    Deactivates all the internal services :
          * monitoring loop
          * registry/repository and workspace (or GPI entierly)
    Currently this method is called whenever:
          * one of the managed credentials (AFS token or Grid Proxy) is detected as beeing *invalid* by the monitoring component
          * the user is running out of space
    """

    log.info("Ganga is now attempting to shut down all running processes accessing the repository in a clean manner")
    log.info(" ... Please be patient! ")


    ## MOVED TO THE END OF THE SHUTDOWN SO THAT WE NEVER ACCESS A REPO BEFORE WE ARE FINISHED!
    # flush the registries
    #log.debug("Coordinator Shutting Down Repository_runtime")
    #from Ganga.Runtime import Repository_runtime
    #Repository_runtime.shutdown()

    global servicesEnabled

    if not servicesEnabled:
        log.error("Cannot disable services, they've already been disabled")
        from Ganga.Core.exceptions import GangaException
        raise GangaException("Cannot disable services")

    log.debug("Disabling the internal services")

    # disable the mon loop
    disableMonitoringService()

    # For debugging what services are still alive after being requested to stop before we close the repository
    #from Ganga.Core.MonitoringComponent.Local_GangaMC_Service import getStackTrace
    # getStackTrace()
    # log.info(queues_threadpoolMonitor._display(0))

    log.debug("Ganga is now about to shutdown the repository, any errors after this are likely due to badly behaved services")

    log.info("Ganga is shutting down the repository, to regain access, type 'reactivate()' at your prompt")

    # flush the registries
    #log.debug( "Coordinator Shutting Down Repository_runtime" )
    #from Ganga.Runtime import Repository_runtime
    # Repository_runtime.shutdown()

    # this will disable any interactions with the registries (implicitly with
    # the GPI)
    servicesEnabled = False


def enableMonitoringService():
    from Ganga.Core import monitoring_component
    monitoring_component.alive = True
    monitoring_component.enableMonitoring()
    from Ganga.Core.MonitoringComponent.Local_GangaMC_Service import _makeThreadPool, ThreadPool
    if not ThreadPool or len(ThreadPool) == 0:
        _makeThreadPool()
    global servicesEnabled
    servicesEnabled = True

def enableInternalServices():
    """
    activates the internal services previously disabled due to expired credentials
    """
    global servicesEnabled

    if servicesEnabled:
        log.error("Cannot (re)enable services, they're already running")
        from Ganga.Core.exceptions import GangaException
        raise GangaException("Cannot (re)enable services")

    # startup the registries
    from Ganga.Runtime import Repository_runtime
    Repository_runtime.bootstrap()

    # make sure all required credentials are valid
    invalid_afs = [afsToken for afsToken in credential_store.get_all_matching_type(AfsToken) if not afsToken.is_valid()]

    if invalid_afs:
        log.error('No valid AFS token was found. Please re-authorise before reactivating this session.')
        return

    log.debug("Enabling the internal services")
    # re-enable the monitoring loop as it's been explicityly requested here
    enableMonitoringService()

    servicesEnabled = True
    log.info('Internal services reactivated successfuly')


def checkInternalServices(errMsg='Internal services disabled. Job registry is read-only.'):
    """
    Check the state of internal services and return a ReadOnlyObjectError exception
    in case the state is disabled.    
    """

    global servicesEnabled
    from Ganga.GPIDev.Base import ReadOnlyObjectError

    if not servicesEnabled:
        raise ReadOnlyObjectError(errMsg)


<<<<<<< HEAD
def getMissingCredentials():
    """
    get a list of missing credentials
    i.e:  invalid credentials that are needed by the internal services to run
    """
    from Ganga.Utility.Config import getConfig
    if getConfig('PollThread')['autoCheckCredentials']:
        from Ganga.GPIDev.Credentials import _allCredentials as availableCreds
        return [name for name in availableCreds
                if not availableCreds[name].isValid() and
                isCredentialRequired(availableCreds[name])]
    else:
        return []
=======
def bootstrap():

    #global servicesEnabled
    #servicesEnabled = True

    # export to GPI moved to Runtime bootstrap

    servicesEnabled = True
>>>>>>> 8dca1c06

#
#$Log: not supported by cvs2svn $
# Revision 1.1.4.1  2009/07/08 11:18:21  ebke
# Initial commit of all - mostly small - modifications due to the new GangaRepository.
# No interface visible to the user is changed
#
# Revision 1.1  2008/07/17 16:40:50  moscicki
# migration of 5.0.2 to HEAD
#
# the doc and release/tools have been taken from HEAD
#
# Revision 1.3.6.4  2008/03/11 15:22:42  moscicki
# merge from Ganga-5-0-restructure-config-branch
#
# Revision 1.3.6.3.2.1  2008/03/07 13:36:07  moscicki
# removal of [DefaultJobRepository] and [FileWorkspace]
# new options in [Configuration] user, gangadir, repositorytype, workspacetype
#
# Revision 1.3.6.3  2008/02/12 09:25:52  amuraru
# fixed repositories shutdown
#
# Revision 1.3.6.2  2008/02/05 12:33:23  amuraru
# fixed DiskSpaceChecker alignment
#
# Revision 1.3.6.1  2007/12/10 19:24:42  amuraru
# merged changes from Ganga 4.4.4
#
# Revision 1.7  2007/12/05 12:42:54  amuraru
# Ganga/Core/InternalServices/Coordinator.py
#
# Revision 1.6  2007/12/04 12:59:03  amuraru
#*** empty log message ***
#
# Revision 1.5  2007/11/26 14:04:30  amuraru
# allow indentation using \t tab char in DiskSpaceChecker
#
# Revision 1.4  2007/10/29 14:06:00  amuraru
# added free disk space checker to monitoring loop
#
# Revision 1.3  2007/07/27 18:02:34  amuraru
# updated to comply with the latest requirement for GPI free functions docstrings
#
# Revision 1.2  2007/07/27 14:31:56  moscicki
# credential and clean shutdown updates from Adrian (from Ganga-4-4-0-dev-branch)
#
# Revision 1.1.2.1  2007/07/27 13:04:00  amuraru
#*** empty log message ***
#
#<|MERGE_RESOLUTION|>--- conflicted
+++ resolved
@@ -206,32 +206,6 @@
     if not servicesEnabled:
         raise ReadOnlyObjectError(errMsg)
 
-
-<<<<<<< HEAD
-def getMissingCredentials():
-    """
-    get a list of missing credentials
-    i.e:  invalid credentials that are needed by the internal services to run
-    """
-    from Ganga.Utility.Config import getConfig
-    if getConfig('PollThread')['autoCheckCredentials']:
-        from Ganga.GPIDev.Credentials import _allCredentials as availableCreds
-        return [name for name in availableCreds
-                if not availableCreds[name].isValid() and
-                isCredentialRequired(availableCreds[name])]
-    else:
-        return []
-=======
-def bootstrap():
-
-    #global servicesEnabled
-    #servicesEnabled = True
-
-    # export to GPI moved to Runtime bootstrap
-
-    servicesEnabled = True
->>>>>>> 8dca1c06
-
 #
 #$Log: not supported by cvs2svn $
 # Revision 1.1.4.1  2009/07/08 11:18:21  ebke
