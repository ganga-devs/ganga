--- conflicted
+++ resolved
@@ -36,13 +36,7 @@
     except:
         logger.warning("Error in shutting down queues thread. Likely harmless")
     _global_queues = None
-<<<<<<< HEAD
     if _queues_interface:
         if hasattr(_queues_interface, 'queues'):
             delattr(_queues_interface, 'queues')
     _queues_interface = None
-=======
-    import Ganga.GPI
-    if hasattr(Ganga.GPI, 'queues'):
-        delattr(Ganga.GPI, 'queues')
->>>>>>> a9699881
