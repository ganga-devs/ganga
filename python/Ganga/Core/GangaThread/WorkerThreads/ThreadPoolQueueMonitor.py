--- conflicted
+++ resolved
@@ -47,11 +47,7 @@
         _monitoring_threadpool = self._monitoring_threadpool
 
     def _display_element(self, item):
-<<<<<<< HEAD
-        if hasattr( item, 'name' ) and item.name != None:
-=======
         if hasattr(item, 'name') and item.name != None:
->>>>>>> c9d4b302
             return item.name
         elif type(item.command_input[0]) != str:
             return item.command_input[0].__name__
@@ -80,19 +76,6 @@
                 name_user = name_user.replace(
                     getColour('fg.red'), getColour('fg.green'))
             if m[1] == 'idle':
-<<<<<<< HEAD
-                name_monitor = name_monitor.replace(getColour('fg.red'), getColour('fg.green'))
-            output+= '{0:<35} {1:<26} {2:<15} | {3:<35} {4:<28} {5:<10}\n'.format(name_user, u[1][:30].replace("\n","\\n"), u[2], name_monitor, m[1][:30].replace("\n","\\n"), m[2])
-
-        output+= '\n'
-        output+= "Ganga user queue:\n"
-        output+= "----------------\n"
-        output+= str([self._display_element(i) for i in self._user_threadpool.get_queue()])
-        output+= '\n'
-        output+= "Ganga monitoring queue:\n"
-        output+= "----------------------\n"
-        output+= str([self._display_element(i) for i in self._monitoring_threadpool.get_queue()])
-=======
                 name_monitor = name_monitor.replace(
                     getColour('fg.red'), getColour('fg.green'))
             output += '{0:<35} {1:<26} {2:<15} | {3:<35} {4:<28} {5:<10}\n'.format(
@@ -108,7 +91,6 @@
         output += "----------------------\n"
         output += str([self._display_element(i)
                        for i in self._monitoring_threadpool.get_queue()])
->>>>>>> c9d4b302
         return output
 
     def purge(self, force=False):
@@ -125,11 +107,7 @@
             while keyin == None:
                 print "User queue contains unfinished tasks:"
                 print str([self._display_element(i) for i in _user_queue])
-<<<<<<< HEAD
-                keyin = raw_input( "Do you want to Purge the user queue [y/n] " )
-=======
                 keyin = raw_input("Do you want to Purge the user queue [y/n] ")
->>>>>>> c9d4b302
                 if keyin == 'y':
                     _actually_purge = True
                 elif keyin == 'n':
@@ -146,11 +124,7 @@
         """
         self.purge()
 
-<<<<<<< HEAD
-        _monitor_queue = [ i for i in self._monitoring_threadpool.get_queue()]
-=======
         _monitor_queue = [i for i in self._monitoring_threadpool.get_queue()]
->>>>>>> c9d4b302
 
         queue_size = len(_monitor_queue)
         _actually_purge = False
@@ -161,11 +135,7 @@
             while keyin == None:
                 print "Monitoring queue contains unfinished tasks:"
                 print str([self._display_element(i) for i in _monitor_queue])
-<<<<<<< HEAD
-                keyin = raw_input( "Do you want to Purge the monitoring queue [y/n] " )
-=======
                 keyin = raw_input("Do you want to Purge the monitoring queue [y/n] ")
->>>>>>> c9d4b302
                 if keyin == 'y':
                     _actually_purge = True
                 elif keyin == 'n':
@@ -176,11 +146,7 @@
         if _actually_purge:
             self._monitoring_threadpool.clear_queue()
 
-<<<<<<< HEAD
-    def add(self, worker_code, args=(), kwargs={}, priority = 5):
-=======
     def add(self, worker_code, args=(), kwargs={}, priority=5):
->>>>>>> c9d4b302
         """
         Run any python callable object asynchronously through the user thread pool
 
@@ -353,11 +319,7 @@
 
     def totalNumAllThreads(self):
         """Return the total number of ALL user and worker threads currently running and queued"""
-<<<<<<< HEAD
-        num=0
-=======
         num = 0
->>>>>>> c9d4b302
         num = num + self.totalNumUserThreads()
         num = num + self.totalNumIntThreads()
 
