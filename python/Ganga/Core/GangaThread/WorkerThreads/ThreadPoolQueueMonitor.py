--- conflicted
+++ resolved
@@ -48,22 +48,6 @@
 
     def _display(self, i):
         '''Return the current status of the thread pools and queues.'''
-<<<<<<< HEAD
-        output = ''
-        output += '{0:^67} | {1:^50}\n'.format(
-            'Ganga user threads:', 'Ganga monitoring threads:')
-        output += '{0:^67} | {1:^50}\n'.format(
-            '------------------', '------------------------')
-        output += '{0:<26} {1:<26} {2:<13} | {0:<26} {1:<28} {2:<10}\n'.format(
-            'Name', 'Command', 'Timeout')
-        output += '{0:<26} {1:<26} {2:<13} | {0:<26} {1:<28} {2:<10}\n'.format(
-            '----', '-------', '-------')
-        for u, m in zip(self._user_threadpool.worker_status(),
-                        self._monitoring_threadpool.worker_status()):
-            # name has extra spaces as colour characters are invisible but
-            # still count
-            name_user = getColour('fg.red') + u[0] + getColour('fg.normal')
-=======
         output=''
         output+= '{0:^67} | {1:^50}\n'.format('Ganga user threads:','Ganga monitoring threads:')
         output+= '{0:^67} | {1:^50}\n'.format('------------------', '------------------------')
@@ -78,7 +62,6 @@
             else:
                 # User task has a ganga name
                 name_user = getColour('fg.red') + u[1] + getColour('fg.normal')
->>>>>>> b17d47ec
             name_monitor = getColour('fg.red') + m[0] + getColour('fg.normal')
             if u[1] == 'idle':
                 name_user = name_user.replace(
