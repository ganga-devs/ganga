--- conflicted
+++ resolved
@@ -473,21 +473,12 @@
 
         self.runClientCallbacks()
         self.__updateTimeStamp = time.time()
-<<<<<<< HEAD
         self.__sleepCounter = config['base_poll_rate']
 
     def isEnabled(self):
         return self.enabled or self.__isInProgress()
 
     def runMonitoring(self, jobs=None, steps=1, timeout=60):
-=======
-        self.__sleepCounter = config[ 'base_poll_rate' ]
-
-    def isEnabled( self ):
-        return self.enabled or self.__isInProgress()
-    
-    def runMonitoring( self, jobs=None, steps=1, timeout=60):
->>>>>>> 6d6983f3
         """
         Enable/Run the monitoring loop and wait for the monitoring steps completion.
         Parameters:
@@ -653,11 +644,7 @@
             self.enabled = False
 
         try:
-<<<<<<< HEAD
             # signal the main thread to finish
-=======
-            #signal the main thread to finish
->>>>>>> 6d6983f3
             self.steps = 0
             self.stopIter.set()
         except:
@@ -954,28 +941,15 @@
                             if j.backend.check_auto_resubmit():
                                 log.warning('Auto-resubmit job %d...' % j.id)
                                 j.auto_resubmit()
-<<<<<<< HEAD
-
+                            
                 except BackendError as x:
                     self._handleError(x, x.backend_name, 0)
-                except Exception as x:
-                    self._handleError(x, backendObj._name, 1)
-                log.debug("[Update Thread %s] Flushing registry %s." %
-                          (currentThread, [x.id for x in jobList_fromset]))
-                self.registry._flush(jobList_fromset)  # Optimisation required!
+                #except Exception as x:
+                #    self._handleError(x, backendObj._name, 1)
+                log.debug( "[Update Thread %s] Flushing registry %s." % (currentThread, [x.id for x in jobList_fromset ]))
+                self.registry._flush(jobList_fromset) # Optimisation required! 
             except Exception as x:
                 log.debug("Monitoring Exception: %s" % str(x))
-=======
-                            
-                except BackendError, x:
-                    self._handleError( x, x.backend_name, 0 )
-                #except Exception, x:
-                #    self._handleError( x, backendObj._name, 1 )
-                log.debug( "[Update Thread %s] Flushing registry %s." % ( currentThread, [x.id for x in jobList_fromset ] ) )
-                self.registry._flush( jobList_fromset ) # Optimisation required! 
-            except Exception, x:
-                log.debug( "Monitoring Exception: %s" % str(x) )
->>>>>>> 6d6983f3
             finally:
                 lock.release()
                 log.debug("[Update Thread %s] Lock released for %s." %
