import Queue
import threading
import time

from Ganga.Core.GangaThread import GangaThread
from Ganga.Core.GangaRepository import RegistryKeyError, RegistryLockError

from Ganga.Utility.threads import SynchronisedObject

import Ganga.GPIDev.Credentials as Credentials
from Ganga.Core.InternalServices import Coordinator

# Setup logging ---------------
import Ganga.Utility.logging
log = Ganga.Utility.logging.getLogger()

from Ganga.Core import BackendError
import Ganga.Utility.Config
config = Ganga.Utility.Config.makeConfig(
    'PollThread', 'background job status monitoring and output retrieval')

# some defaults
config.addOption('repeat_messages', False,
                 'if 0 then log only once the errors for a given backend and do not repeat them anymore')
config.addOption('autostart', True, 'enable monitoring automatically at startup, in script mode monitoring is disabled by default, in interactive mode it is enabled', type=type(
    True))  # enable monitoring on startup
config.addOption('base_poll_rate', 2, 'internal supervising thread', hidden=1)
config.addOption('MaxNumResubmits', 5,
                 'Maximum number of automatic job resubmits to do before giving')
config.addOption('MaxFracForResubmit', 0.25,
                 'Maximum fraction of failed jobs before stopping automatic resubmission')
config.addOption('update_thread_pool_size', 5,
                 'Size of the thread pool. Each threads monitors a specific backaend at a given time. Minimum value is one, preferably set to the number_of_backends + 1')
config.addOption('default_backend_poll_rate', 30,
                 'Default rate for polling job status in the thread pool. This is the default value for all backends.')
config.addOption('Local', 10, 'Poll rate for Local backend.')
config.addOption('LCG', 30, 'Poll rate for LCG backend.')
config.addOption('Condor', 30, 'Poll rate for Condor backend.')
config.addOption('gLite', 30, 'Poll rate for gLite backend.')
config.addOption('LSF', 20, 'Poll rate for LSF backend.')
config.addOption('PBS', 20, 'Poll rate for PBS backend.')
config.addOption('Dirac', 50, 'Poll rate for Dirac backend.')
config.addOption('Panda', 50, 'Poll rate for Panda backend.')
#config.addOption( 'TestSubmitter', 1, 'Poll rate for TestSubmitter')

# Note: the rate of this callback is actually
# MAX(base_poll_rate,callbacks_poll_rate)
config.addOption(
    'creds_poll_rate', 30, "The frequency in seconds for credentials checker")
config.addOption(
    'diskspace_poll_rate', 30, "The frequency in seconds for free disk checker")
config.addOption('DiskSpaceChecker', "",
                 "disk space checking callback. This function should return False when there is no disk space available, True otherwise")

<<<<<<< HEAD
config.addOption('MaxNumberParallelMonitor', 50,
                 "Maximum number of (sub)jobs to be passed to the backend for monitoring at once")
=======
>>>>>>> b17d47ec

config.addOption( 'max_shutdown_retries',5,'OBSOLETE: this option has no effect anymore')


THREAD_POOL_SIZE = config['update_thread_pool_size']
Qin = Queue.Queue()
ThreadPool = []
# number of threads waiting for actions in Qin
tpFreeThreads = 0

# The JobAction class encapsulates a function, its arguments and its post result action
# based on what is defined as a successful run of the function.


class JobAction(object):

    def __init__(self, function, args=(), kwargs={},
                 success=(True, ),
                 callback_Success=lambda: None,
                 callback_Failure=lambda: None):
        self.function = function
        self.args = args

        self.kwargs = kwargs
        self.success = success
        self.callback_Success = callback_Success
        self.callback_Failure = callback_Failure
        self.thread = None
        self.description = ''


class MonitoringWorkerThread(GangaThread):

    def __init__(self, name):
        GangaThread.__init__(self, name)

    def run(self):
        self._execUpdateAction()

    # This function takes a JobAction object from the Qin queue,
    # executes the embedded function and runs post result actions.
    def _execUpdateAction(self):
        global tpFreeThreads
        # DEBUGGING THREADS
        # import sys
        # sys.settrace(_trace)
        while not self.should_stop():
            log.debug("%s waiting..." % threading.currentThread())
            #setattr(threading.currentThread(), 'action', None)
            tpFreeThreads += 1

            while not self.should_stop():
                try:
                    action = Qin.get(block=True, timeout=0.5)
                    break
                except Queue.Empty:
                    continue

            if self.should_stop():
                break

            tpFreeThreads -= 1
            #setattr(threading.currentThread(), 'action', action)
            log.debug("Qin's size is currently: %d" % Qin.qsize())
            log.debug("%s running..." % threading.currentThread())

            if not isinstance(action, JobAction):
                continue
            if action.function == 'stop':
                break
            try:
                result = action.function(*action.args, **action.kwargs)
            except:
                action.callback_Failure()
            else:
                if result in action.success:
                    action.callback_Success()
                else:
                    action.callback_Failure()

# Create the thread pool


def _makeThreadPool(threadPoolSize=THREAD_POOL_SIZE, daemonic=True):
    for i in range(THREAD_POOL_SIZE):
        t = MonitoringWorkerThread(name="MonitoringWorker_%s" % i)
        ThreadPool.append(t)
        t.start()


def stop_and_free_thread_pool(fail_cb=None, max_retries=5):
    """
     Clean shutdown of the thread pool. 
     A failed attempt to stop all the worker threads is followed by a call to the supplied callback which
     decides if a new attempt is performed or not.
     Example for a decision callback:      
          def myfail_cb():
             resp = raw_input("The cleanup procedures did not complete yet. Do you want to wait more?[y/N]")
             return resp.lower()=='y'
    """

    def join_worker_threads(threads, timeout=3):
        for t in threads:
            if t.isAlive():
                t.join(timeout)

    for i in range(len(ThreadPool)):
        Qin.put(JobAction('stop'))

    join_worker_threads(ThreadPool)

    # clean shutdown of stalled threads
    while True:
        if not fail_cb or max_retries <= 0:
            break
        stalled = [t for t in ThreadPool if t.isAlive()]
        if not stalled:
            break
        if fail_cb():  # continue?
            join_worker_threads(stalled, timeout=3)
            max_retries -= 1
        else:
            break

    del ThreadPool[:]

# purge Qin


def _purge_actions_queue():
    """
    Purge Qin: consume the current queued actions 
    Note: the producer (i.e JobRegistry_Monitor) should be stopped before the method is called
    """
    # purge the queue
    for i in range(len(Qin.queue)):
        try:
            action = Qin.get_nowait()
            # let the *stop* action in queue, otherwise the worker threads will
            # fail to terminate
            if isinstance(action, JobAction) and action.function == 'stop':
                Qin.put(action)
        except Queue.Empty:
            break

if config['autostart']:
    _makeThreadPool()


# Each entry for the updateDict_ts object (based on the UpdateDict class)
# is a _DictEntry object.
class _DictEntry(object):

    def __init__(self, backendObj, jobSet, entryLock, timeoutCounterMax):
        self.backendObj = backendObj
        self.jobSet = jobSet
        self.entryLock = entryLock
        self.timeoutCounterMax = timeoutCounterMax
        self.timeoutCounter = timeoutCounterMax - 0.01
        self.timeLastUpdate = 0.0

    def updateActionTuple(self):
        return self.backendObj, self.jobSet, self.entryLock


class UpdateDict(object):

    """
    This serves as the Update Table. Is is meant to be used 
    by wrapping it as a SynchronisedObject so as to ensure thread safety.
    """

    def __init__(self):
        self.table = {}

    def addEntry(self, backendObj, backendCheckingFunction, jobList, timeoutMax=None):
        if not jobList:
            return
        if timeoutMax is None:
            timeoutMax = config['default_backend_poll_rate']
        log.debug("\n*----addEntry()")
        backend = backendObj._name
        try:
            backendObj, jSet, lock = self.table[backend].updateActionTuple()
        except KeyError:  # New backend.
            self.table[backend] = _DictEntry(
                backendObj, set(jobList), threading.RLock(), timeoutMax)
            # queue to get processed
            Qin.put(
                JobAction(backendCheckingFunction, self.table[backend].updateActionTuple()))
            log.debug("**Adding %s to new %s backend entry." %
                      ([x.id for x in jobList], backend))
            return True
        else:
            # backend is in Qin waiting to be processed. Increase it's list of jobs
            # by updating the table entry accordingly. This will reduce the
            # number of update requests.
            # i.e. It's like getting a friend in the queue to pay for your
            # purchases as well! ;p
            log.debug("*: backend=%s, isLocked=%s, isOwner=%s, joblist=%s, queue=%s" %
                      (backend, lock._RLock__count, lock._is_owned(), [x.id for x in jobList], Qin.qsize()))
            if lock.acquire(False):
                try:
                    jSetSize = len(jSet)
                    log.debug("Lock acquire successful. Updating jSet %s with %s." % (
                        [x.id for x in jSet], [x.id for x in jobList]))
                    jSet.update(jobList)
                    # If jSet is empty it was cleared by an update action
                    # i.e. the queue does not contain an update action for the
                    # particular backend any more.
                    if jSetSize:  # jSet not cleared
                        log.debug("%s backend job set exists. Added %s to it." % (
                            backend, [x.id for x in jobList]))
                    else:
                        Qin.put(
                            JobAction(backendCheckingFunction, self.table[backend].updateActionTuple()))
                        log.debug("Added new %s backend update action for jobs %s." % (
                            backend, [x.id for x in self.table[backend].updateActionTuple()[1]]))
                finally:
                    lock.release()
                log.debug("**: backend=%s, isLocked=%s, isOwner=%s, joblist=%s, queue=%s" %
                          (backend, lock._RLock__count, lock._is_owned(), [x.id for x in jobList], Qin.qsize()))
                return True
            else:
                log.debug(
                    "Could not acquire lock for %s backend. addEntry() skipped." % backend)
                log.debug("**: backend=%s, isLocked=%s, isOwner=%s, joblist=%s, queue=%s" %
                          (backend, lock._RLock__count, lock._is_owned(), [x.id for x in jobList], Qin.qsize()))
                return False

    def clearEntry(self, backend):
        try:
            entry = self.table[backend]
        except KeyError:
            log.error(
                "Error clearing the %s backend. It does not exist!" % backend)
        else:
            entry.jobSet = set()
            entry.timeoutCounter = entry.timeoutCounterMax

    def timeoutCheck(self):
        for backend, entry in self.table.items():
            # timeoutCounter is reset to its max value ONLY by a successful update action.
            #
            # Initial value and subsequent resets by timeoutCheck() will set the timeoutCounter
            # to a value just short of the max value to ensure that it the timeoutCounter is
            # not decremented simply because there are no updates occuring.
            if not entry.entryLock._RLock__count and \
               entry.timeoutCounter == entry.timeoutCounterMax and \
               entry.entryLock.acquire(False):
                log.debug(
                    "%s has been reset. Acquired lock to begin countdown." % backend)
                entry.timeLastUpdate = time.time()
            # decrease timeout counter
            if entry.entryLock._is_owned():
                if entry.timeoutCounter <= 0.0:
                    entry.timeoutCounter = entry.timeoutCounterMax - 0.01
                    entry.timeLastUpdate = time.time()
                    entry.entryLock.release()
                    log.debug("%s backend counter timeout. Resetting to %s." % (
                        backend, entry.timeoutCounter))
                else:
                    _l = time.time()
                    entry.timeoutCounter -= _l - entry.timeLastUpdate
                    entry.timeLastUpdate = _l
#               log.debug( "%s backend counter is %s." % ( backend, entry.timeoutCounter ) )

    def isBackendLocked(self, backend):
        try:
            return bool(self.table[backend].entryLock._RLock__count)
        except KeyError:
            return False

    def releaseLocks(self):
        for backend, entry in self.table.items():
            if entry.entryLock._is_owned():
                entry.entryLock.release()

updateDict_ts = SynchronisedObject(UpdateDict())


class CallbackHookEntry(object):

    def __init__(self, argDict, enabled=True, timeout=0):
        self.argDict = argDict
        self.enabled = enabled
        # the frequency in seconds
        self.timeout = timeout
        # record the time when this hook has been run
        self._lastRun = 0


class JobRegistry_Monitor(GangaThread):

    """Job monitoring service thread."""
    uPollRate = 0.5
    minPollRate = 1.0

    def __init__(self, registry):
        GangaThread.__init__(self, name="JobRegistry_Monitor")
        self.setDaemon(True)
        self.registry = registry
        self.__sleepCounter = 0.0
        self.__updateTimeStamp = time.time()
        self.progressCallback = lambda x: None
        self.callbackHookDict = {}
        self.clientCallbackDict = {}
        self.alive = True
        self.enabled = False
        # run the monitoring loop continuosly (steps=-1) or just a specified
        # number of steps(>0)
        self.steps = -1
        self.activeBackends = {}
        self.updateJobStatus = None
        self.defaultUpdateJobStatus = None
        self.errors = {}
        # Create the default backend update method and add to callback hook.
        self.makeUpdateJobStatusFunction()

        # Add credential checking to monitoring loop
        for _credObj in Credentials._allCredentials.itervalues():
            log.debug("Setting callback hook for %s" % _credObj._name)
            self.setCallbackHook(self.makeCredCheckJobInsertor(
                _credObj), {}, True, timeout=config['creds_poll_rate'])

        # Add low disk-space checking to monitoring loop
        log.debug("Setting callback hook for disk space checking")
        self.setCallbackHook(
            self.diskSpaceCheckJobInsertor, {}, True, timeout=config['diskspace_poll_rate'])

        # synch objects
        # main loop mutex
        self.__mainLoopCond = threading.Condition()
        # cleanup synch
        self.__cleanUpEvent = threading.Event()
        # asynch mon loop running synch
        self.__monStepsTerminatedEvent = threading.Event()
        # event to signal the break of job lists iterators
        self.stopIter = threading.Event()
        self.stopIter.set()

    def run(self):
        """
        Main monitoring loop
        """
        import thread
        Ganga.Core.MonitoringComponent.monitoring_thread_id = thread.get_ident()
        del thread

        while self.alive:
            # synchronize the main loop since we can get disable requests
            with self.__mainLoopCond:
                log.debug('Monitoring loop lock acquired. Running loop')
                # we are blocked here while the loop is disabled
                while not self.enabled:
                    self.__cleanUp()
                    if not self.alive:  # stopped?
                        return
                    # disabled,but still alive, so we keep waiting
                    # for i in range( int(self.uPollRate*20) ):
                    #    if not self.alive:
                    #        return
                    #    self.__mainLoopCond.wait( self.uPollRate*0.05 )
                    self.__mainLoopCond.wait()

                self.__monStep()

                # delay here the monitoring steps according to the
                # configuration
                while self.__sleepCounter > 0.0:
                    self.progressCallback(self.__sleepCounter)
                    for i in range(int(self.uPollRate * 20)):
                        if self.enabled:
                            self.__mainLoopCond.wait(self.uPollRate * 0.05)
                    if not self.enabled:
                        if not self.alive:  # stopped?
                            self.__cleanUp()
                        # disabled, break to the outer while
                        break
                    else:
                        self.__sleepCounter -= self.uPollRate

                else:
                    # run on demand?
                    if self.steps > 0:
                        # decrement the remaining number of steps to run
                        self.steps -= 1
                        # requested number of steps executed, disabling...
                        if self.steps <= 0:
                            self.enabled = False
                            # notify the blocking call of runMonitoring()
                            self.__monStepsTerminatedEvent.set()

        # final cleanup
        self.__cleanUp()

    def __monStep(self):
        """
        A single monitoring step in the monitoring loop
        Note:
        Internally the step does not block, it produces *actions* that are queued to be run 
        in the thread pool
        """
        if not self.callbackHookDict:
            log.error('No callback hooks registered')
            return
        for cbHookFunc in self.callbackHookDict.keys():
            try:
                cbHookEntry = self.callbackHookDict[cbHookFunc]
            except KeyError:
                continue
            if cbHookEntry.enabled and time.time() - cbHookEntry._lastRun >= cbHookEntry.timeout:
                log.debug("Running monitoring callback hook function %s(**%s)" %
                          (cbHookFunc, cbHookEntry.argDict))
                cbHookFunc(**cbHookEntry.argDict)
                cbHookEntry._lastRun = time.time()

        self.runClientCallbacks()
        self.__updateTimeStamp = time.time()
<<<<<<< HEAD
        self.__sleepCounter = config['base_poll_rate']

    def isEnabled(self):
        return self.enabled or self.__isInProgress()

    def runMonitoring(self, jobs=None, steps=1, timeout=60):
=======
        self.__sleepCounter = config[ 'base_poll_rate' ]
        
    
    def runMonitoring( self, jobs=None, steps=1, timeout=60):
>>>>>>> b17d47ec
        """
        Enable/Run the monitoring loop and wait for the monitoring steps completion.
        Parameters:
          steps:   number of monitoring steps to run
          timeout: how long to wait for monitor steps termination (seconds)
          jobs: a registry slice to be monitored (None -> all jobs), it may be passed by the user so ._impl is stripped if needed
        Return:
          False, if the loop cannot be started or the timeout occured while waiting for monitoring termination
          True, if the monitoring steps were successfully executed  
        Note:         
          This method is meant to be used in Ganga scripts to request monitoring on demand. 
        """

        if not isinstance(steps, int) or steps < 1:
            log.warning(
                "The number of monitor steps should be a positive integer")
            return False

        if not self.alive:
            log.error(
                "Cannot run the monitoring loop. It has already been stopped")
            return False

        # we don not allow the user's request the monitoring loop while the
        # internal services are stopped
        if not Coordinator.servicesEnabled:
            log.error("Cannot run the monitoring loop."
                      "The internal services are disabled (check your credentials or available disk space)")
            return False

        # if the monitoring is disabled (e.g. scripts)
        if not self.enabled:
            # and there are some required cred which are missing
            # (the monitoring loop does not monitor the credentials so we need to check 'by hand' here)
            _missingCreds = Coordinator.getMissingCredentials()
            if _missingCreds:
                log.error(
                    "Cannot run the monitoring loop. The following credentials are required: %s" % _missingCreds)
                return False

        with self.__mainLoopCond:
            log.debug('Monitoring loop lock acquired. Enabling mon loop')
            if self.enabled or self.__isInProgress():
                log.error("The monitoring loop is already running.")
                return False

            if jobs:
                try:
                    m_jobs = jobs._impl
                except AttributeError:
                    m_jobs = jobs

                # additional check if m_jobs is really a registry slice
                # the underlying code is not prepared to handle correctly the
                # situation if it is not
                from Ganga.GPIDev.Lib.Registry.RegistrySlice import RegistrySlice
                if not isinstance(m_jobs, RegistrySlice):
                    log.warning(
                        'runMonitoring: jobs argument must be a registry slice such as a result of jobs.select() or jobs[i1:i2]')
                    return False

                self.registry = m_jobs

            # enable mon loop
            self.enabled = True
            # set how many steps to run
            self.steps = steps
            # enable job list iterators
            self.stopIter.clear()
            # Start backend update timeout checking.
            self.setCallbackHook(updateDict_ts.timeoutCheck, {}, True)

            # wake up the mon loop
            self.__mainLoopCond.notifyAll()

        # wait to execute the steps
        self.__monStepsTerminatedEvent.wait()
        self.__monStepsTerminatedEvent.clear()
        # wait the steps to be executed or timeout to occur
        if not self.__awaitTermination(timeout):
            log.warning(
                "Monitoring loop started but did not complete in the given timeout.")
            # force loops termination
            self.stopIter.set()
            return False
        return True

    def enableMonitoring(self):
        """
        Run the monitoring loop continuously
        """

        if not self.alive:
            log.error(
                "Cannot start monitoring loop. It has already been stopped")
            return False

        with self.__mainLoopCond:
            log.debug('Monitoring loop lock acquired. Enabling mon loop')
            self.enabled = True
            # infinite loops
            self.steps = -1
            # enable job list iterators
            self.stopIter.clear()
            log.debug('Monitoring loop enabled')
            # Start backend update timeout checking.
            self.setCallbackHook(updateDict_ts.timeoutCheck, {}, True)
            self.__mainLoopCond.notifyAll()

        return True

    def disableMonitoring(self):
        """
        Disable the monitoring loop
        """

        if not self.alive:
            log.error(
                "Cannot disable monitoring loop. It has already been stopped")
            return False

        try:
            if self.enabled:
                log.info("Disabling Monitoring Service")

<<<<<<< HEAD
            # THIS NEEDS TO BE HERE FOR A CLEAN DISABLE OF THE MONITORING LOOP!
            self.enabled = False
            # CANNOT DETERMINE IF WE SHOULD CONTINUE WITH EXPENSIVE OUT OF THRE
        except:
            logger.error(
                "ERROR STOPPING MONITORING THREAD, feel free to force exit")

        with self.__mainLoopCond:
            log.debug('Monitoring loop lock acquired. Disabling mon loop')
=======
                ##  THIS NEEDS TO BE HERE FOR A CLEAN DISABLE OF THE MONITORING LOOP!!!!!
                self.enabled = False
                ## CANNOT DETERMINE IF WE SHOULD CONTINUE WITH EXPENSIVE OUT OF THREAD TASKS OTHERWISE!!!!!
        except Exception, err:
            logger.error("ERROR STOPPING MONITORING THREAD, feel free to force exit")
            logger.error("%s" % str(err) )  ##  This except is left in incase we decide to add things here which can fail!

        self.__mainLoopCond.acquire()
        log.debug( 'Monitoring loop lock acquired. Disabling mon loop' )
        try:
>>>>>>> b17d47ec
            self.enabled = False
            self.steps = -1
            self.stopIter.set()

<<<<<<< HEAD
            log.debug('Monitoring loop disabled')
            # wake up the monitoring loop
            self.__mainLoopCond.notifyAll()
        # wait for cleanup
        # self.__cleanUp()
        # self.__cleanUpEvent.wait()
        # self.__cleanUpEvent.clear()
        return True

    def stop(self, fail_cb=None, max_retries=5):
=======
            log.debug( 'Monitoring loop disabled' )
            #wake up the monitoring loop
            self.__mainLoopCond.notifyAll()
        except Exception, err:
            logger.debug( "Shutdown Error: %s" % str(err) )
        finally:
            self.__mainLoopCond.release()

        #wait for cleanup
        #self.__cleanUp()
        #self.__cleanUpEvent.wait()
        #self.__cleanUpEvent.clear()
        return True

    def stop( self, fail_cb=None, max_retries=5 ):
>>>>>>> b17d47ec
        """
        Stop the monitoring loop
        Parameters:
         fail_cb : if not None, this callback is called if a retry attempt is needed
        """
        if not self.alive:
            log.warning("Monitoring loop has already been stopped")
            return False
        else:
            self.alive = False
        
        self.__mainLoopCond.acquire()
        if self.enabled:
            log.info('Stopping the monitoring component...')
            self.alive = False
            self.enabled = False

<<<<<<< HEAD
        try:
            # signal the main thread to finish
            self.steps = 0
            self.stopIter.set()
        except:
            pass

        with self.__mainLoopCond:
            if self.enabled:
                log.info('Stopping the monitoring component...')
            # wake up the monitoring loop
            self.__mainLoopCond.notifyAll()
        # wait for cleanup
=======
        try: 
            #signal the main thread to finish
            self.steps = 0        
            self.stopIter.set()
        except Exception, err:
            logger.error( "stopIter error: %s" % str(err) )
        try:
            #wake up the monitoring loop
            self.__mainLoopCond.notifyAll()
        except Exception, err:
            logger.error( "Monitoring Stop Error: %s" % str(err) )
        finally:
            self.__mainLoopCond.release()
        #wait for cleanup        
>>>>>>> b17d47ec
        self.__cleanUpEvent.wait()
        self.__cleanUpEvent.clear()

        # ---->
        # wait for all worker threads to finish
        # self.__awaitTermination()
        # join the worker threads
        # stop_and_free_thread_pool(fail_cb,max_retries)
        ###log.info( 'Monitoring component stopped successfully!' )
        return True

    def __cleanUp(self):
        """
        Cleanup function ran in JobRegistry_Monitor thread to disable the monitoring loop
        updateDict_ts.timeoutCheck can hold timeout locks that need to be released 
        in order to allow the pool threads to be freed.
        """

        # cleanup the global Qin
        _purge_actions_queue()
        # release timeout check locks
        timeoutCheck = updateDict_ts.timeoutCheck
        if timeoutCheck in self.callbackHookDict:
            updateDict_ts.releaseLocks()
            self.removeCallbackHook(timeoutCheck)
        # wake up the calls waiting for cleanup
        self.__cleanUpEvent.set()

    def __isInProgress(self):
        return self.steps > 0 or Qin.qsize() > 0 or tpFreeThreads < len(ThreadPool)

    def __awaitTermination(self, timeout=5):
        """
         Wait for resources to be cleaned up (threads,queue)
         Returns:
             False, on timeout
        """
        while self.__isInProgress():
            time.sleep(self.uPollRate)
            timeout -= self.uPollRate
            if timeout <= 0:
                return False
        return True

    def setCallbackHook(self, func, argDict, enabled, timeout=0):
        log.debug('Setting Callback hook function %s.' % func)
        if func in self.callbackHookDict:
            log.debug(
                'Replacing existing callback hook function with %s' % func)
        self.callbackHookDict[func] = CallbackHookEntry(
            argDict=argDict, enabled=enabled, timeout=timeout)

    def removeCallbackHook(self, func):
        log.debug('Removing Callback hook function %s.' % func)
        try:
            del self.callbackHookDict[func]
        except KeyError:
            log.error('Callback hook function does not exist.')

    def enableCallbackHook(self, func):
        log.debug('Enabling Callback hook function %s.' % func)
        try:
            self.callbackHookDict[func].enabled = True
        except KeyError:
            log.error('Callback hook function does not exist.')

    def disableCallbackHook(self, func):
        log.debug('Disabling Callback hook function %s.' % func)
        try:
            self.callbackHookDict[func].enabled = False
        except KeyError:
            log.error('Callback hook function does not exist.')

    def runClientCallbacks(self):
        for clientFunc in self.clientCallbackDict:
            log.debug('Running client callback hook function %s(**%s).' %
                      (clientFunc, self.clientCallbackDict[clientFunc]))
            clientFunc(**self.clientCallbackDict[clientFunc])

    def setClientCallback(self, clientFunc, argDict):
        log.debug('Setting client callback hook function %s(**%s).' %
                  (clientFunc, argDict))
        try:
            self.clientCallbackDict[clientFunc] = argDict
        except KeyError:
            log.error("Callback hook function not found.")

    def removeClientCallback(self, clientFunc):
        log.debug('Removing client callback hook function %s.' % clientFunc)
        try:
            del self.clientCallbackDict[clientFunc]
        except KeyError:
            log.error("%s not found in client callback dictionary." %
                      clientFunc.__name__)

    def __defaultActiveBackendsFunc(self):
        active_backends = {}
        # FIXME: this is not thread safe: if the new jobs are added then
        # iteration exception is raised
        fixed_ids = self.registry.ids()
        for i in fixed_ids:
<<<<<<< HEAD
            if (self.enabled) and (not self.should_stop()):
                try:
                    j = self.registry(i)
                    if j.status in ['submitted', 'running']:
                        # j._getWriteAccess()
                        bn = j.backend._name
                        active_backends.setdefault(bn, [])
                        active_backends[bn].append(j)
                    elif j.status in ['submitting']:
                        if j.count_subjobs() > 0:
                            # j._getWriteAccess()
                            bn = j.backend._name
                            active_backends.setdefault(bn, [])
                            active_backends[bn].append(j)
                except RegistryKeyError:
                    pass  # the job was removed
                except RegistryLockError:
                    pass  # the job was removed
            else:
                return {}
        return active_backends

    def makeUpdateJobStatusFunction(self, makeActiveBackendsFunc=None):

        if makeActiveBackendsFunc is None:
            makeActiveBackendsFunc = self.__defaultActiveBackendsFunc

        def _returnMonitorableJobs(jobList):

            #log.info( "%s" % str( jobList ) )

            returnableSet = set([])

            for job in jobList:

                if (not self.should_stop()) or (self.enabled):

                    if job.status in ['submitted', 'running']:
                        returnableSet.add(job)
                        size = 0
                        for i in returnableSet:
                            if i.count_subjobs() > 0:
                                size = size + i.count_subjobs()
                            else:
                                size = size + 1
                        if size > config['MaxNumberParallelMonitor']:
                            break
                else:
                    return set([]), 999

            return returnableSet, size

        def _returnMonitorableSubJobs(jobList, found):

            returnableSet = set([])

            for job in jobList:

                if (not self.should_stop()) and (self.enabled):

                    if job.status in ['submitting'] and job.count_subjobs() > 0:
                        returnableSet.add(job)
                        size = 0
                        for i in returnableSet:
                            size = size + job.count_subjobs()
                        if size > (config['MaxNumberParallelMonitor'] - found):
                            break
                    else:
                        return set([])

            return returnableSet

        # This function will be run by update threads
        def checkBackend(backendObj, jobListSet, lock):
=======
            try:
                j = self.registry(i)
                if j.status in [ 'submitted', 'running' ] or ( j.master and (j.status in [ 'submitting' ]) ):
                    j._getWriteAccess()
                    bn = j.backend._name
                    active_backends.setdefault( bn, [] )
                    active_backends[ bn ].append( j )
            except RegistryKeyError, x:
                pass # the job was removed
            except RegistryLockError, x:
                pass # the job was removed
        return active_backends

    def makeUpdateJobStatusFunction( self, makeActiveBackendsFunc = None ):
        if makeActiveBackendsFunc is None:
            makeActiveBackendsFunc = self.__defaultActiveBackendsFunc

        def checkBackend( backendObj, jobListSet, lock ): # This function will be run by update threads
>>>>>>> b17d47ec
            currentThread = threading.currentThread()
            # timeout mechanism may have acquired the lock to impose delay.
            lock.acquire()
            try:
<<<<<<< HEAD
                log.debug("[Update Thread %s] Lock acquired for %s" %
                          (currentThread, backendObj._name))

                # I expect this to be an expensive function as it can trigger loading from disk several large jobs from disk
                # Can we optimise this a little perhaps as this can lead to a slowdown in monitoring startup
                # Can python islice fix this? rcurrie

                # All standard jobs to be monitored
                alljobList_fromset, found = _returnMonitorableJobs(jobListSet)

                max_parallel = config['MaxNumberParallelMonitor'] - found

                if len(alljobList_fromset) < max_parallel:
                    # All jobs which may have subjobs to be monitored
                    masterJobList_fromset = _returnMonitorableSubJobs(
                        jobListSet, found)
                else:
                    masterJobList_fromset = set([])

                # Combine both lists
                jobList_fromset = list(
                    alljobList_fromset.union(masterJobList_fromset))

                #log.info( "%s" % str(jobList_fromset) )

                updateDict_ts.clearEntry(backendObj._name)
=======
                log.debug( "[Update Thread %s] Lock acquired for %s" % ( currentThread, backendObj._name ) )
                alljobList_fromset = IList(filter( lambda x:x.status in [ 'submitted', 'running' ], jobListSet ),self.stopIter)
                #print alljobList_fromset
                masterJobList_fromset = IList(filter( lambda x:(x.master is not None) and (x.status in [ 'submitting' ]), jobListSet ),self.stopIter)
                #print masterJobList_fromset
                jobList_fromset = alljobList_fromset
                jobList_fromset.extend( masterJobList_fromset )
                #print jobList_fromset
                updateDict_ts.clearEntry( backendObj._name )
>>>>>>> b17d47ec
                try:
                    log.debug("[Update Thread %s] Updating %s with %s." % (
                        currentThread, backendObj._name, [x.id for x in jobList_fromset]))
                    for j in jobList_fromset:
                        if hasattr(j, 'backend'):
                            if hasattr(j.backend, 'setup'):
                                j.backend.setup()
<<<<<<< HEAD

                    # It was observed we were saturating some methods in the backend by requesting to
                    # update several hundred subjobs when a job is submitted
                    # In order to fix this add configurable to only pass n many
                    # jobs to the backend
                    import math
                    if max_parallel > 0:
                        for batch_num in range(int(math.ceil(float(len(jobList_fromset)) * (1. / float(max_parallel))))):
                            locked = []
                            sublist = jobList_fromset[
                                batch_num * max_parallel: (batch_num + 1) * max_parallel]
                            for job in sublist:
                                from Ganga.GPIDev.Base.Proxy import stripProxy
                                try:
                                    stripProxy(job)._getWriteAccess()
                                except:
                                    locked.append(job)
                            for job in locked:
                                sublist.pop(sublist.index(job))
                            backendObj.master_updateMonitoringInformation(
                                sublist)
                            for job in sublist:
                                from Ganga.GPIDev.Base.Proxy import stripProxy
                                stripProxy(job)._releaseWriteAccess()
                    else:
                        locked = []
                        sublist = jobList_fromset
                        for job in sublist:
                            from Ganga.GPIDev.Base.Proxy import stripProxy
                            try:
                                stripProxy(job)._getWriteAccess()
                            except:
                                locked.append(job)
                        for job in locked:
                            sublist.pop(sublist.index(job))
                        backendObj.master_updateMonitoringInformation(sublist)
                        for job in sublist:
                            from Ganga.GPIDev.Base.Proxy import stripProxy
                            stripProxy(job)._releaseWriteAccess()
=======
                    backendObj.master_updateMonitoringInformation( jobList_fromset )
>>>>>>> b17d47ec

                    # resubmit if required
                    for j in jobList_fromset:

                        if not j.do_auto_resubmit:
                            continue

                        if j.count_subjobs() == 0:
                            try_resubmit = j.info.submit_counter <= config[
                                'MaxNumResubmits']
                        else:
                            # Check for max number of resubmissions
                            skip = False
                            for s in j.subjobs:
                                if s.info.submit_counter > config['MaxNumResubmits'] or s.status == "killed":
                                    skip = True

                            if skip:
                                continue

                            num_com = len(
                                [s for s in j.subjobs if s.status in ['completed']])
                            num_fail = len(
                                [s for s in j.subjobs if s.status in ['failed']])

                            #log.critical('Checking failed subjobs for job %d... %d %s',j.id,num_com,num_fail)

                            try_resubmit = num_fail > 0 and (
                                float(num_fail) / float(num_com + num_fail)) < config['MaxFracForResubmit']

                        if try_resubmit:
                            if j.backend.check_auto_resubmit():
                                log.warning('Auto-resubmit job %d...' % j.id)
                                j.auto_resubmit()
                            
<<<<<<< HEAD
                except BackendError as x:
                    self._handleError(x, x.backend_name, 0)
                #except Exception as x:
                #    self._handleError(x, backendObj._name, 1)
                log.debug( "[Update Thread %s] Flushing registry %s." % (currentThread, [x.id for x in jobList_fromset ]))
                self.registry._flush(jobList_fromset) # Optimisation required! 
            except Exception as x:
                log.debug("Monitoring Exception: %s" % str(x))
=======
                except BackendError, x:
                    self._handleError( x, x.backend_name, 0 )
                except Exception, err:
                    self._handleError( err, backendObj._name, 1 )
                log.debug( "[Update Thread %s] Flushing registry %s." % ( currentThread, [x.id for x in jobList_fromset ] ) )
                self.registry._flush( jobList_fromset ) # Optimisation required!
            except Exception, err:
                logger.debug( "Monitoring Loop Error: %s" % str( err ) )
>>>>>>> b17d47ec
            finally:
                lock.release()
                log.debug("[Update Thread %s] Lock released for %s." %
                          (currentThread, backendObj._name))

        def f(activeBackendsFunc):
            activeBackends = activeBackendsFunc()
            for jList in activeBackends.values():
<<<<<<< HEAD
                currentThread = threading.currentThread()
                if (not currentThread.should_stop()) and self.enabled:
                    backendObj = jList[0].backend
                    try:
                        pRate = config[backendObj._name]
                    except:
                        pRate = config['default_backend_poll_rate']
                    # TODO: To include an if statement before adding entry to
                    #       updateDict. Entry is added only if credential requirements
                    #       of the particular backend is satisfied.
                    #       This requires backends to hold relevant information on its
                    #       credential requirements.
                    updateDict_ts.addEntry(
                        backendObj, checkBackend, jList, pRate)
                else:
                    break
=======
                backendObj = jList[0].backend
                try:
                   pRate = config[ backendObj._name ]
                except:
                   pRate = config[ 'default_backend_poll_rate' ]
                # TODO: To include an if statement before adding entry to
                #       updateDict. Entry is added only if credential requirements
                #       of the particular backend is satisfied.
                #       This requires backends to hold relevant information on its
                #       credential requirements.
                updateDict_ts.addEntry( backendObj, checkBackend, jList, pRate )
>>>>>>> b17d47ec

        if makeActiveBackendsFunc == self.__defaultActiveBackendsFunc:
            self.defaultUpdateJobStatus = f
        if self.updateJobStatus is not None:
            self.removeCallbackHook(self.updateJobStatus)
        self.updateJobStatus = f
        self.setCallbackHook(
            f, {'activeBackendsFunc': makeActiveBackendsFunc}, True)
        return self.updateJobStatus

    def makeCredCheckJobInsertor(self, credObj):
        def credCheckJobInsertor():
            def cb_Success():
                self.enableCallbackHook(credCheckJobInsertor)

            def cb_Failure():
                self.enableCallbackHook(credCheckJobInsertor)
                self._handleError('%s checking failed!' %
                                  credObj._name, credObj._name, 1)

            log.debug('Inserting %s checking function to Qin.' % credObj._name)
            _action = JobAction(function=self.makeCredChecker(credObj),
                                callback_Success=cb_Success,
                                callback_Failure=cb_Failure)
            self.disableCallbackHook(credCheckJobInsertor)
            try:
                Qin.put(_action)
            except:
                cb_Failure()
        return credCheckJobInsertor

    def makeCredChecker(self, credObj):
        def credChecker():
            log.debug("Checking %s." % credObj._name)
            try:
                s = credObj.renew()
            except Exception as msg:
                return False
            else:
                return s
        return credChecker

    def diskSpaceCheckJobInsertor(self):
        """
        Inserts the disk space checking task in the monitoring task queue
        """
        def cb_Success():
            self.enableCallbackHook(self.diskSpaceCheckJobInsertor)

        def cb_Failure():
            self.disableCallbackHook(self.diskSpaceCheckJobInsertor)
            self._handleError(
                'Available disk space checking failed and it has been disabled!', 'DiskSpaceChecker', False)

        log.debug('Inserting disk space checking function to Qin.')
        _action = JobAction(function=Coordinator._diskSpaceChecker,
                            callback_Success=cb_Success,
                            callback_Failure=cb_Failure)
        self.disableCallbackHook(self.diskSpaceCheckJobInsertor)
        try:
            Qin.put(_action)
        except:
            cb_Failure()

    def updateJobs(self):
        if time.time() - self.__updateTimeStamp >= self.minPollRate:
            self.__sleepCounter = 0.0
        else:
            self.progressCallback("Processing... Please wait.")
            log.debug(
                "Updates too close together... skipping latest update request.")
            self.__sleepCounter = self.minPollRate

    def _handleError(self, x, backend_name, show_traceback):
        def log_error():
            log.error('Problem in the monitoring loop: %s', str(x))
            #import traceback
            # traceback.print_stack()
            if show_traceback:
                Ganga.Utility.logging.log_user_exception(log)
        bn = backend_name
        self.errors.setdefault(bn, 0)
        if self.errors[bn] == 0:
            log_error()
            if not config['repeat_messages']:
                log.info(
                    'Further error messages from %s handler in the monitoring loop will be skipped.' % bn)
        else:
            if config['repeat_messages']:
                log_error()
        self.errors[bn] += 1


######## THREAD POOL DEBUGGING ###########
def _trace(frame, event, arg):
    setattr(threading.currentThread(), '_frame', frame)


def getStackTrace():
    import inspect

    try:
        status = "Available threads:\n"

        for worker in ThreadPool:
            status = status + "  " + worker.getName() + ":\n"

            if hasattr(worker, '_frame'):
                frame = worker._frame
                if frame:
                    status = status + "    stack:\n"
                    for frame, filename, line, function_name, context, index in inspect.getouterframes(frame):
                        status = status + "      " + function_name + \
                            " @ " + filename + " # " + str(line) + "\n"

            status = status + "\n"
        log.debug("Queue", Qin.queue)
        return status
    finally:
        pass<|MERGE_RESOLUTION|>--- conflicted
+++ resolved
@@ -52,11 +52,6 @@
 config.addOption('DiskSpaceChecker', "",
                  "disk space checking callback. This function should return False when there is no disk space available, True otherwise")
 
-<<<<<<< HEAD
-config.addOption('MaxNumberParallelMonitor', 50,
-                 "Maximum number of (sub)jobs to be passed to the backend for monitoring at once")
-=======
->>>>>>> b17d47ec
 
 config.addOption( 'max_shutdown_retries',5,'OBSOLETE: this option has no effect anymore')
 
@@ -476,19 +471,10 @@
 
         self.runClientCallbacks()
         self.__updateTimeStamp = time.time()
-<<<<<<< HEAD
         self.__sleepCounter = config['base_poll_rate']
-
-    def isEnabled(self):
-        return self.enabled or self.__isInProgress()
+        
 
     def runMonitoring(self, jobs=None, steps=1, timeout=60):
-=======
-        self.__sleepCounter = config[ 'base_poll_rate' ]
-        
-    
-    def runMonitoring( self, jobs=None, steps=1, timeout=60):
->>>>>>> b17d47ec
         """
         Enable/Run the monitoring loop and wait for the monitoring steps completion.
         Parameters:
@@ -614,60 +600,26 @@
             if self.enabled:
                 log.info("Disabling Monitoring Service")
 
-<<<<<<< HEAD
-            # THIS NEEDS TO BE HERE FOR A CLEAN DISABLE OF THE MONITORING LOOP!
-            self.enabled = False
-            # CANNOT DETERMINE IF WE SHOULD CONTINUE WITH EXPENSIVE OUT OF THRE
-        except:
-            logger.error(
-                "ERROR STOPPING MONITORING THREAD, feel free to force exit")
-
-        with self.__mainLoopCond:
-            log.debug('Monitoring loop lock acquired. Disabling mon loop')
-=======
                 ##  THIS NEEDS TO BE HERE FOR A CLEAN DISABLE OF THE MONITORING LOOP!!!!!
                 self.enabled = False
                 ## CANNOT DETERMINE IF WE SHOULD CONTINUE WITH EXPENSIVE OUT OF THREAD TASKS OTHERWISE!!!!!
-        except Exception, err:
-            logger.error("ERROR STOPPING MONITORING THREAD, feel free to force exit")
+        except Exception as err:
+            logger.error(
+                "ERROR STOPPING MONITORING THREAD, feel free to force exit")
             logger.error("%s" % str(err) )  ##  This except is left in incase we decide to add things here which can fail!
 
-        self.__mainLoopCond.acquire()
-        log.debug( 'Monitoring loop lock acquired. Disabling mon loop' )
-        try:
->>>>>>> b17d47ec
+        with self.__mainLoopCond:
+            log.debug('Monitoring loop lock acquired. Disabling mon loop')
             self.enabled = False
             self.steps = -1
             self.stopIter.set()
 
-<<<<<<< HEAD
             log.debug('Monitoring loop disabled')
             # wake up the monitoring loop
             self.__mainLoopCond.notifyAll()
-        # wait for cleanup
-        # self.__cleanUp()
-        # self.__cleanUpEvent.wait()
-        # self.__cleanUpEvent.clear()
         return True
 
     def stop(self, fail_cb=None, max_retries=5):
-=======
-            log.debug( 'Monitoring loop disabled' )
-            #wake up the monitoring loop
-            self.__mainLoopCond.notifyAll()
-        except Exception, err:
-            logger.debug( "Shutdown Error: %s" % str(err) )
-        finally:
-            self.__mainLoopCond.release()
-
-        #wait for cleanup
-        #self.__cleanUp()
-        #self.__cleanUpEvent.wait()
-        #self.__cleanUpEvent.clear()
-        return True
-
-    def stop( self, fail_cb=None, max_retries=5 ):
->>>>>>> b17d47ec
         """
         Stop the monitoring loop
         Parameters:
@@ -685,36 +637,20 @@
             self.alive = False
             self.enabled = False
 
-<<<<<<< HEAD
-        try:
-            # signal the main thread to finish
-            self.steps = 0
-            self.stopIter.set()
-        except:
-            pass
-
-        with self.__mainLoopCond:
-            if self.enabled:
-                log.info('Stopping the monitoring component...')
-            # wake up the monitoring loop
-            self.__mainLoopCond.notifyAll()
-        # wait for cleanup
-=======
-        try: 
+        try:
             #signal the main thread to finish
             self.steps = 0        
             self.stopIter.set()
-        except Exception, err:
-            logger.error( "stopIter error: %s" % str(err) )
+        except Exception as err:
+            logger.error("stopIter error: %s" % str(err))
         try:
             #wake up the monitoring loop
             self.__mainLoopCond.notifyAll()
-        except Exception, err:
-            logger.error( "Monitoring Stop Error: %s" % str(err) )
+        except Exception as err:
+            logger.error("Monitoring Stop Error: %s" % str(err))
         finally:
             self.__mainLoopCond.release()
         #wait for cleanup        
->>>>>>> b17d47ec
         self.__cleanUpEvent.wait()
         self.__cleanUpEvent.clear()
 
@@ -816,143 +752,38 @@
         # iteration exception is raised
         fixed_ids = self.registry.ids()
         for i in fixed_ids:
-<<<<<<< HEAD
-            if (self.enabled) and (not self.should_stop()):
-                try:
-                    j = self.registry(i)
-                    if j.status in ['submitted', 'running']:
-                        # j._getWriteAccess()
-                        bn = j.backend._name
-                        active_backends.setdefault(bn, [])
-                        active_backends[bn].append(j)
-                    elif j.status in ['submitting']:
-                        if j.count_subjobs() > 0:
-                            # j._getWriteAccess()
-                            bn = j.backend._name
-                            active_backends.setdefault(bn, [])
-                            active_backends[bn].append(j)
-                except RegistryKeyError:
-                    pass  # the job was removed
-                except RegistryLockError:
-                    pass  # the job was removed
-            else:
-                return {}
+            try:
+                j = self.registry(i)
+                if j.status in ['submitted', 'running'] or (j.master and (j.status in ['submitting'])):
+                    j._getWriteAccess()
+                    bn = j.backend._name
+                    active_backends.setdefault(bn, [])
+                    active_backends[ bn ].append(j)
+            except RegistryKeyError:
+                pass # the job was removed
+            except RegistryLockError:
+                pass # the job was removed
         return active_backends
 
     def makeUpdateJobStatusFunction(self, makeActiveBackendsFunc=None):
-
         if makeActiveBackendsFunc is None:
             makeActiveBackendsFunc = self.__defaultActiveBackendsFunc
 
-        def _returnMonitorableJobs(jobList):
-
-            #log.info( "%s" % str( jobList ) )
-
-            returnableSet = set([])
-
-            for job in jobList:
-
-                if (not self.should_stop()) or (self.enabled):
-
-                    if job.status in ['submitted', 'running']:
-                        returnableSet.add(job)
-                        size = 0
-                        for i in returnableSet:
-                            if i.count_subjobs() > 0:
-                                size = size + i.count_subjobs()
-                            else:
-                                size = size + 1
-                        if size > config['MaxNumberParallelMonitor']:
-                            break
-                else:
-                    return set([]), 999
-
-            return returnableSet, size
-
-        def _returnMonitorableSubJobs(jobList, found):
-
-            returnableSet = set([])
-
-            for job in jobList:
-
-                if (not self.should_stop()) and (self.enabled):
-
-                    if job.status in ['submitting'] and job.count_subjobs() > 0:
-                        returnableSet.add(job)
-                        size = 0
-                        for i in returnableSet:
-                            size = size + job.count_subjobs()
-                        if size > (config['MaxNumberParallelMonitor'] - found):
-                            break
-                    else:
-                        return set([])
-
-            return returnableSet
-
-        # This function will be run by update threads
-        def checkBackend(backendObj, jobListSet, lock):
-=======
-            try:
-                j = self.registry(i)
-                if j.status in [ 'submitted', 'running' ] or ( j.master and (j.status in [ 'submitting' ]) ):
-                    j._getWriteAccess()
-                    bn = j.backend._name
-                    active_backends.setdefault( bn, [] )
-                    active_backends[ bn ].append( j )
-            except RegistryKeyError, x:
-                pass # the job was removed
-            except RegistryLockError, x:
-                pass # the job was removed
-        return active_backends
-
-    def makeUpdateJobStatusFunction( self, makeActiveBackendsFunc = None ):
-        if makeActiveBackendsFunc is None:
-            makeActiveBackendsFunc = self.__defaultActiveBackendsFunc
-
         def checkBackend( backendObj, jobListSet, lock ): # This function will be run by update threads
->>>>>>> b17d47ec
             currentThread = threading.currentThread()
             # timeout mechanism may have acquired the lock to impose delay.
             lock.acquire()
             try:
-<<<<<<< HEAD
                 log.debug("[Update Thread %s] Lock acquired for %s" %
                           (currentThread, backendObj._name))
-
-                # I expect this to be an expensive function as it can trigger loading from disk several large jobs from disk
-                # Can we optimise this a little perhaps as this can lead to a slowdown in monitoring startup
-                # Can python islice fix this? rcurrie
-
-                # All standard jobs to be monitored
-                alljobList_fromset, found = _returnMonitorableJobs(jobListSet)
-
-                max_parallel = config['MaxNumberParallelMonitor'] - found
-
-                if len(alljobList_fromset) < max_parallel:
-                    # All jobs which may have subjobs to be monitored
-                    masterJobList_fromset = _returnMonitorableSubJobs(
-                        jobListSet, found)
-                else:
-                    masterJobList_fromset = set([])
-
-                # Combine both lists
-                jobList_fromset = list(
-                    alljobList_fromset.union(masterJobList_fromset))
-
-                #log.info( "%s" % str(jobList_fromset) )
-
-                updateDict_ts.clearEntry(backendObj._name)
-=======
-                log.debug( "[Update Thread %s] Lock acquired for %s" % ( currentThread, backendObj._name ) )
-                alljobList_fromset = IList(filter( lambda x:x.status in [ 'submitted', 'running' ], jobListSet ),self.stopIter)
+                alljobList_fromset = IList(filter(lambda x:x.status in ['submitted', 'running'], jobListSet ), self.stopIter)
                 #print alljobList_fromset
-                masterJobList_fromset = IList(filter( lambda x:(x.master is not None) and (x.status in [ 'submitting' ]), jobListSet ),self.stopIter)
+                masterJobList_fromset = IList(filter(lambda x:(x.master is not None) and (x.status in ['submitting']), jobListSet ), self.stopIter)
                 #print masterJobList_fromset
                 jobList_fromset = alljobList_fromset
-                jobList_fromset.extend( masterJobList_fromset )
+                jobList_fromset.extend(masterJobList_fromset)
                 #print jobList_fromset
-                updateDict_ts.clearEntry( backendObj._name )
->>>>>>> b17d47ec
+                updateDict_ts.clearEntry(backendObj._name)
                 try:
                     log.debug("[Update Thread %s] Updating %s with %s." % (
                         currentThread, backendObj._name, [x.id for x in jobList_fromset]))
@@ -960,49 +791,7 @@
                         if hasattr(j, 'backend'):
                             if hasattr(j.backend, 'setup'):
                                 j.backend.setup()
-<<<<<<< HEAD
-
-                    # It was observed we were saturating some methods in the backend by requesting to
-                    # update several hundred subjobs when a job is submitted
-                    # In order to fix this add configurable to only pass n many
-                    # jobs to the backend
-                    import math
-                    if max_parallel > 0:
-                        for batch_num in range(int(math.ceil(float(len(jobList_fromset)) * (1. / float(max_parallel))))):
-                            locked = []
-                            sublist = jobList_fromset[
-                                batch_num * max_parallel: (batch_num + 1) * max_parallel]
-                            for job in sublist:
-                                from Ganga.GPIDev.Base.Proxy import stripProxy
-                                try:
-                                    stripProxy(job)._getWriteAccess()
-                                except:
-                                    locked.append(job)
-                            for job in locked:
-                                sublist.pop(sublist.index(job))
-                            backendObj.master_updateMonitoringInformation(
-                                sublist)
-                            for job in sublist:
-                                from Ganga.GPIDev.Base.Proxy import stripProxy
-                                stripProxy(job)._releaseWriteAccess()
-                    else:
-                        locked = []
-                        sublist = jobList_fromset
-                        for job in sublist:
-                            from Ganga.GPIDev.Base.Proxy import stripProxy
-                            try:
-                                stripProxy(job)._getWriteAccess()
-                            except:
-                                locked.append(job)
-                        for job in locked:
-                            sublist.pop(sublist.index(job))
-                        backendObj.master_updateMonitoringInformation(sublist)
-                        for job in sublist:
-                            from Ganga.GPIDev.Base.Proxy import stripProxy
-                            stripProxy(job)._releaseWriteAccess()
-=======
                     backendObj.master_updateMonitoringInformation( jobList_fromset )
->>>>>>> b17d47ec
 
                     # resubmit if required
                     for j in jobList_fromset:
@@ -1038,25 +827,14 @@
                                 log.warning('Auto-resubmit job %d...' % j.id)
                                 j.auto_resubmit()
                             
-<<<<<<< HEAD
                 except BackendError as x:
                     self._handleError(x, x.backend_name, 0)
-                #except Exception as x:
-                #    self._handleError(x, backendObj._name, 1)
-                log.debug( "[Update Thread %s] Flushing registry %s." % (currentThread, [x.id for x in jobList_fromset ]))
-                self.registry._flush(jobList_fromset) # Optimisation required! 
-            except Exception as x:
-                log.debug("Monitoring Exception: %s" % str(x))
-=======
-                except BackendError, x:
-                    self._handleError( x, x.backend_name, 0 )
-                except Exception, err:
-                    self._handleError( err, backendObj._name, 1 )
-                log.debug( "[Update Thread %s] Flushing registry %s." % ( currentThread, [x.id for x in jobList_fromset ] ) )
-                self.registry._flush( jobList_fromset ) # Optimisation required!
-            except Exception, err:
-                logger.debug( "Monitoring Loop Error: %s" % str( err ) )
->>>>>>> b17d47ec
+                except Exception as err:
+                    self._handleError(err, backendObj._name, 1)
+                log.debug( "[Update Thread %s] Flushing registry %s." % (currentThread, [x.id for x in jobList_fromset]))
+                self.registry._flush(jobList_fromset) # Optimisation required!
+            except Exception as err:
+                logger.debug("Monitoring Loop Error: %s" % str(err))
             finally:
                 lock.release()
                 log.debug("[Update Thread %s] Lock released for %s." %
@@ -1065,36 +843,17 @@
         def f(activeBackendsFunc):
             activeBackends = activeBackendsFunc()
             for jList in activeBackends.values():
-<<<<<<< HEAD
-                currentThread = threading.currentThread()
-                if (not currentThread.should_stop()) and self.enabled:
-                    backendObj = jList[0].backend
-                    try:
-                        pRate = config[backendObj._name]
-                    except:
-                        pRate = config['default_backend_poll_rate']
-                    # TODO: To include an if statement before adding entry to
-                    #       updateDict. Entry is added only if credential requirements
-                    #       of the particular backend is satisfied.
-                    #       This requires backends to hold relevant information on its
-                    #       credential requirements.
-                    updateDict_ts.addEntry(
-                        backendObj, checkBackend, jList, pRate)
-                else:
-                    break
-=======
                 backendObj = jList[0].backend
                 try:
-                   pRate = config[ backendObj._name ]
+                   pRate = config[backendObj._name]
                 except:
-                   pRate = config[ 'default_backend_poll_rate' ]
+                   pRate = config['default_backend_poll_rate']
                 # TODO: To include an if statement before adding entry to
                 #       updateDict. Entry is added only if credential requirements
                 #       of the particular backend is satisfied.
                 #       This requires backends to hold relevant information on its
                 #       credential requirements.
-                updateDict_ts.addEntry( backendObj, checkBackend, jList, pRate )
->>>>>>> b17d47ec
+                updateDict_ts.addEntry(backendObj, checkBackend, jList, pRate)
 
         if makeActiveBackendsFunc == self.__defaultActiveBackendsFunc:
             self.defaultUpdateJobStatus = f
