--- conflicted
+++ resolved
@@ -4,30 +4,9 @@
 
 """
 
-<<<<<<< HEAD
-    __slots__ = ('kwds')
-
-    def __init__(self, *args, **kwds):
-        super(GangaException, self).__init__(args)
-        Exception.__init__(self, *args)
-        self.kwds = kwds
-
-        # This code will give a stack trace from a GangaException only when debugging is enabled
-        # This makes debugging what's going on much easier whilst hiding mess
-        # from users
-        #if self.logger is None:
-        #    from Ganga.Utility.logging import getLogger
-        #    self.logger = getLogger()
-
-        #import logging
-        #if self.logger.isEnabledFor(logging.DEBUG):
-        #    import traceback
-        #    traceback.print_stack()
-=======
->>>>>>> 1380b3f6
-
 class GangaException(Exception):
     """Basic Ganga Exception class"""
+    __slots__ = ('__dict__',)
     def __str__(self):
         """
         Return a string containing the error type as well as the parent string
@@ -87,22 +66,8 @@
     """Error for assigning an incorrect value to a schema item"""
 
 
-<<<<<<< HEAD
-        #    import logging
-        #    if self.logger.isEnabledFor(logging.DEBUG):
-        #        import traceback
-        #        traceback.print_stack()
-
-
-class GangaValueError(ValueError, GangaException):
-
-    def __init__(self, *a, **k):
-        GangaException.__init__(self, *a, **k)
-        ValueError.__init__(self, *a, **k)
-=======
 class GangaIOError(GangaException):
     """Exception for IO errors"""
->>>>>>> 1380b3f6
 
 
 class SplitterError(GangaException):
