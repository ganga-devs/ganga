"""Core module containing repository, registry, thread and monitoring services, etc.

The Core package defines the fundamental subsystems of Ganga Architecture.
Subsystems are autonomous components (such as a remote services) which may be independently deployed.
Subsystems may also be created as local objects in the Ganga Client process.

Attributes:
    monitoring_component (JobRegistry_Monitor): Global variable that is set to the single global monitoring thread. Set
        in the bootstrap function.
"""

# System Imports
import time

# Ganga Imports
from Ganga.Utility.Decorators import static_vars
from Ganga.Core.exceptions import GangaException, ApplicationConfigurationError, \
    BackendError, RepositoryError, BulkOperationRepositoryError, \
    IncompleteJobSubmissionError, IncompleteKillError, JobManagerError, \
    GangaAttributeError, GangaValueError, ProtectedAttributeError, \
    ReadOnlyObjectError, TypeMismatchError, SchemaError, ApplicationPrepareError, \
    GangaIOError, SplitterError

# Globals
monitoring_component = None


def bootstrap(reg_slice, interactive_session, my_interface=None):
    """Create local subsystems.

    This function will change the default value of autostart of the monitoring, depending if the session is interactive
    or batch. The autostart value may be overridden in the config file, so warn if it differs from the default.

    Args:
        reg_slice (RegistrySlice): A registry slice encompassing the Registry to monitor,
            e.g. from getRegistrySlice('jobs') -> JobRegistry.getSlice()
        interactive_session (bool): Flag indicating an interactive session or not
        my_interface (Optional[module]): Public interface to add the runMonitoring function to, None (default) will set
            it to Ganga.GPI
    """
    # Must do some Ganga imports here to avoid circular importing
    from Ganga.Core.MonitoringComponent.Local_GangaMC_Service import JobRegistry_Monitor
    from Ganga.Utility.Config import getConfig
    from Ganga.Runtime.GPIexport import exportToInterface
    from Ganga.Utility.logging import getLogger
    global monitoring_component

    # start the monitoring loop
    monitoring_component = JobRegistry_Monitor(reg_slice)
    monitoring_component.start()

<<<<<<< HEAD
    # register the MC shutdown hook
    change_atexitPolicy(interactive_session)
=======

def bootstrap(reg_slice, interactive_session, my_interface=None):
    """
    Create local subsystems. In the future this procedure should be enhanced to connect to remote subsystems.
    FIXME: this procedure should be moved to the Runtime package.

    This function will change the default value of autostart of the monitoring, depending if the session is interactive or batch.
    The autostart value may be overriden in the config file, so warn if it differs from the default.
    """
    from Ganga.Core.MonitoringComponent.Local_GangaMC_Service import JobRegistry_Monitor, config
    from Ganga.Utility.logging import getLogger

    logger = getLogger()

    from Ganga.Core.GangaThread import GangaThreadPool

    # start the internal services coordinator
    from Ganga.Core.InternalServices import Coordinator
    Coordinator.bootstrap()

    # backend-specific setup (e.g. Remote: setup any remote ssh pipes)
    # for j in reg_slice:
    #    if hasattr(j,'status') and j.status in ['submitted','running']:
    #        if hasattr(j,'backend'): # protect: EmptyGangaObject does not have backend either
    #            if hasattr(j.backend,'setup'): # protect: EmptyGangaObject does not have setup() method
    #                j.backend.setup()

    start_jobregistry_monitor(reg_slice)

    # Set the shutdown policy depending on whether we're interactive or not
    if config['forced_shutdown_policy'] in ['interactive', 'batch']:
        GangaThreadPool.shutdown_policy = config['forced_shutdown_policy']
    else:
        if interactive_session:
            GangaThreadPool.shutdown_policy = 'interactive'
        else:
            GangaThreadPool.shutdown_policy = 'batch'
>>>>>>> 41113847

    # override the default monitoring autostart value with the setting from interactive session
    config = getConfig("PollThread")
    config.overrideDefaultValue('autostart', interactive_session)

    # has the user changed monitoring autostart from the default? if so, warn them
    if config['autostart'] != interactive_session:
        if config['autostart']:
            getLogger().warning('Monitoring loop enabled (the default setting for a batch session is disabled)')
        else:
            getLogger().warning('Monitoring loop disabled (the default setting for an interactive session is enabled)')

    # Enable job monitoring if requested
    if config['autostart']:
        monitoring_component.enableMonitoring()

    # export the runMonitoring function to the public interface
    if not my_interface:
        import Ganga.GPI
        my_interface = Ganga.GPI

    exportToInterface(my_interface, 'runMonitoring', monitoring_component.runMonitoring, 'Functions')
<<<<<<< HEAD
        

@static_vars(t_last=None)
def should_wait_interactive_cb(t_total, critical_thread_ids, non_critical_thread_ids):
    """Function to ask the user every so often whether to shutdown

    This callback is used in the GangaThreadPool.shutdown function. If there are critical threads, it will wait until
    [PollThread]forced_shutdown_first_prompt_time secs before prompting to force quit. Afterwards it will ask every
    additional [PollThread]forced_shutdown_prompt_time secs and prompt again. If there are only non-critical threads it
    will wait for [PollThread]forced_shutdown_first_prompt_time secs before forcing the exit.

    Args:
        t_total (float): Total amount of time passed while waiting for threads to stop
        critical_thread_ids (list): A list of the critical thread ids still running
        non_critical_thread_ids (list): A list of the non-critical thread ids still running
    """
    from Ganga.Utility.Config import getConfig
    config = getConfig("PollThread")

    # Set the last check time on first call
    if should_wait_interactive_cb.t_last is None:
        should_wait_interactive_cb.t_last = -time.time()

    if critical_thread_ids:
        # if there are critical threads then prompt user or wait depending on configuration
        if ((should_wait_interactive_cb.t_last < 0 and time.time() + should_wait_interactive_cb.t_last > config['forced_shutdown_first_prompt_time']) or
                (should_wait_interactive_cb.t_last > 0 and time.time() - should_wait_interactive_cb.t_last > config['forced_shutdown_prompt_time'])):
            msg = """Job status update or output download still in progress (shutdown not completed after %d seconds).
%d background thread(s) still running: %s.
Do you want to force the exit (y/[n])? """ % (t_total, len(critical_thread_ids), critical_thread_ids)
            resp = raw_input(msg)
            should_wait_interactive_cb.t_last = time.time()
            return resp.lower() != 'y'
        else:
            return True
    elif non_critical_thread_ids:
        # if there are non-critical threads then wait or shutdown depending on configuration
        if t_total < config['forced_shutdown_first_prompt_time']:
            return True
        else:
            return False

    # otherwise just shutdown
    return False


def should_wait_batch_cb(t_total, critical_thread_ids, non_critical_thread_ids):
    """Function to wait for appropriate time before forcing quit

    This callback is used in the GangaThreadPool.shutdown function. If there are critical threads, it will wait until
    [PollThread]forced_shutdown_first_prompt_time secs before prompting to force quit. After that, it will just quit.
    If there are only non-critical threads it will wait for [PollThread]forced_shutdown_first_prompt_time secs before
    forcing the exit.

    Args:
        t_total (float): Total amount of time passed while waiting for threads to stop
        critical_thread_ids (list): A list of the critical thread ids still running
        non_critical_thread_ids (list): A list of the non-critical thread ids still running
    """
    from Ganga.Utility.Config import getConfig
    from Ganga.Utility.logging import getLogger
    config = getConfig("PollThread")

    if critical_thread_ids:
        # if there are critical threads then wait or shutdown depending on configuration
        if t_total < config['forced_shutdown_timeout']:
            return True
        else:
            getLogger().warning('Shutdown was forced after waiting for %d seconds for background activities to finish '
                                '(monitoring, output download, etc). This may result in some jobs being corrupted.',
                                t_total)
            return False
    elif non_critical_thread_ids:
        # if there are non-critical threads then wait or shutdown depending on configuration
        if t_total < config['forced_shutdown_first_prompt_time']:
            return True
        else:
            return False

    # otherwise just shutdown
    return False

at_exit_should_wait_cb = None

current_shutdown_policy = None

def change_atexitPolicy(interactive_session=True, new_policy=None):

    from Ganga.Core.MonitoringComponent.Local_GangaMC_Service import config

    if new_policy is None:
        # select the shutdown method based on configuration and/or session type
        forced_shutdown_policy = config['forced_shutdown_policy']
    else:
        forced_shutdown_policy = new_policy

    if forced_shutdown_policy == 'interactive':
        should_wait_cb = should_wait_interactive_cb
    else:
        if forced_shutdown_policy == 'batch':
            should_wait_cb = should_wait_batch_cb
        else:
            if interactive_session:
                should_wait_cb = should_wait_interactive_cb
            else:
                should_wait_cb = should_wait_batch_cb

    global at_exit_should_wait_cb
    at_exit_should_wait_cb = should_wait_cb

    global current_shutdown_policy
    current_shutdown_policy = forced_shutdown_policy

def getCurrentShutdownPolicy():
    global current_shutdown_policy
    if current_shutdown_policy is None:
        current_shutdown_policy = config['forced_shutdown_policy']
        return config['forced_shutdown_policy']
    return current_shutdown_policy
=======
>>>>>>> 41113847
<|MERGE_RESOLUTION|>--- conflicted
+++ resolved
@@ -9,11 +9,7 @@
         in the bootstrap function.
 """
 
-# System Imports
-import time
-
 # Ganga Imports
-from Ganga.Utility.Decorators import static_vars
 from Ganga.Core.exceptions import GangaException, ApplicationConfigurationError, \
     BackendError, RepositoryError, BulkOperationRepositoryError, \
     IncompleteJobSubmissionError, IncompleteKillError, JobManagerError, \
@@ -49,48 +45,8 @@
     monitoring_component = JobRegistry_Monitor(reg_slice)
     monitoring_component.start()
 
-<<<<<<< HEAD
     # register the MC shutdown hook
     change_atexitPolicy(interactive_session)
-=======
-
-def bootstrap(reg_slice, interactive_session, my_interface=None):
-    """
-    Create local subsystems. In the future this procedure should be enhanced to connect to remote subsystems.
-    FIXME: this procedure should be moved to the Runtime package.
-
-    This function will change the default value of autostart of the monitoring, depending if the session is interactive or batch.
-    The autostart value may be overriden in the config file, so warn if it differs from the default.
-    """
-    from Ganga.Core.MonitoringComponent.Local_GangaMC_Service import JobRegistry_Monitor, config
-    from Ganga.Utility.logging import getLogger
-
-    logger = getLogger()
-
-    from Ganga.Core.GangaThread import GangaThreadPool
-
-    # start the internal services coordinator
-    from Ganga.Core.InternalServices import Coordinator
-    Coordinator.bootstrap()
-
-    # backend-specific setup (e.g. Remote: setup any remote ssh pipes)
-    # for j in reg_slice:
-    #    if hasattr(j,'status') and j.status in ['submitted','running']:
-    #        if hasattr(j,'backend'): # protect: EmptyGangaObject does not have backend either
-    #            if hasattr(j.backend,'setup'): # protect: EmptyGangaObject does not have setup() method
-    #                j.backend.setup()
-
-    start_jobregistry_monitor(reg_slice)
-
-    # Set the shutdown policy depending on whether we're interactive or not
-    if config['forced_shutdown_policy'] in ['interactive', 'batch']:
-        GangaThreadPool.shutdown_policy = config['forced_shutdown_policy']
-    else:
-        if interactive_session:
-            GangaThreadPool.shutdown_policy = 'interactive'
-        else:
-            GangaThreadPool.shutdown_policy = 'batch'
->>>>>>> 41113847
 
     # override the default monitoring autostart value with the setting from interactive session
     config = getConfig("PollThread")
@@ -113,125 +69,4 @@
         my_interface = Ganga.GPI
 
     exportToInterface(my_interface, 'runMonitoring', monitoring_component.runMonitoring, 'Functions')
-<<<<<<< HEAD
-        
 
-@static_vars(t_last=None)
-def should_wait_interactive_cb(t_total, critical_thread_ids, non_critical_thread_ids):
-    """Function to ask the user every so often whether to shutdown
-
-    This callback is used in the GangaThreadPool.shutdown function. If there are critical threads, it will wait until
-    [PollThread]forced_shutdown_first_prompt_time secs before prompting to force quit. Afterwards it will ask every
-    additional [PollThread]forced_shutdown_prompt_time secs and prompt again. If there are only non-critical threads it
-    will wait for [PollThread]forced_shutdown_first_prompt_time secs before forcing the exit.
-
-    Args:
-        t_total (float): Total amount of time passed while waiting for threads to stop
-        critical_thread_ids (list): A list of the critical thread ids still running
-        non_critical_thread_ids (list): A list of the non-critical thread ids still running
-    """
-    from Ganga.Utility.Config import getConfig
-    config = getConfig("PollThread")
-
-    # Set the last check time on first call
-    if should_wait_interactive_cb.t_last is None:
-        should_wait_interactive_cb.t_last = -time.time()
-
-    if critical_thread_ids:
-        # if there are critical threads then prompt user or wait depending on configuration
-        if ((should_wait_interactive_cb.t_last < 0 and time.time() + should_wait_interactive_cb.t_last > config['forced_shutdown_first_prompt_time']) or
-                (should_wait_interactive_cb.t_last > 0 and time.time() - should_wait_interactive_cb.t_last > config['forced_shutdown_prompt_time'])):
-            msg = """Job status update or output download still in progress (shutdown not completed after %d seconds).
-%d background thread(s) still running: %s.
-Do you want to force the exit (y/[n])? """ % (t_total, len(critical_thread_ids), critical_thread_ids)
-            resp = raw_input(msg)
-            should_wait_interactive_cb.t_last = time.time()
-            return resp.lower() != 'y'
-        else:
-            return True
-    elif non_critical_thread_ids:
-        # if there are non-critical threads then wait or shutdown depending on configuration
-        if t_total < config['forced_shutdown_first_prompt_time']:
-            return True
-        else:
-            return False
-
-    # otherwise just shutdown
-    return False
-
-
-def should_wait_batch_cb(t_total, critical_thread_ids, non_critical_thread_ids):
-    """Function to wait for appropriate time before forcing quit
-
-    This callback is used in the GangaThreadPool.shutdown function. If there are critical threads, it will wait until
-    [PollThread]forced_shutdown_first_prompt_time secs before prompting to force quit. After that, it will just quit.
-    If there are only non-critical threads it will wait for [PollThread]forced_shutdown_first_prompt_time secs before
-    forcing the exit.
-
-    Args:
-        t_total (float): Total amount of time passed while waiting for threads to stop
-        critical_thread_ids (list): A list of the critical thread ids still running
-        non_critical_thread_ids (list): A list of the non-critical thread ids still running
-    """
-    from Ganga.Utility.Config import getConfig
-    from Ganga.Utility.logging import getLogger
-    config = getConfig("PollThread")
-
-    if critical_thread_ids:
-        # if there are critical threads then wait or shutdown depending on configuration
-        if t_total < config['forced_shutdown_timeout']:
-            return True
-        else:
-            getLogger().warning('Shutdown was forced after waiting for %d seconds for background activities to finish '
-                                '(monitoring, output download, etc). This may result in some jobs being corrupted.',
-                                t_total)
-            return False
-    elif non_critical_thread_ids:
-        # if there are non-critical threads then wait or shutdown depending on configuration
-        if t_total < config['forced_shutdown_first_prompt_time']:
-            return True
-        else:
-            return False
-
-    # otherwise just shutdown
-    return False
-
-at_exit_should_wait_cb = None
-
-current_shutdown_policy = None
-
-def change_atexitPolicy(interactive_session=True, new_policy=None):
-
-    from Ganga.Core.MonitoringComponent.Local_GangaMC_Service import config
-
-    if new_policy is None:
-        # select the shutdown method based on configuration and/or session type
-        forced_shutdown_policy = config['forced_shutdown_policy']
-    else:
-        forced_shutdown_policy = new_policy
-
-    if forced_shutdown_policy == 'interactive':
-        should_wait_cb = should_wait_interactive_cb
-    else:
-        if forced_shutdown_policy == 'batch':
-            should_wait_cb = should_wait_batch_cb
-        else:
-            if interactive_session:
-                should_wait_cb = should_wait_interactive_cb
-            else:
-                should_wait_cb = should_wait_batch_cb
-
-    global at_exit_should_wait_cb
-    at_exit_should_wait_cb = should_wait_cb
-
-    global current_shutdown_policy
-    current_shutdown_policy = forced_shutdown_policy
-
-def getCurrentShutdownPolicy():
-    global current_shutdown_policy
-    if current_shutdown_policy is None:
-        current_shutdown_policy = config['forced_shutdown_policy']
-        return config['forced_shutdown_policy']
-    return current_shutdown_policy
-=======
->>>>>>> 41113847
