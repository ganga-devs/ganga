--- conflicted
+++ resolved
@@ -1,17 +1,15 @@
-"""Core module containing repository, registry, thread and monitoring services, etc.
+import time
 
-<<<<<<< HEAD
 from .exceptions import GangaException, ApplicationConfigurationError, \
     BackendError, RepositoryError, BulkOperationRepositoryError, \
     IncompleteJobSubmissionError, IncompleteKillError, JobManagerError, \
     GangaAttributeError, GangaValueError, ProtectedAttributeError, \
     ReadOnlyObjectError, TypeMismatchError, SchemaError, ApplicationPrepareError, \
     SplitterError
-=======
+"""
 The Core package defines the fundamental subsystems of Ganga Architecture.
 Subsystems are autonomous components (such as a remote services) which may be independently deployed.
 Subsystems may also be created as local objects in the Ganga Client process.
->>>>>>> 1380b3f6
 
 Attributes:
     monitoring_component (JobRegistry_Monitor): Global variable that is set to the single global monitoring thread. Set
