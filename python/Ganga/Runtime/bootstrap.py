##########################################################################
# Ganga - a computational task management tool for easy access to Grid resources
# http://cern.ch/ganga
#
# Copyright (C) 2003 The Ganga Project
#
# This program is free software; you can redistribute it and/or modify
# it under the terms of the GNU General Public License as published by
# the Free Software Foundation; either version 2 of the License, or
# (at your option) any later version.
#
# This program is distributed in the hope that it will be useful,
# but WITHOUT ANY WARRANTY; without even the implied warranty of
# MERCHANTABILITY or FITNESS FOR A PARTICULAR PURPOSE.  See the
# GNU General Public License for more details.
#
# You should have received a copy of the GNU General Public License
# along with this program; if not, write to the Free Software
# Foundation, Inc., 675 Mass Ave, Cambridge, MA 02139, USA.
#
##########################################################################

import os
import os.path
import string
import sys
import time
import re
import atexit

from Ganga import _gangaVersion, _gangaPythonPath
from Ganga.Utility.Config.Config import getConfig
from Ganga.Utility import stacktracer
import Ganga.Runtime

def new_version_format_to_old(version):
    """
    Convert from 'x.y.z'-style format to 'Ganga-x-y-z'

    Example:
        >>> new_version_format_to_old('6.1.11')
        'Ganga-6-1-11'
    """
    return 'Ganga-'+version.replace('.', '-')



from Ganga.Utility.files import fullpath

# This code can help debugging when files aren't closed correctly and
# managing I/O

DEBUGFILES = False
MONITOR_FILES = False

if DEBUGFILES or MONITOR_FILES:
    import __builtin__
    openfiles = {}
    oldfile = __builtin__.file

    class newfile(oldfile):

        def __init__(self, *args):
            self.x = args[0]
            if DEBUGFILES:
                from Ganga.Utility.logging import getLogger
                logger = getLogger(modulename=True)
                logger.debug("init")
                logger.debug("### OPENING %s ###" % self.x)
            oldfile.__init__(self, *args)
            openfiles[self.x] = self

        def close(self):
            if DEBUGFILES:
                from Ganga.Utility.logging import getLogger
                logger = getLogger(modulename=True)
                logger.debug("### CLOSING %s ###" % self.x)
            oldfile.close(self)
            #openfiles[ self.x ] = None
            del openfiles[self.x]

    oldopen = __builtin__.open

    def newopen(*args):
        if DEBUGFILES:
            from Ganga.Utility.logging import getLogger
            logger = getLogger()
            logger.debug("NewOpen")
        return newfile(*args)
    __builtin__.file = newfile
    __builtin__.open = newopen

    def printOpenFiles():
        from Ganga.Utility.logging import getLogger
        logger = getLogger()
        logger.debug("### %d OPEN FILES: [%s]" % (len(openfiles), ", ".join(
            str(f) for f in openfiles.keys() if openfiles[f] is not None)))

    safeFiles = ['.ganga.log', '.gangarc', 'ipythonrc', 'history', 'persist']

    def safeCloseOpenFiles():
        for f in openfiles.keys():
            if f not in safeFiles:
                openfiles[f].close()


def manualExportToGPI(my_interface=None):
    """ Additionally populate the GPI elements which are required
        This is here rather than in utility due to having knowledge of what is inside Ganga
        whilst Utility should not have too much (or any) of this
    """

    if not my_interface:
        import Ganga.GPI
        my_interface = Ganga.GPI

    from Ganga.Runtime.GPIexport import exportToInterface

    from Ganga.GPIDev.Base import ProtectedAttributeError, ReadOnlyObjectError, GangaAttributeError
    from Ganga.GPIDev.Lib.Job.Job import JobError

    exportToInterface(my_interface, 'GangaAttributeError', GangaAttributeError, 'Exceptions')
    exportToInterface(my_interface, 'ProtectedAttributeError', ProtectedAttributeError, 'Exceptions')
    exportToInterface(my_interface, 'ReadOnlyObjectError', ReadOnlyObjectError, 'Exceptions')
    exportToInterface(my_interface, 'JobError', JobError, 'Exceptions')

    from Ganga.Runtime.GPIFunctions import license, typename, categoryname, plugins, convert_merger_to_postprocessor

    exportToInterface(my_interface, 'license', license, 'Functions')
    # FIXME:
    #from Ganga.Runtime.GPIFunctions import applications, backends, list_plugins
    #exportToInterface(my_interface, 'applications', applications, 'Functions)
    #exportToInterface(my_interface, 'backends', backends, 'Functions')
    #exportToInterface(my_interface, 'list_plugins', list_plugins, 'Functions')
    # FIXME: END DEPRECATED

    exportToInterface(my_interface, 'typename', typename, 'Functions')
    exportToInterface(my_interface, 'categoryname', categoryname, 'Functions')
    exportToInterface(my_interface, 'plugins', plugins, 'Functions')
    exportToInterface(my_interface, 'convert_merger_to_postprocessor', convert_merger_to_postprocessor, 'Functions')

    from Ganga.GPIDev.Persistency import export, load
    exportToInterface(my_interface, 'load', load, 'Functions')
    exportToInterface(my_interface, 'export', export, 'Functions')



    from Ganga.GPIDev.Credentials import getCredential
    # only the available credentials are exported
    # At this point we expect to have the GridProxy already created
    # by one of the Grid plugins (LCG/NG/etc) so we search for it in creds
    # cache
    credential = getCredential(name='GridProxy', create=False)
    if credential:
        exportToInterface(my_interface, 'gridProxy', credential, 'Objects', 'Grid proxy management object.')

    credential2 = getCredential('AfsToken')
    if credential2:
        exportToInterface(my_interface, 'afsToken', credential2, 'Objects', 'AFS token management object.')

    # export full_print
    from Ganga.GPIDev.Base.VPrinter import full_print
    exportToInterface(my_interface, 'full_print', full_print, 'Functions')

    import Ganga.GPIDev.Lib.Config
    exportToInterface(my_interface, 'config', Ganga.GPIDev.Lib.Config.config, 'Objects', 'access to Ganga configuration')
    exportToInterface(my_interface, 'ConfigError', Ganga.GPIDev.Lib.Config.ConfigError, 'Exceptions')

    from Ganga.Utility.feedback_report import report
    exportToInterface(my_interface, 'report', report, 'Functions')

    from Ganga.Core.InternalServices.Coordinator import enableInternalServices, disableMonitoringService, enableMonitoringService, disableInternalServices
    exportToInterface(my_interface, 'reactivate', enableInternalServices, 'Functions')
    exportToInterface(my_interface, 'disableMonitoring', disableMonitoringService, 'Functions')
    exportToInterface(my_interface, 'enableMonitoring', enableMonitoringService, 'Functions')
    exportToInterface(my_interface, 'disableServices', disableInternalServices, 'Functions')

    from Ganga.GPIDev.Lib.GangaList.GangaList import GangaList
    exportToInterface(my_interface, 'GangaList', GangaList, 'Classes')

    from Ganga.GPIDev.Lib.Registry.JobRegistry import jobSlice
    exportToInterface(my_interface, "jobSlice", jobSlice, "Functions")

class GangaProgram(object):

    """ High level API to create instances of Ganga programs and configure/run it """

    def __init__(self, hello_string=None, argv=sys.argv):
        """ make an instance of Ganga program
        use default hello_string if not specified
        use sys.argv as arguments if not specified"""

        self.argv = argv[:]
        # record the start time.Currently we are using this in performance measurements
        # see Ganga/old_test/Performance tests
        self.start_time = time.time()

        if hello_string is None:
            self.hello_string = """
*** Welcome to Ganga ***
Version: %s
Documentation and support: http://cern.ch/ganga
Type help() or help('index') for online help.

This is free software (GPL), and you are welcome to redistribute it
under certain conditions; type license() for details.

""" % _gangaVersion
        else:
            self.hello_string = hello_string

        # by default enter interactive mode
        self.interactive = True

        self.default_config_file = os.path.expanduser('~/.gangarc')

        if sys.hexversion < 0x020700F0:
            version = '{0}.{1}'.format(sys.version_info[0], sys.version_info[1])
            from Ganga.Utility.logging import getLogger
            logger = getLogger()
            logger.warning('Ganga will soon be depending on Python 2.7. '
                           'You have Python {version} installed. '
                           'See https://github.com/ganga-devs/ganga/wiki/Python-2.7'.format(version=version))

    def exit(self, *msg):
        from Ganga.Utility.logging import getLogger
        logger = getLogger()
        logger.info(self.hello_string)
        for m in msg:
            logger.error(m)
        sys.exit(1)

    # parse the options

    def parseOptions(self):
        from optparse import OptionParser

        usage = self.hello_string + \
            """\nusage: %prog [options] [script] [args] ..."""

        parser = OptionParser(usage, version=_gangaVersion)

        parser.add_option("-i", dest="force_interactive", action="store_true",
                          help='enter interactive mode after running script')

        parser.add_option("--webgui", dest="webgui",  action="store_true", default='False',
                          help='starts web GUI monitoring server')

        parser.add_option("--config", dest="config_file", action="store", metavar="FILE", default=None,
                          help='read user configuration from FILE, overrides the GANGA_CONFIG_FILE environment variable. Default: ~/.gangarc')

        parser.add_option("--config-path", dest='config_path', action="store", default=None,
                          help='site/experiment config customization path, overrides the GANGA_CONFIG_PATH environment variable. The relative paths are resolved wrt to the release directory. To use a specific file you should specify the absolute path. Default: None')

        parser.add_option("-g", "--generate-config", dest='generate_config', action="store_const", const=1,
                          help='generate a default config file, backup the existing one')

        parser.add_option("-o", "--option", dest='cmdline_options', action="append", default=[], metavar='EXPR',
                          help='set configuration options, may be repeated mutiple times,'
                               'for example: -o[Logging]Ganga.Lib=DEBUG -oGangaLHCb=INFO -o[Configuration]TextShell = IPython '
                               'The VALUE of *_PATH option is prepended. To reset it use :::VALUE')

        parser.add_option("--quiet", dest="force_loglevel", action="store_const", const='ERROR',
                          help='only ERROR messages are printed')

        parser.add_option("--very-quiet", dest="force_loglevel", action="store_const", const='CRITICAL',
                          help='only CRITICAL messages are printed')

        parser.add_option("--debug", dest="force_loglevel", action="store_const", const='DEBUG',
                          help='all messages including DEBUG are printed')

        parser.add_option("--no-mon", dest='monitoring', action="store_const", const=0,
                          help='disable the monitoring loop (useful if you run multiple Ganga sessions)')

        parser.add_option("--no-prompt", dest='prompt', action="store_const", const=0,
                          help='never prompt interactively for anything except IPython (FIXME: this is not fully implemented)')

        parser.add_option("--no-rexec", dest="rexec", action="store_const", const=0,
                          help='[DEPRECATED] rely on existing environment and do not re-exec ganga process'
                               'to setup runtime plugin modules (affects LD_LIBRARY_PATH)')

        parser.add_option("--test", dest='TEST', action="store_true", default=False,
                          help='run Ganga test(s) using internal test-runner. It requires GangaTest package to be installed.'
                               'Usage example: *ganga --test Ganga/old_test/MyTestcase* .'
                               'Refer to [TestingFramework] section in Ganga config for more information on how to configure the test runner.')

        parser.add_option("--daemon", dest='daemon', action="store_true", default=False,
                          help='run Ganga as service.')

        parser.set_defaults(force_interactive=False, config_file=None,
                            force_loglevel=None, rexec=1, monitoring=1, prompt=1, generate_config=None)
        parser.disable_interspersed_args()

        (self.options, self.args) = parser.parse_args(args=self.argv[1:])

        # check for --no-rexec. It does nothing now!
        if self.options.rexec == 0:
            from Ganga.Utility.logging import getLogger
            getLogger().warning("Ganga no longer re-execs. --no-rexec option will be ignored.")

        def file_opens(f, message):
            try:
                return open(f)
            except IOError as x:
                self.exit(message, x)

        if self.options.config_file == '':
            self.options.config_file = None
        self.options.config_file_set_explicitly = not self.options.config_file is None

        # use GANGA_CONFIG_FILE env var if it's set
        if self.options.config_file is None:
            self.options.config_file = os.environ.get(
                'GANGA_CONFIG_FILE', None)

        if self.options.config_file:
            import Ganga.Utility.files
            self.options.config_file = Ganga.Utility.files.expandfilename(
                self.options.config_file)
            open_file = file_opens(
                self.options.config_file, 'reading configuration file')
            open_file.close()
        # we run in the batch mode if a script has been specified and other
        # options (such as -i) do not force it
        if len(self.args) > 0:
            if not self.options.force_interactive:
                self.interactive = False

# Can't check here if the file is readable, because the path isn't known
#           file_opens(self.args[0],'reading script')

    @staticmethod
    def new_version():
        versions_filename = os.path.join(getConfig('Configuration')['gangadir'], '.used_versions')
        if not os.path.exists(versions_filename):
            with open(versions_filename, 'w') as versions_file:
                versions_file.write(_gangaVersion + '\n')
            return True

        with open(versions_filename, 'r+') as versions_file:
            if versions_file.read().find(_gangaVersion) < 0:
                versions_file.write(_gangaVersion + '\n')
                return True

        return False

    @staticmethod
    def rollHistoryForward():
        versions_filename = os.path.join(getConfig('Configuration')['gangadir'], '.used_versions')
        hasLoaded_newer = False
        with open(versions_filename, 'r') as versions_file:
            this_version = versions_file.read()
            split_version_info = this_version.split('.')
            if len(split_version_info) == 3:
                major = int(split_version_info[0])
                minor = int(split_version_info[1])
                debug = int(split_version_info[2])
                if major > 6:
                    hasLoaded_newer = True
                if major == 6 and minor > 1:
                    hasLoaded_newer = True
                if major == 6 and minor == 1 and debug > 13:
                    hasLoaded_newer = True
        
        old_dir = os.path.expanduser('~/.ipython-ganga')
        if 'IPYTHONDIR' in os.environ.keys():
            old_dir = os.path.abspath(os.path.expanduser(os.environ['IPYTHONDIR']))

        single_pass_file = os.path.join(old_dir, '.have_migrated')
        from Ganga.Utility.logging import getLogger
        logger = getLogger()
        logger.debug("testing: %s" % single_pass_file)

        if not os.path.exists(single_pass_file) and os.path.exists(os.path.join(old_dir, 'history')):

            logger.info("This is your first time running Ganga >=6.1.14")
            logger.info("Now attempting to migrate your IPython history file")

            try:
                from IPython.core.interactiveshell import InteractiveShell
                from IPython.core.history import HistoryManager
                from IPython.utils.path import locate_profile, get_ipython_dir
            except ImportError as err:
                logger.error("Unable to import required IPython files, can't roll forward history")
                logger.error("If you want to roll forward your old history files you'll need to do this by hand")
                logger.error("Please try running: https://gist.github.com/minrk/6003365")

            old_text_history = os.path.join(old_dir, 'history')
            new_sqlite_history = os.path.join(old_dir, "profile_default/history.sqlite")

            if not os.path.exists(os.path.join(old_dir, "profile_default")):
                os.makedirs(os.path.join(old_dir, "profile_default"))

            IPython_history = HistoryManager(hist_file=new_sqlite_history)#, shell = InteractiveShell.instance())

            with open(old_text_history) as hist_file:
                for linenum, line in enumerate(hist_file):
                    IPython_history.store_inputs(linenum, line)

            ## Set a file to indicate that we've already made this transition
            passed_file = open(single_pass_file, "w")
            passed_file.close()

            logger.info("IPython history migrated successfully.")


    @staticmethod
    def generate_config_file(config_file):
        from Ganga.GPIDev.Lib.Config.Config import config_file_as_text
        from Ganga.Utility.logging import getLogger
        logger = getLogger()

        # Old backup routine
        if os.path.exists(config_file):
            for i in range(100):
                bn = "%s.%.2d" % (config_file, i)
                if not os.path.exists(bn):
                    try:
                        os.rename(config_file, bn)
                    except Exception, err:
                        logger.error('Failed to create config backup file %s' % bn)
                        logger.error('Old file will not be overwritten, please manually remove it and start ganga with the -g option to re-generate it')
                        logger.error('Reason: %s' % err)
                        return
                    logger.info('Copied current config file to %s' % bn)
                    break
            else:
                config_directory = os.path.dirname(os.path.abspath(config_file))
                config_backupdir = os.path.join(config_directory, '.gangarc_backups')
                if not os.path.exists(config_backupdir):
                    os.makedirs(config_backupdir)

                datestr = "_" + time.strftime("%d.%m.%y")
                logger.info('Copying backup config files to %s' %
                            config_backupdir)
                for i in range(100):
                    old_bn = "%s.%.2d" % (config_file, i)
                    bn = os.path.basename(old_bn)
                    new_bn = bn + datestr
                    new_bn_file = os.path.join(config_backupdir, new_bn)
                    os.rename(old_bn, new_bn_file)
                bn = "%s.%.2d" % (config_file, 0)
                os.rename(config_file, bn)
                logger.info('Copied current config file to %s' % bn)
                #raise ValueError('too many bckup files')

        logger.info('Creating ganga config file %s' % config_file)
        new_config = ''

        with open(os.path.join(os.path.dirname(Ganga.Runtime.__file__), 'HEAD_CONFIG.INI'), 'r') as config_head_file:
            new_config += config_head_file.read()
        new_config += config_file_as_text()
        new_config = new_config.replace('Ganga-SVN', new_version_format_to_old(_gangaVersion))  #Add in Ganga-x-y-z format so that it is backward compatible.
        with open(config_file, 'w') as new_config_file:
            new_config_file.write(new_config)

    @staticmethod
    def print_release_notes():
        from Ganga.Utility.logging import getLogger
        from Ganga.Utility.Config.Config import getConfig
        import itertools
        logger = getLogger('ReleaseNotes')
        if getConfig('Configuration')['ReleaseNotes'] == True:
            packages = itertools.imap(lambda x: 'ganga/python/' + x, itertools.ifilter(lambda x: x != '', ['Ganga'] + getConfig('Configuration')['RUNTIME_PATH'].split(':')))
            pathname = os.path.join(os.path.dirname(__file__), '..', '..', '..', 'release', 'ReleaseNotes-%s' % _gangaVersion)

            if not os.path.exists(pathname):
                logger.warning("couldn't find release notes for version %s" % _gangaVersion)
                return

            bounding_line = '**************************************************************************************************************\n'
            dividing_line = '--------------------------------------------------------------------------------------------------------------\n'
            with open(pathname, 'r') as f:
                try:
                    notes = [l.strip() for l in f.read().replace(bounding_line, '').split(dividing_line)]
                except Exception, err:
                    logger.error('Error while attempting to read release notes')
                    logger.debug('Reason: %s' % err)
                    raise

            if notes[0].find(_gangaVersion) < 0:
                logger.error("Release notes version doesn't match the stated version on line 1")
                logger.error("'%s' does not match '%s'" % (_gangaVersion, notes[0]))
                return

            log_divider = '-' * 50
            note_gen = [(p, notes[notes.index(p) + 1].splitlines()) for p in packages if p in notes]
            if note_gen:
                logger.info(log_divider)
                logger.info(log_divider)
                logger.info("Release notes for version 'Ganga-%s':" % _gangaVersion)
                logger.info(log_divider)
                logger.info('')
                logger.info(log_divider)
                for p, n in note_gen:
                    logger.info(p)
                    logger.info(log_divider)
                    # logger.info('*'*len(p))
                    logger.info('')
                    for l in n:
                        logger.info(l.strip())
                    logger.info('')
                    logger.info(log_divider)
                logger.info(log_divider)

    # this is an option method which runs an interactive wizard which helps new users to start with Ganga
    # the interactive mode is not entered if -c option was used
    def new_user_wizard(self):
        from Ganga.Utility.logging import getLogger
        from Ganga.Utility.Config.Config import load_user_config, getConfig, ConfigError

        logger = getLogger('NewUserWizard')
        specified_gangadir = os.path.expanduser(os.path.expandvars(getConfig('Configuration')['gangadir']))
        specified_config = self.options.config_file
        default_gangadir = os.path.expanduser('~/gangadir')
        default_config = self.default_config_file

        if not os.path.exists(specified_gangadir) \
                and not os.path.exists(specified_config):
            logger.info('It seems that you run Ganga for the first time')
            logger.info('Ganga will send a udp packet each time you start it in order to help the development team understand how ganga is used. You can disable this in the config file by resetting [Configuration]UsageMonitoringURL=  ')

        if not os.path.exists(specified_gangadir) \
                and not os.path.exists(default_gangadir):
            logger.info('Making default gangadir: %s' % gangadir)
            try:
                os.makedirs(gangadir)
            except OSError as err:
                logger.error("Failed to create default gangadir '%s': %s" % (gangadir, err.message))
                raise
        if self.options.generate_config:
            logger = getLogger('ConfigUpdater')
            logger.info('re-reading in old config for updating...')
            load_user_config(specified_config, {})
            self.generate_config_file(specified_config)
            sys.exit(0)
        if not os.path.exists(specified_config) \
                and not os.path.exists(default_config):
            # Sleep for 1 sec to allow for most of the bootstrap to finish so
            # the user actually sees this message last
            time.sleep(3.)
            yes = raw_input('Would you like to create default config file ~/.gangarc with standard settings ([y]/n) ?\n')
            if yes.lower() in ['', 'y']:
                self.generate_config_file(default_config)
                raw_input('Press <Enter> to continue.\n')
        elif self.new_version():
            self.print_release_notes()
            self.rollHistoryForward()
            # if config explicitly set we dont want to update the versions file
            # this is so that next time ganga used with the default .gangarc
            # it will still be classed as new so the default config is updated.
            # also if config explicitly set dont try to update it for new version
            # impacts hammercloud if you do?
            if not self.options.config_file_set_explicitly:
                logger = getLogger('ConfigUpdater')
                logger.info('It appears that this is the first time you have run %s' % _gangaVersion)
                logger.info('Your ganga config file will be updated.')
                logger.info('re-reading in old config for updating...')
                load_user_config(specified_config, {})
                self.generate_config_file(specified_config)

                # config file generation overwrites user values so we need to reapply the cmd line options to these user settings
                # e.g. set -o[Configuration]gangadir=/home/mws/mygangadir and the user value gets reset to the .gangarc value
                # (not the session value but the user value has precedence)
                try:
                    opts = self.parse_cmdline_config_options(self.options.cmdline_options)
                    for section, option, val in opts:
                        config = getConfig(section).setUserValue(option, val)
                except ConfigError as x:
                    self.exit('command line option error when resetting after config generation: %s' % x)

    @staticmethod
    def parse_cmdline_config_options(cmdline_options):
        """ Parse a list of command line config options and return a list of triplets (section,option,value).
        In case of parsing errors, raise ConfigError exception.
        """
        mpat = re.compile(r'(\[(?P<section>\S+)\]|)(?P<option>[a-zA-z0-9._/]+)=(?P<value>.+)')
        section = None

        opts = []
        for o in cmdline_options:
            rpat = mpat.match(o)
            if rpat is None:
                from Ganga.Utility.Config import ConfigError
                raise ConfigError('syntax error: "%s"' % o)
            else:
                if rpat.group('section'):
                    section = rpat.group('section')
                if section is None:
                    from Ganga.Utility.Config import ConfigError
                    raise ConfigError('section not specified: %s' % o)
                else:
                    opts.append((section, rpat.group('option'), rpat.group('value')))
        return opts

    @staticmethod
    def get_config_files(config_file, config_path=None):
        # type: (str, str) -> List[str]
        """
        Get the list of the config files to read. They are in order
        of increasing precedence so those later in the list have a
        higher priority.

        Args:
            config_file (str): the user config file
            config_path (str): the path to the config directory

        Returns:
            a list of strings of the filenames of the config files
        """
        from Ganga.Utility.logging import getLogger

        try:
            with open(config_file) as cf:
                first_line = cf.readline()
                r = re.compile('# Ganga configuration file \(\$[N]ame: (?P<version>\S+) \$\)').match(first_line)
                this_logger = getLogger("Configure")
                if not r:
                    this_logger.error('file %s does not seem to be a Ganga config file', config_file)
                    this_logger.error('try -g option to create valid ~/.gangarc')
                else:
                    cv = r.group('version').split('-')  #Version number is in Ganga-x-y-z format
                    if len(cv) == 1:
                        cv = new_version_format_to_old(cv[0]).split('-')
                    if cv[1] != '6':
                        this_logger.error('file %s was created by a development release (%s)', config_file, r.group('version'))
                        this_logger.error('try -g option to create valid ~/.gangarc')
        except IOError as x:
            # ignore all I/O errors (e.g. file does not exist), this is just an
            # advisory check
            this_logger = getLogger("Configure")
            this_logger.debug("Config File Exception: %s" % x)

        if config_path is None:
            try:
                config_path = os.environ['GANGA_CONFIG_PATH']
            except KeyError:
                config_path = ''
            if config_path is None:
                config_path = ''

        import Ganga.Utility.files
        import Ganga.Utility.util
        import inspect
        GangaRootPath = os.path.normpath(os.path.join(os.path.dirname(os.path.abspath(inspect.getfile(inspect.currentframe()))), '../..'))

        if config_path:
            config_path = Ganga.Utility.files.expandfilename(os.path.join(GangaRootPath, config_path))

        # check if the specified config options are different from the defaults
        # and set session values appropriately
        syscfg = getConfig("System")
        if config_path != syscfg['GANGA_CONFIG_PATH']:
            syscfg.setSessionValue('GANGA_CONFIG_PATH', config_path)
        if config_file != syscfg['GANGA_CONFIG_FILE']:
            syscfg.setSessionValue('GANGA_CONFIG_FILE', config_file)

        # all relative names in the path are resolved wrt the _gangaPythonPath
        # the list order is reversed so that A:B maintains the typical path precedence: A overrides B
        # because the user config file is put at the end it always may override
        # everything else
        config_files = Ganga.Utility.Config.expandConfigPath(config_path, _gangaPythonPath)
        config_files.reverse()

        def _createpath(dir):

            def _accept(fname, p=re.compile('.*\.ini$')):
                return (os.path.isfile(fname) or os.path.islink(fname)) and p.match(fname)

            files = []
            if dir and os.path.exists(dir) and os.path.isdir(dir):
                files = [os.path.join(dir, f) for f in os.listdir(dir) if
                         _accept(os.path.join(dir, f))]
            return string.join(files, os.pathsep)

        def _versionsort(s, p=re.compile(r'^(\d+)-(\d+)-*(\d*)')):
            m = p.match(s)
            if m:
                if m.group(3) == '':
                    return int(m.group(1)), int(m.group(2)), 0
                else:
                    return int(m.group(1)), int(m.group(2)), int(m.group(3))
            if s == 'SVN':
                return 'SVN'
            return None

        if "GANGA_SITE_CONFIG_AREA" in os.environ:
            this_dir = os.environ['GANGA_SITE_CONFIG_AREA']
            if os.path.exists(this_dir) and os.path.isdir(this_dir):
                dirlist = sorted(os.listdir(this_dir), key=_versionsort)
                dirlist.reverse()
                gangaver = _versionsort(new_version_format_to_old(_gangaVersion).lstrip('Ganga-'))  # Site config system expects x-y-z version encoding
                for d in dirlist:
                    vsort = _versionsort(d)
                    if vsort and ((vsort <= gangaver) or (gangaver is 'SVN')):
                        select = os.path.join(this_dir, d)
                        config_files.append(_createpath(select))
                        break
        if os.path.exists(config_file):
            config_files.append(config_file)

        return config_files

    # configuration procedure: read the configuration files, configure and
    # bootstrap logging subsystem
    def configure(self, logLevel=None):

        import Ganga.Utility.Config
        from Ganga.Utility.Config import ConfigError

        def set_cmdline_config_options(sects=None):
            try:
                opts = self.parse_cmdline_config_options(self.options.cmdline_options)
                for section, option, val in opts:
                    should_set = True
                    if not sects is None and not section in sects:
                        should_set = False
                    if should_set:
                        config = Ganga.Utility.Config.setSessionValue(section, option, val)
            except ConfigError as x:
                self.exit('command line option error: %s' % x)

        # set logging options
        set_cmdline_config_options(sects=['Logging'])

        # Say Hello
        if logLevel:
            self.options.force_loglevel = logLevel

        if self.options.force_loglevel in (None, 'DEBUG'):
            sys.stdout.write(str(self.hello_string) + '\n')

        if self.options.config_file is None or self.options.config_file == '':
            self.options.config_file = self.default_config_file

        # initialize logging for the initial phase of the bootstrap
        # will use the default, hardcoded log level in the module until
        # pre-configuration procedure is complete
        from Ganga.Utility.logging import force_global_level, getLogger

        force_global_level(self.options.force_loglevel)

        # prevent modification during the interactive ganga session
        def deny_modification(name, x):
            raise Ganga.Utility.Config.ConfigError('Cannot modify [MSGMS] settings (attempted %s=%s)' % (name, x))
        getConfig("MSGMS").attachUserHandler(deny_modification, None)

        # Assemble the list of config files to read
        config_files = self.get_config_files(self.options.config_file)

        syscfg = getConfig("System")

        # read-in config files

        # FIXME: need to construct a proper dictionary - cannot use the
        # ConfigPackage directly
        system_vars = {}
        for opt in syscfg:
            system_vars[opt] = syscfg[opt]

        def deny_modification(name, x):
            raise Ganga.Utility.Config.ConfigError(
                'Cannot modify [System] settings (attempted %s=%s)' % (name, x))
        syscfg.attachUserHandler(deny_modification, None)
        syscfg.attachSessionHandler(deny_modification, None)

        Ganga.Utility.Config.setSessionValuesFromFiles(config_files, system_vars)

        # set the system variables to the [System] module
        # syscfg.setDefaultOptions(system_vars,reset=1)

        # activate the logging subsystem
        # user defined log level takes effect NOW
        from Ganga.Utility.logging import bootstrap
        bootstrap()

        if not self.options.monitoring:
            self.options.cmdline_options.append('[PollThread]autostart=False')

        logger = getLogger()

        logger.debug('user specified cmdline_options: %s', self.options.cmdline_options)

        # override the config options from the command line arguments
        # the format is [section]option=value OR option=value
        # in the second case last specified section from previous options is
        # used

        set_cmdline_config_options()

        if self.options.TEST:
            # FIXME: CONFIG CHECK
            # ?? config['RUNTIME_PATH'] = ''
            config.setSessionValue('RUNTIME_PATH', 'GangaTest')

        # ensure we're not interactive if daemonised
        if self.options.daemon and self.interactive:
            logger.warning("Cannot run as a service in interactive mode. Ignoring.")
            self.options.daemon = False

        # fork ourselves so we a daemon
        if self.options.daemon:
            logger.debug("Daemonising Ganga...")
            pid = os.fork()
            if pid < 0:
                sys.exit(1)

            if pid > 0:
                sys.exit(0)

            os.umask(0)
            os.setsid()
            pid = os.fork()

            if pid > 0:
                sys.exit(0)

            # change the stdout/err
            sys.stdout.flush()
            sys.stderr.flush()

            config = getConfig("Configuration")

            # create a server dir
            if not os.path.exists(os.path.join(config['gangadir'], "server")):
                os.makedirs(os.path.join(config['gangadir'], "server"))

            si = file("/dev/null", 'r')
            so = file(os.path.join(
                config['gangadir'], "server", "server-%s.stdout" % (os.uname()[1])), 'a')
            se = file(os.path.join(
                config['gangadir'], "server", "server-%s.stderr" % (os.uname()[1])), 'a', 0)

            os.dup2(si.fileno(), sys.stdin.fileno())
            os.dup2(so.fileno(), sys.stdout.fileno())
            os.dup2(se.fileno(), sys.stderr.fileno())

    # initialize environment: find all user-defined runtime modules and set their environments
    @staticmethod
    def initEnvironment():

        from Ganga.Utility.logging import getLogger
        logger = getLogger()

        logger.debug("Installing Shutdown Manager")
        import atexit
        from Ganga.Core.InternalServices.ShutdownManager import _ganga_run_exitfuncs
        atexit.register(_ganga_run_exitfuncs)

        import Ganga.Utility.Config
        from Ganga.Utility.Runtime import RuntimePackage, allRuntimes
        from Ganga.Core import GangaException

        logger.debug("Import plugins")
        try:
            # load Ganga system plugins...
            from Ganga.Runtime import plugins
        except Exception as x:
            logger.critical('Ganga system plugins could not be loaded due to the following reason: %s', x)
            logger.exception(x)
            raise GangaException(x), None, sys.exc_info()[2]

        # initialize runtime packages, they are registered in allRuntimes
        # dictionary automatically
        try:
            import Ganga.Utility.files
            from Ganga.Utility.Config.Config import getConfig
            config = getConfig('Configuration')

            #if config['IgnoreRuntimeWarnings']:
            #    import warnings
            #    warnings.filterwarnings(action="ignore", category=RuntimeWarning)

            
            import inspect
            from os.path import expandvars, expanduser

            GangaRootPath = os.path.normpath(os.path.join(os.path.dirname(os.path.abspath(inspect.getfile(inspect.currentframe()))), '../..'))
            def transform(x):
                return os.path.normpath(Ganga.Utility.files.expandfilename(os.path.join(GangaRootPath,x)))

            paths = map(transform, filter(None, map(lambda x: expandvars(expanduser(x)), config['RUNTIME_PATH'].split(':'))))

            for path in paths:
                r = RuntimePackage(path)
        except KeyError, err:
            logger.debug("init KeyError: %s" % err)

        # perform any setup of runtime packages
        logger.debug('Setting up Runtime Packages')
        for r in allRuntimes.values():
            r.standardSetup()

        from Ganga.Core.GangaThread.WorkerThreads import startUpQueues
        startUpQueues()

    # bootstrap all system and user-defined runtime modules
    @staticmethod
    def bootstrap(interactive):
        import Ganga.Utility.Config
        config = Ganga.Utility.Config.getConfig('Configuration')

        from Ganga.Utility.Runtime import loadPlugins, autoPopulateGPI
        loadPlugins(Ganga.GPI)
        autoPopulateGPI()
        from Ganga.Utility.Runtime import setPluginDefaults
        setPluginDefaults()

        # Start tracking all the threads and saving the information to a file
        stacktracer.trace_start()

        from Ganga.Utility.logging import getLogger
        logger = getLogger()

        manualExportToGPI()

        import Ganga.Core
        from Ganga.Runtime.Repository_runtime import startUpRegistries
        if config['AutoStartReg']:
            startUpRegistries()

        logger.debug("Bootstrap Core Modules")
        # bootstrap core modules
        from Ganga.Core.GangaRepository import getRegistrySlice
        ## Here is where the monitoring loop and related services are started!
        Ganga.Core.bootstrap(getRegistrySlice('jobs'), interactive)

        # export all configuration items, new options should not be added after
        # this point
        Ganga.GPIDev.Lib.Config.bootstrap()


        logger.debug("Post-Bootstrap hooks")
        from Ganga.Utility.Runtime import allRuntimes
        ###########
        # run post bootstrap hooks
        for r in allRuntimes.values():
            try:
                r.postBootstrapHook()
            except Exception as err:
                logger.error("problems with post bootstrap hook for %s" % r.name)
                logger.error("Reason: %s" % err)


    @staticmethod
    def startTestRunner(my_args):
        """
        run the testing framework
        """

        from Ganga.Utility.logging import getLogger
        logger = getLogger()

        try:
            # Important to avoid a lot of arguments over who has locked what object,
            # the tests are quite intensive and often trip on the background
            # monitoring thread(s)
            from Ganga.Core.InternalServices.Coordinator import disableMonitoringService
            disableMonitoringService()

            from GangaTest.Framework import runner
            from GangaTest.Framework import htmlizer
            from GangaTest.Framework import xmldifferencer

            tfconfig = Ganga.Utility.Config.getConfig('TestingFramework')
            rc = 1
            if tfconfig['EnableTestRunner']:
                logger.info("Starting Ganga Test Runner")

                if not my_args:
                    logger.warning("Please specify the tests to run ( i.e. ganga --test Ganga/old_test )")
                    return -1

                logger.info("myargs = %s" % " ".join(my_args))

                rc = runner.start(test_selection=" ".join(my_args))
            else:
                logger.info("Test Runner is disabled (set EnableTestRunner=True to enable it)")

            if rc > 0 and tfconfig['EnableHTMLReporter']:
                logger.info("Generating tests HTML reports")
                rc = htmlizer.main(tfconfig)
            elif rc > 0 and tfconfig['EnableXMLDifferencer']:
                logger.info("Generating difference HTML reports")
                rc = xmldifferencer.main(my_args)
            return rc
        except ImportError as e:
            logger.error("You need GangaTest external package in order to invoke Ganga test-runner.")
            logger.error(e)
            return -1

    # run Ganga in the specified namespace, in principle the namespace should import all names from Ganga.GPI
    # if namespace is not specified then run in __main__
    def run(self, local_ns=None):

        from Ganga.Utility.logging import getLogger
        logger = getLogger("run")
        logger.debug("Entering run")

        if self.options.webgui == True:
            from Ganga.Runtime.http_server import start_server
            start_server()

        if local_ns is None:
            import __main__
            local_ns = __main__.__dict__
        # save a reference to the Ganga namespace as an instance attribute
        self.local_ns = local_ns

        # load templates for user-defined runtime modules
        from Ganga.Utility.Runtime import allRuntimes
        for r in allRuntimes.values():
            r.loadTemplates(local_ns)

        # exec ~/.ganga.py file
        fileName = fullpath('~/.ganga.py')
        if os.path.exists(fileName):
            try:
                execfile(fileName, local_ns)
            except Exception as x:
                logger.error('Failed to source %s (Error was "%s"). Check your file for syntax errors.', fileName, x)
        # exec StartupGPI code
        from Ganga.Utility.Config import getConfig
        config = getConfig('Configuration')
        if config['StartupGPI']:
            # ConfigParser trims the lines and escape the space chars
            # so we have only one possibility to insert python code :
            # using explicitly '\n' and '\t' chars
            code = config['StartupGPI'].replace(
                '\\t', '\t').replace('\\n', '\n')
            exec code in local_ns

        logger.debug("loaded .ganga.py")

        # monitor the  ganga usage
        from Ganga.Runtime import spyware

        # this logic is a bit convoluted
        runs_script = len(self.args) > 0
        session_type = config['TextShell']
        if runs_script:
            if not self.interactive:
                session_type = 'batch'
                from Ganga.Utility.Config import setConfigOption
                setConfigOption('PollThread', 'forced_shutdown_policy', 'batch')
                from Ganga.Core import change_atexitPolicy
                change_atexitPolicy(False, 'batch')
            else:
                session_type += 'startup_script'

        spyware.ganga_started(session_type=session_type, interactive=self.interactive,
                              webgui=self.options.webgui,
                              script_file=runs_script, text_shell=config['TextShell'],
                              test_framework=self.options.TEST)

        if self.options.TEST:
            sys.argv = self.args
            try:
                rc = self.startTestRunner(self.args)
            except (KeyboardInterrupt, SystemExit):
                logger.warning('Test Runner interrupted!')
                import Ganga.Core.InternalServices.Coordinator
                if not Ganga.Core.InternalServices.Coordinator.servicesEnabled:
                    from Ganga.Core.InternalServices.Coordinator import enableInternalServices
                    enableInternalServices()
                sys.exit(1)
            sys.exit(rc)

        if len(self.args) > 0:
            # run the script and make it believe it that it is running directly
            # as an executable (sys.argv)
            saved_argv = sys.argv
            sys.argv = self.args

            import Ganga.Utility.Runtime
            path = Ganga.Utility.Runtime.getSearchPath()
            script = Ganga.Utility.Runtime.getScriptPath(self.args[0], path)

            #if script:
            #    script_file = open(script, 'r')
            #    script_content = script_file.read()
            #    script_file.close()
            #
            #    compiled_script = compile(script_content, '<string>', 'exec')
            #
            #exec compiled_script

            if script:
                execfile(script, local_ns)
            else:
                logger.error("'%s' not found" % self.args[0])
                logger.info("Searched in path %s" % path)
                sys.exit(1)
            sys.argv = saved_argv

        # and exit unless -i was specified
        if not self.interactive:
            return
            #    sys.exit(0)

        # interactive python shell

        shell = config['TextShell']

        if shell == 'IPython':

            try:
                import IPython
            except ImportError as err:
                logger.error("Cannot load IPython class!!!")
                logger.error("Please check your environment and re-load Ganga from a working shell!")
                logger.error("Exiting Ganga now, goodbye!")
                return

            import Ganga.Utility.Config
            ipconfig = Ganga.Utility.Config.getConfig('TextShell_IPython')
            args = eval(ipconfig['args'])

            # buffering of log messages from all threads called "GANGA_Update_Thread"
            # the logs are displayed at the next IPython prompt

            from Ganga.Utility.logging import enableCaching
            enableCaching()

            ipver = IPython.__version__

            ipver_major = int(ipver[0])
            ipver_minor = int(ipver[2])

            #if ipver in ["1.2.1", "3.1.0", "3.2.0", "3.2.1", '4.0.0']:
            if ipver_major > 1 or (ipver_major == 1 and ipver_minor >= 2):
                self.check_IPythonDir()
                self.launch_IPython(local_ns, args, self._ganga_error_handler, self.ganga_prompt)
            else:
                print("Unknown IPython version: %s" % ipver)
                return

        else:
            override_credits()
            import code
            sys.displayhook = _display
            c = code.InteractiveConsole(locals=local_ns)
            c.interact()

        return

    @staticmethod
    def check_IPythonDir():
        """
        Check that the .ipython folder exists as expected as defined by IPYTHONDIR
        """

        from Ganga.Utility.logging import getLogger
        logger = getLogger()

        not_exist = False

        if 'IPYTHONDIR' in os.environ.keys():
            ipyth_dir = os.environ['IPYTHONDIR']
            os.environ['IPYTHONDIR'] = os.path.abspath(os.path.expanduser(os.environ['IPYTHONDIR']))
            #logger.warning('Environment variable IPYTHONDIR=%s exists and overrides the default history file for Ganga IPython commands', ipyth_dir)
            if not os.path.isdir(ipyth_dir):
                if os.path.exists(ipyth_dir):
                    ipyth_dir_bak = str(ipyth_dir).append('_bak')
                    logger.warning('IPYTHONDIR points to: %s which is not a directory, moving it to: %s' % (ipyth_dir, ipyth_dir_bak))
                    os.rename(ipyth_dir, ipyth_dir_bak)
                    not_exist = True
        else:
            newpath = os.path.expanduser('~/.ipython-ganga')
            oldpath = os.path.expanduser('~/.ipython')
            os.environ['IPYTHONDIR'] = newpath
            if not os.path.exists(newpath):
                if os.path.exists(oldpath):
                    logger.warning('Default location of IPython history files has changed.')
                    logger.warning('Ganga will now try to copy your old settings from %s to the new path %s.\
                            If you do not want that, quit Ganga and wipe off the content of new path: rm -rf %s/*', oldpath, newpath, newpath)
                    import shutil
                    shutil.copytree(oldpath, newpath)
                else:
                    not_exist = True

        if not_exist:
            os.makedirs(os.environ['IPYTHONDIR'])

        rc_file = os.path.join(os.environ['IPYTHONDIR'], 'ipythonrc')
	logger.debug("Checking: %s" % rc_file)
        if not os.path.isfile(rc_file):
            lock = open(rc_file, "w")
            lock.close()

        return None

    @staticmethod
    def _ganga_error_handler(exception_obj, etype, value, tb, tb_offset=None):
        """
        Error handler for IPython 3.x+ to identify expected Ganga exceptions or unexpected uncaught exceptions from somewhere
        """
        ## see https://ipython.org/ipython-doc/dev/api/generated/IPython.core.interactiveshell.html#IPython.core.interactiveshell.InteractiveShell.set_custom_exc
        from Ganga.Utility.logging import getLogger
        logger = getLogger(modulename=True)
        logger.error("Error: %s" % value)

        from Ganga.Core.exceptions import GangaException
        if not issubclass(etype, GangaException):
            logger.error("Unknown/Unexpected ERROR!!")
            #logger.error("If you're able to reproduce this please report this to the Ganga developers!")
            #logger.error("value: %s" % value)
            exception_obj.showtraceback((etype, value, tb), tb_offset=tb_offset)
        return None

    @staticmethod
    def launch_IPython(local_ns, args, error_handler, ganga_prompt):
        """
        Launch an embedded IPython session within the Ganga.GPI namespace
        """

        import IPython

	ipver = IPython.__version__
        ipver_major = int(ipver[0])

        # Based on examples/Embedding/embed_class_long.py from the IPython source tree

        # First we set up the prompt
        if ipver_major > 3:
             from traitlets.config.loader import Config
        else:
             from IPython.config.loader import Config
        cfg = Config()
        cfg.TerminalInteractiveShell.colors = 'LightBG'
        cfg.TerminalInteractiveShell.autocall = 0
        cfg.PlainTextFormatter.pprint = True
        banner = exit_msg = ''
        prompt_config = cfg.PromptManager
        prompt_config.in_template = '[{time}]\nGanga In [\\#]: '
        prompt_config.in2_template = '         .\\D.: '
        prompt_config.out_template = 'Ganga Out [\\#]: '

        # Import the embed function
        from IPython.terminal.embed import InteractiveShellEmbed

        ## Check which version of IPython we're running
<<<<<<< HEAD
        if ipver_major > 2:
=======
        if ipver_major >= 2:
>>>>>>> 0275451a
            ipshell = InteractiveShellEmbed(argv=args, config=cfg, banner1=banner, exit_msg=exit_msg)
        else:
            ipshell = InteractiveShellEmbed(config=cfg, banner1=banner, exit_msg=exit_msg)

        ipshell.set_custom_exc((Exception,), error_handler)

        # buffering of log messages from all threads called "GANGA_Update_Thread"
        # the logs are displayed at the next IPython prompt
        from Ganga.Utility.logging import enableCaching
        enableCaching()

        if ipver_major > 2:
            ipshell.events.register("post_execute", ganga_prompt)
        else:
            ipshell.set_hook("pre_run_code_hook", ganga_prompt)

        from Ganga.Runtime.IPythonMagic import magic_ganga
        ipshell.define_magic('ganga', magic_ganga)

        from Ganga.Utility.Config.Config import getConfig
        config = getConfig('Configuration')

        ipshell.confirm_exit = config['confirm_exit']

        # Launch embedded shell
        from Ganga import GPI
        ipshell(local_ns=local_ns, module=Ganga.GPI)

    @staticmethod
    def ganga_prompt(dummy=None):
        from Ganga.Utility.logging import cached_screen_handler
        if cached_screen_handler:
            cached_screen_handler.flush()

        credentialsWarningPrompt = ''
        # alter the prompt only when the internal services are disabled
        from Ganga.Core.InternalServices import Coordinator
        if not Coordinator.servicesEnabled:
            invalidCreds = Coordinator.getMissingCredentials()
            if invalidCreds:
                credentialsWarningPrompt = '[%s required]' % ','.join(invalidCreds)
            if credentialsWarningPrompt:  # append newline
                 credentialsWarningPrompt += '\n'

        return credentialsWarningPrompt



#
# $Log: not supported by cvs2svn $
# Revision 1.11.4.1  2009/07/08 11:18:21  ebke
# Initial commit of all - mostly small - modifications due to the new GangaRepository.
# No interface visible to the user is changed
#
# Revision 1.11  2009/04/28 13:37:12  kubam
# simplified handling of logging filters
#
# Revision 1.15  2009/07/20 14:13:44  moscicki
# workaround for wierd OSX execv behaviour (from Ole Weidner)
#
# Revision 1.14  2009/06/10 14:53:05  moscicki
# fixed bug #51592: Add self to logger
#
# Revision 1.13  2009/06/09 10:44:55  moscicki
# removed obsolete variable
#
# Revision 1.12  2009/06/08 15:48:17  moscicki
# fix Ganga to work with newer versions of ipython (-noautocall option was removed in newer ipython versions)
#
# Revision 1.11  2009/04/28 13:37:12  kubam
# simplified handling of logging filters
#
# Revision 1.10  2009/02/02 13:43:26  moscicki
# fixed: bug #44934: Didn't create .gangarc on first usage
#
# Revision 1.9  2008/11/27 15:49:03  moscicki
# extra exception output if cannot load the plugins...
#
# Revision 1.8  2008/11/21 16:34:22  moscicki
# bug #43917: Implement Batch backend as alias to default backend at a given site
#
# Revision 1.7  2008/10/23 15:24:04  moscicki
# install the shutdown manager for atexit handlers before loading system plugins (e.g. LCG download thread registers the atexit handler using a tuple (priority,handler))
#
# Revision 1.6  2008/09/05 15:55:51  moscicki
# XML differenciater added (from Ulrik)
#
# Revision 1.5  2008/08/18 13:18:59  moscicki
# added force_status() method to replace job.fail(), force_job_failed() and
# force_job_completed()
#
# Revision 1.4  2008/08/18 10:02:15  moscicki
#
# bugfix 40110
#
# Revision 1.3  2008/08/01 15:25:30  moscicki
# typo fix
#
# Revision 1.2  2008/07/31 17:25:02  moscicki
# config templates are now in a separate directory at top level ("templates")
#
# *converted all tabs to spaces*
#
# Revision 1.1  2008/07/17 16:41:00  moscicki
# migration of 5.0.2 to HEAD
#
# the doc and release/tools have been taken from HEAD
#
# Revision 1.71.4.23  2008/07/03 16:11:31  moscicki
# bug #38000: Add check for old .gangarc file
#
# Revision 1.71.4.22  2008/04/03 12:55:45  kuba
# importing core plugins before initEnvironment(), this fixes
# bug #35146: GangaAtlas is not starting due to gridshell call in __init__.py
#
# Revision 1.71.4.21  2008/04/01 14:08:03  roma
# automatic config file template generation (Vladimir)
#
# Revision 1.71.4.20  2008/03/31 15:32:46  kubam
# use more flexible logic for hidden classes
#
# Revision 1.71.4.19  2008/03/12 17:33:32  moscicki
# workaround for broken logging system: GangaProgram.log writes directly to stderr
#
# Revision 1.71.4.18  2008/03/11 15:24:51  moscicki
# merge from Ganga-5-0-restructure-config-branch
#
# Revision 1.71.4.17.2.1  2008/03/07 13:34:38  moscicki
# workspace component
#
# Revision 1.71.4.17  2008/03/06 14:14:55  moscicki
# streamlined session options logic
# moved sanityCheck to config.bootstrap()
#
# Revision 1.71.4.16  2008/03/06 11:26:52  amuraru
# fixed .ganga.py sourcing file
#
# Revision 1.71.4.15  2008/03/05 14:53:33  amuraru
# execute ~/.ganga.py file before executing StartupGPI code
#
# Revision 1.71.4.14  2008/02/28 10:08:32  amuraru
# *** empty log message ***
#
# Revision 1.71.4.13  2008/02/21 12:11:02  amuraru
# added [Shell] section to configure internal Shell utility
#
# Revision 1.71.4.12  2008/02/06 17:04:11  moscicki
# initialize external monitoring services subsystem
#
# Revision 1.71.4.11  2007/12/18 16:51:28  moscicki
# merged from XML repository branch
#
# Revision 1.71.4.10  2007/12/18 13:05:19  amuraru
# removed coverage code from boostrap (moved in GangaTest/Framework/driver.py)
#
# Revision 1.71.4.9  2007/12/13 16:33:02  moscicki
# export more GPI exceptions
#
# Revision 1.71.4.8  2007/12/10 18:55:55  amuraru
# merged changes from Ganga 4.4.4
#
# Revision 1.71.4.7  2007/11/14 11:41:46  amuraru
# 5.0 configuration updated
#
# Revision 1.71.4.6.2.1  2007/11/13 16:26:05  moscicki
# removed obsolete migration GPI commands
#
# Revision 1.71.4.6  2007/11/08 13:21:00  amuraru
# moved testconfig option defintion to GangaTest
#
# Revision 1.71.4.5  2007/11/07 15:10:04  moscicki
# merged in pretty print and GangaList support from ganga-5-dev-branch-4-4-1-will-print branch
#
#
# Revision 1.71.4.4  2007/11/02 15:20:32  moscicki
# moved addOption() before config bootstrap
#
# Revision 1.71.4.3  2007/10/31 13:39:45  amuraru
# update to the new config system
#
# Revision 1.71.4.2  2007/10/25 11:43:11  roma
# Config update
#
# Revision 1.71.4.1  2007/10/12 13:56:26  moscicki
# merged with the new configuration subsystem
#
# Revision 1.71.6.2  2007/10/09 07:31:56  roma
# Migration to new Config
#
# Revision 1.71.6.1  2007/09/25 09:45:12  moscicki
# merged from old config branch
#
# Revision 1.71.8.1  2007/10/30 12:12:08  wreece
# First version of the new print_summary functionality. Lots of changes, but some known limitations. Will address in next version.
#
# Revision 1.76  2007/11/26 12:13:27  amuraru
# decode tab and newline characters in StartupGPI option
#
# Revision 1.75  2007/11/05 12:33:54  amuraru
# fix bug #30891
#
# Revision 1.74  2007/10/29 14:04:08  amuraru
#  - added free disk space checking in [PollThread] configuration template
#  - added an extra check not to attempt the shutdown of the repository if this has already been stopped
#  - save the Ganga namespace as an attribute in Ganga.Runtime._prog
#
# Revision 1.73  2007/10/10 14:47:46  moscicki
# updated doc-strings
#
# Revision 1.72  2007/09/25 15:12:04  amuraru
#
# usa GANGA_CONFIG_FILE  environment variable to set the user config file
#
# Revision 1.71  2007/09/11 16:54:52  amuraru
# catch the TestRunner KeyboardInterrupt
#
# Revision 1.70  2007/09/11 14:28:29  amuraru
# implemented FR #28406 to allow definition of GPI statements to be executed at
# startup
#
# Revision 1.69  2007/08/27 10:47:30  moscicki
# overriden credits() and copyright() (request #21906)
#
# Revision 1.68  2007/08/22 15:58:55  amuraru
# Runtime/bootstrap.py
#
# Revision 1.67  2007/08/14 14:47:01  amuraru
# automatically add GangaTest RT package when --test is used
#
# Revision 1.66  2007/08/13 17:22:27  amuraru
# - testing framework small fix
#
# Revision 1.65  2007/08/13 13:19:48  amuraru
# -added EnableTestRunner and EnableHTMLReported to control the testing framework in a more flexible way
# -added GANGA_CONFIG_FILE in [System] config
#
# Revision 1.64  2007/08/13 12:50:18  amuraru
# added EnableTestRunner and EnableHTMLReported to control the testing framework in a more flexible way
#
# Revision 1.63  2007/07/30 12:57:51  moscicki
# removing IPython autocall option (obsoletion of jobs[] syntax and putting jobs() as a replacement)
#
# Revision 1.62  2007/07/27 14:31:55  moscicki
# credential and clean shutdown updates from Adrian (from Ganga-4-4-0-dev-branch)
#
# Revision 1.61  2007/07/10 13:08:32  moscicki
# docstring updates (ganga devdays)
#
# Revision 1.60  2007/06/07 10:25:02  amuraru
# bug-fix: guard against environment update for RuntimePackages exposing null environment dictionary
#
# Revision 1.59  2007/06/04 14:31:22  amuraru
# record start-time of ganga session
#
# Revision 1.58  2007/06/01 08:49:08  amuraru
# Disable the autocompletion of private attributes and methods starting with _ or __
#
# Revision 1.57  2007/05/21 16:07:57  amuraru
# integrated TestingFramework into ganga itsefl (ganga --test). [TestingFramework] section in Ganga config is used to control it.
# changed Ganga.Runtime.bootstrap default log level to INFO
#
# Revision 1.56  2007/05/11 13:21:24  moscicki
# temporary functions to help getting jobs out of completing and submitting states
# force_job_completed(j): may be applied to completing jobs
# force_job_failed(j): may be applied to submitting or completing jobs
#
# Revision 1.55  2007/05/08 10:32:42  moscicki
# added short GPL license summary at startup and license() command in GPI for full print
#
# Revision 1.54.6.1  2007/06/18 07:44:57  moscicki
# config prototype
#
# Revision 1.54  2007/02/28 18:24:53  moscicki
# moved GangaException to Ganga.Core
#
# Revision 1.53  2007/02/22 13:43:19  moscicki
# pass interactive flag to Core.bootstrap
#
# Revision 1.52  2007/01/25 15:52:39  moscicki
# mergefrom_Ganga-4-2-2-bugfix-branch_25Jan07 (GangaBase-4-14)
#
# Revision 1.51.2.3  2006/12/15 17:12:37  kuba
# added spyware at startup
#
# Revision 1.51.2.2  2006/11/24 14:52:56  amuraru
# only available credentials (afs/gridproxy) are exported
#
# Revision 1.51.2.1  2006/11/24 14:22:05  amuraru
# added support for peek() function
#
# Revision 1.51  2006/10/23 10:59:41  moscicki
# initialize [Configuration]LOAD_PATH
#
# Revision 1.50  2006/10/16 12:53:13  moscicki
# fix the SCRIPTS_PATH mechanism: the . is always in the path and the session level updates are prepending to the default value... fix for bug #20332 overview: Ganga/scripts not included in SCRIPTS_PATH in Atlas.ini
#
# Revision 1.49  2006/10/04 18:16:48  moscicki
# fixed bug #20333 overview: hostname function of Ganga/Utility/util.py sometimes fails
#
# Revision 1.48  2006/09/27 16:38:31  moscicki
# changed AfsToken -> afsToken, GridProxy -> gridProxy and made them real GPI proxy objects
#
# Revision 1.47  2006/09/15 14:23:31  moscicki
# Greeting message goes to stderr (requested by UNOSAT to use Ganga in CGI scripts).
#
# Revision 1.46  2006/08/29 15:11:10  moscicki
# fixed #18084 Additonal global objects for splitters, mergers etc
#
# Revision 1.45  2006/08/29 12:51:57  moscicki
# exported GridProxy and AfsToken singleton objects to GPI
#
# Revision 1.44  2006/08/11 13:13:06  adim
# Added: GangaException as a markup base class for all exception that need to be printed in a usable way in IPython shell
#
# Revision 1.43  2006/08/09 09:07:34  moscicki
# added magic functions ('ganga')
#
# Revision 1.42  2006/07/31 12:13:43  moscicki
# depend on monitoring thread names "GANGA_Update_Thread" to do message buffering in IPython
#
# Revision 1.41  2006/07/27 20:21:24  moscicki
# - fixed option parsing
# - pretty formatting of known exceptions in IPython (A.Muraru)
#
# Revision 1.40  2006/06/21 11:43:00  moscicki
# minor fix
#
# Revision 1.39  2006/03/14 14:53:14  moscicki
# updated comments
#
# Revision 1.38  2006/03/09 08:41:52  moscicki
# --gui option and GUI integration
#
# Revision 1.37  2006/02/13 15:21:25  moscicki
# support for cached logging messages at interactive prompt (messages from monitoring thread are cached in IPython environment and printed at the next prompt)
#
# Revision 1.36  2006/02/10 14:16:00  moscicki
# fixed bugs:
# #13912        Cannot use tilde to give location of INI file
# #14436 problem with -o option at the command line and setting config default for properties
#
# exported ConfigError to GPI
# docstring updates
#
# Revision 1.35  2005/11/25 09:57:37  moscicki
# exported TreeError exception
#
# Revision 1.34  2005/11/14 14:47:38  moscicki
# jobtree added
#
# Revision 1.33  2005/11/14 10:29:10  moscicki
# support for default plugins
# temporary hack for GUI-specific monitoring
#
# Revision 1.32  2005/11/01 11:21:37  moscicki
# support for export/load (KH)
#
# Revision 1.31  2005/10/14 12:54:38  moscicki
# ignore I/O exceptions while checking for ganga3 config file
#
# Revision 1.30  2005/10/12 13:35:23  moscicki
# renamed _gangadir into gangadir
#
# Revision 1.29  2005/10/07 15:08:45  moscicki
# renamed __Ganga4__ into _gangadirm .ganga4 into .gangarc
# added sanity checks to detect old (Ganga3) config files
# added config-path mechanism
#
# Revision 1.28  2005/10/07 08:27:00  moscicki
# all configuration items have default values
#
# Revision 1.27  2005/09/22 12:48:14  moscicki
# import fix
#
# Revision 1.26  2005/09/21 09:12:50  moscicki
# added interactive displayhooks based on obj._display (if exists)
#
# Revision 1.25  2005/08/26 10:12:06  moscicki
# added [System] section (write-protected) with GANGA_VERSION and GANGA_PYTHONPATH (new)
#
# Revision 1.24  2005/08/24 15:24:11  moscicki
# added docstrings for GPI objects and an interactive ganga help system based on pydoc
#
#
#<|MERGE_RESOLUTION|>--- conflicted
+++ resolved
@@ -1240,11 +1240,7 @@
         from IPython.terminal.embed import InteractiveShellEmbed
 
         ## Check which version of IPython we're running
-<<<<<<< HEAD
-        if ipver_major > 2:
-=======
         if ipver_major >= 2:
->>>>>>> 0275451a
             ipshell = InteractiveShellEmbed(argv=args, config=cfg, banner1=banner, exit_msg=exit_msg)
         else:
             ipshell = InteractiveShellEmbed(config=cfg, banner1=banner, exit_msg=exit_msg)
