--- conflicted
+++ resolved
@@ -1278,12 +1278,7 @@
         from Ganga.Utility.logging import enableCaching
         enableCaching()
 
-<<<<<<< HEAD
-        ipshell.set_hook("pre_prompt_hook", ganga_prompt)
-
-=======
         # Magic ganga function for replacing 'execfile'
->>>>>>> 07c69b7f
         from Ganga.Runtime.IPythonMagic import magic_ganga
         ipshell.define_magic('ganga', magic_ganga)
 
