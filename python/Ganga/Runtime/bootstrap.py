--- conflicted
+++ resolved
@@ -690,7 +690,6 @@
                          'Determines if named template system stores templates in pickle file format (True) or in the Ganga streamed object format (False). By default streamed object format which is human readable is used. If a package sets up their own by calling "establishNamedTemplates" from python/Ganga/GPIDev/Lib/Job/NamedJobTemplate.py in their ini file then they can override this without needing the config option')
 
         # add server options
-<<<<<<< HEAD
         config.addOption(
             'ServerPort', 434343, 'Port for the Ganga server to listen on')
         config.addOption(
@@ -699,17 +698,10 @@
             'ServerUserScript', "", "Full path to user script to call periodically. The script will be executed as if called within Ganga by 'execfile'.")
         config.addOption('ServerUserScriptWaitTime', 300,
                          "Time in seconds between executions of the user script")
-=======
-        config.addOption('ServerPort',434343,'Port for the Ganga server to listen on')
-        config.addOption('ServerTimeout',60,'Timeout in minutes for auto-server shutdown')
-        config.addOption('ServerUserScript',"","Full path to user script to call periodically. The script will be executed as if called within Ganga by 'execfile'.")
-        config.addOption('ServerUserScriptWaitTime', 300, "Time in seconds between executions of the user script")
->>>>>>> 6d6983f3
 
         # detect default user (equal to unix user name)
         import getpass
         try:
-<<<<<<< HEAD
             config.options['user'].default_value = getpass.getuser()
         except Exception as x:
             raise Ganga.Utility.Config.ConfigError(
@@ -717,16 +709,6 @@
 
         config.addOption(
             'DiskIOTimeout', 45, 'Time in seconds before a ganga session (lock file) is treated as a zombie and removed')
-=======
-           config.options['user'].default_value = getpass.getuser()
-        except Exception,x:
-           raise Ganga.Utility.Config.ConfigError('Cannot get default user name'+str(x))
-
-        config.addOption('DiskIOTimeout', 45, 'Time in seconds before a ganga session (lock file) is treated as a zombie and removed')
-
-
-        gpiconfig = Ganga.Utility.Config.makeConfig('GPI_Semantics','Customization of GPI behaviour. These options may affect the semantics of the Ganga GPI interface (what may result in a different behaviour of scripts and commands).')
->>>>>>> 6d6983f3
 
         gpiconfig = Ganga.Utility.Config.makeConfig(
             'GPI_Semantics', 'Customization of GPI behaviour. These options may affect the semantics of the Ganga GPI interface (what may result in a different behaviour of scripts and commands).')
@@ -805,12 +787,8 @@
             return string.join(files, os.pathsep)
 
         import re
-<<<<<<< HEAD
 
         def _versionsort(s, p=re.compile(r'^v(\d+)r(\d+)p*(\d*)')):
-=======
-        def _versionsort(s,p = re.compile(r'^v(\d+)r(\d+)p*(\d*)')):
->>>>>>> 6d6983f3
             m = p.match(s)
             if m:
                 if m.group(3) == '':
@@ -989,11 +967,8 @@
                     're-executing the process for LD_LIBRARY_PATH changes to take effect')
                 os.environ['GANGA_INTERNAL_PROCREEXEC'] = '1'
                 prog = os.path.normpath(sys.argv[0])
-<<<<<<< HEAD
-=======
                 self.logger.debug('Program: %s' % str(prog) )
                 self.logger.debug('sys.argv: %s' % str(sys.argv) )
->>>>>>> 6d6983f3
                 os.execv(prog, sys.argv)
 
         else:
