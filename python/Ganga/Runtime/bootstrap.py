--- conflicted
+++ resolved
@@ -27,22 +27,9 @@
 import time
 import re
 
-<<<<<<< HEAD
 from Ganga import _gangaVersion, _gangaPythonPath
 from Ganga.Utility.Config.Config import getConfig
 import Ganga.Runtime
-=======
-# store Ganga version based on new git tag for this file
-_gangaVersion = '$Name: 6.1.14 $'
-
-# [N] in the pattern is important because it prevents CVS from expanding the pattern itself!
-r = re.compile(r'\$[N]ame: (?P<version>\S+) \$').match(_gangaVersion)
-if r:
-    _gangaVersion = r.group('version')
-else:
-    _gangaVersion = "SVN_TRUNK"
-
->>>>>>> e4b0c02f
 
 def new_version_format_to_old(version):
     """
