--- conflicted
+++ resolved
@@ -1476,86 +1476,15 @@
             import Ganga.Utility.logging
             Ganga.Utility.logging.enableCaching()
 
-<<<<<<< HEAD
-            from Ganga.GPIDev.Credentials2 import credential_store, get_needed_credentials
-
-            def ganga_prompt():
-                """
-                Create the text to be displayed on the Python prompt.
-                This is currently just the expired credentials warnings.
-                It returns either a custom prompt or an empty string.
-                """
-                if Ganga.Utility.logging.cached_screen_handler:
-                    Ganga.Utility.logging.cached_screen_handler.flush()
-
-                needed_credentials = get_needed_credentials()
-
-                # Add still-needed credentials to the prompt
-                if needed_credentials:
-                    prompt = 'Warning, some credentials needed by the monitoring are missing or invalid:\n'
-                    for cred_req in needed_credentials:
-                        prompt += str(cred_req).replace('\n ', '') + '\n'
-                    prompt += 'Call `credential_store.renew()` to update them.\n'
-                    return prompt
-
-                return ''
-=======
             from IPython import __version__ as ipver
 
             if ipver == "0.6.13":
 
                 self.launch_OldIPython(local_ns, args)
->>>>>>> 02d396ab
 
             elif ipver == "3.2.1":
 
-<<<<<<< HEAD
-            # override ipothonrc configuration
-            ipopts = {'prompt_in1': '${ganga_prompt()}In [\#]: ',
-                      # disable automatic tab completion for attributes
-                      # starting with _ or __
-                      'readline_omit__names': 2
-                      }
-            ipshell = IPShellEmbed(argv=args, rc_override=ipopts)
-            # setting displayhook like this is definitely undocumented sort of
-            # a hack
-            ipshell.IP.outputcache.display = _display
-
-            # Initializing the user_ns in a way that runlines will not cause it
-            # to be regenerated
-            for i in local_ns.keys():
-                ipshell.IP.user_ns[i] = local_ns[i]
-
-            ipshell.IP.user_ns['ganga_prompt'] = ganga_prompt
-
-            # attach magic functions
-            py_version = float(sys.version.split()[0].rsplit('.', 1)[0])
-            if py_version >= 2.6:
-                import readline
-                from Ganga.Runtime.GangaCompleter import GangaCompleter
-                from IPython.iplib import MagicCompleter
-                t = GangaCompleter(readline.get_completer(),
-                                   ipshell.IP.user_ns)
-                setattr(MagicCompleter, 'complete', t.complete)
-                # readline.set_completer(t.complete)
-                readline.parse_and_bind('tab: complete')
-                #readline.parse_and_bind('set input-meta on')
-                #readline.parse_and_bind('set output-meta on')
-                #readline.parse_and_bind('set convert-meta off')
-                readline.set_completion_display_matches_hook(t.displayer)
-
-            system_exit_script = """\
-def exit( value=None ):
-  import IPython
-  if __IP.rc.confirm_exit:
-    if IPython.genutils.ask_yes_no('Do you really want to exit ([y]/n)?','y'):
-      __IP.exit_now = True
-  else:
-    __IP.exit_now = True
-"""
-=======
                 self.launch_NewIPython(local_ns, args)
->>>>>>> 02d396ab
 
             else:
                 print("Unknown IPython version: %s" % str(ipver))
@@ -1729,20 +1658,25 @@
         
 
     def ganga_prompt(self, dummy=None):
+        """
+        Create the text to be displayed on the Python prompt.
+        This is currently just the expired credentials warnings.
+        It returns either a custom prompt or an empty string.
+        """
         if Ganga.Utility.logging.cached_screen_handler:
             Ganga.Utility.logging.cached_screen_handler.flush()
 
-        credentialsWarningPrompt = ''
-        # alter the prompt only when the internal services are disabled
-        from Ganga.Core.InternalServices import Coordinator
-        if not Coordinator.servicesEnabled:
-            invalidCreds = Coordinator.getMissingCredentials()
-            if invalidCreds:
-                credentialsWarningPrompt = '[%s required]' % ','.join(invalidCreds)
-            if credentialsWarningPrompt:  # append newline
-                 credentialsWarningPrompt += '\n'
-
-        return credentialsWarningPrompt
+        needed_credentials = get_needed_credentials()
+
+        # Add still-needed credentials to the prompt
+        if needed_credentials:
+            prompt = 'Warning, some credentials needed by the monitoring are missing or invalid:\n'
+            for cred_req in needed_credentials:
+                prompt += str(cred_req).replace('\n ', '') + '\n'
+            prompt += 'Call `credential_store.renew()` to update them.\n'
+            return prompt
+
+        return ''
 
     def launch_OldIPython(self, local_ns, args):
 
