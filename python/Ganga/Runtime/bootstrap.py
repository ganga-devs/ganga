##########################################################################
# Ganga - a computational task management tool for easy access to Grid resources
# http://cern.ch/ganga
#
# Copyright (C) 2003 The Ganga Project
#
# This program is free software; you can redistribute it and/or modify
# it under the terms of the GNU General Public License as published by
# the Free Software Foundation; either version 2 of the License, or
# (at your option) any later version.
#
# This program is distributed in the hope that it will be useful,
# but WITHOUT ANY WARRANTY; without even the implied warranty of
# MERCHANTABILITY or FITNESS FOR A PARTICULAR PURPOSE.  See the
# GNU General Public License for more details.
#
# You should have received a copy of the GNU General Public License
# along with this program; if not, write to the Free Software
# Foundation, Inc., 675 Mass Ave, Cambridge, MA 02139, USA.
#
##########################################################################

import os
import os.path
import string
import sys
import time
import re
import atexit

from Ganga import _gangaVersion, _gangaPythonPath
from Ganga.Utility.Config.Config import getConfig
from Ganga.Utility import stacktracer
import Ganga.Runtime

def new_version_format_to_old(version):
    """
    Convert from 'x.y.z'-style format to 'Ganga-x-y-z'

    Example:
        >>> new_version_format_to_old('6.1.11')
        'Ganga-6-1-11'
    """
    return 'Ganga-'+version.replace('.', '-')



from Ganga.Utility.files import fullpath

# This code can help debugging when files aren't closed correctly and
# managing I/O

DEBUGFILES = False
MONITOR_FILES = False

if DEBUGFILES or MONITOR_FILES:
    import __builtin__
    openfiles = {}
    oldfile = __builtin__.file

    class newfile(oldfile):

        def __init__(self, *args):
            self.x = args[0]
            if DEBUGFILES:
                from Ganga.Utility.logging import getLogger
                logger = getLogger(modulename=True)
                logger.debug("init")
                logger.debug("### OPENING %s ###" % str(self.x))
            oldfile.__init__(self, *args)
            openfiles[self.x] = self

        def close(self):
            if DEBUGFILES:
                from Ganga.Utility.logging import getLogger
                logger = getLogger(modulename=True)
                logger.debug("### CLOSING %s ###" % str(self.x))
            oldfile.close(self)
            #openfiles[ self.x ] = None
            del openfiles[self.x]

    oldopen = __builtin__.open

    def newopen(*args):
        if DEBUGFILES:
            from Ganga.Utility.logging import getLogger
            logger = getLogger()
            logger.debug("NewOpen")
        return newfile(*args)
    __builtin__.file = newfile
    __builtin__.open = newopen

    def printOpenFiles():
        from Ganga.Utility.logging import getLogger
        logger = getLogger()
        logger.debug("### %d OPEN FILES: [%s]" % (len(openfiles), ", ".join(
            str(f) for f in openfiles.keys() if openfiles[f] is not None)))

    safeFiles = ['.ganga.log', '.gangarc', 'ipythonrc', 'history', 'persist']

    def safeCloseOpenFiles():
        for f in openfiles.keys():
            if f not in safeFiles:
                openfiles[f].close()


def manualExportToGPI(my_interface=None):
    """ Additionally populate the GPI elements which are required
        This is here rather than in utility due to having knowledge of what is inside Ganga
        whilst Utility should not have too much (or any) of this
    """

    if not my_interface:
        import Ganga.GPI
        my_interface = Ganga.GPI

    from Ganga.Runtime.GPIexport import exportToInterface

    from Ganga.GPIDev.Base import ProtectedAttributeError, ReadOnlyObjectError, GangaAttributeError
    from Ganga.GPIDev.Lib.Job.Job import JobError

    exportToInterface(my_interface, 'GangaAttributeError', GangaAttributeError, 'Exceptions')
    exportToInterface(my_interface, 'ProtectedAttributeError', ProtectedAttributeError, 'Exceptions')
    exportToInterface(my_interface, 'ReadOnlyObjectError', ReadOnlyObjectError, 'Exceptions')
    exportToInterface(my_interface, 'JobError', JobError, 'Exceptions')

    from Ganga.Runtime.GPIFunctions import license, typename, categoryname, plugins, convert_merger_to_postprocessor

    exportToInterface(my_interface, 'license', license, 'Functions')
    # FIXME:
    #from Ganga.Runtime.GPIFunctions import applications, backends, list_plugins
    #exportToInterface(my_interface, 'applications', applications, 'Functions)
    #exportToInterface(my_interface, 'backends', backends, 'Functions')
    #exportToInterface(my_interface, 'list_plugins', list_plugins, 'Functions')
    # FIXME: END DEPRECATED

    exportToInterface(my_interface, 'typename', typename, 'Functions')
    exportToInterface(my_interface, 'categoryname', categoryname, 'Functions')
    exportToInterface(my_interface, 'plugins', plugins, 'Functions')
    exportToInterface(my_interface, 'convert_merger_to_postprocessor', convert_merger_to_postprocessor, 'Functions')

    from Ganga.GPIDev.Persistency import export, load
    exportToInterface(my_interface, 'load', load, 'Functions')
    exportToInterface(my_interface, 'export', export, 'Functions')



    from Ganga.GPIDev.Credentials import getCredential
    # only the available credentials are exported
    # At this point we expect to have the GridProxy already created
    # by one of the Grid plugins (LCG/NG/etc) so we search for it in creds
    # cache
    credential = getCredential(name='GridProxy', create=False)
    if credential:
        exportToInterface(my_interface, 'gridProxy', credential, 'Objects', 'Grid proxy management object.')

    credential2 = getCredential('AfsToken')
    if credential2:
        exportToInterface(my_interface, 'afsToken', credential2, 'Objects', 'AFS token management object.')

    # export full_print
    from Ganga.GPIDev.Base.VPrinter import full_print
    exportToInterface(my_interface, 'full_print', full_print, 'Functions')

    import Ganga.GPIDev.Lib.Config
    exportToInterface(my_interface, 'config', Ganga.GPIDev.Lib.Config.config, 'Objects', 'access to Ganga configuration')
    exportToInterface(my_interface, 'ConfigError', Ganga.GPIDev.Lib.Config.ConfigError, 'Exceptions')

    from Ganga.Utility.feedback_report import report
    exportToInterface(my_interface, 'report', report, 'Functions')

    from Ganga.Core.InternalServices.Coordinator import enableInternalServices, disableMonitoringService, enableMonitoringService, disableInternalServices
    exportToInterface(my_interface, 'reactivate', enableInternalServices, 'Functions')
    exportToInterface(my_interface, 'disableMonitoring', disableMonitoringService, 'Functions')
    exportToInterface(my_interface, 'enableMonitoring', enableMonitoringService, 'Functions')
    exportToInterface(my_interface, 'disableServices', disableInternalServices, 'Functions')

    from Ganga.GPIDev.Lib.GangaList.GangaList import GangaList
    exportToInterface(my_interface, 'GangaList', GangaList, 'Classes')

    from Ganga.GPIDev.Lib.Registry.JobRegistry import jobSlice
    exportToInterface(my_interface, "jobSlice", jobSlice, "Functions")

class GangaProgram(object):

    """ High level API to create instances of Ganga programs and configure/run it """

    def __init__(self, hello_string=None, argv=sys.argv):
        """ make an instance of Ganga program
        use default hello_string if not specified
        use sys.argv as arguments if not specified"""

        self.argv = argv[:]
        # record the start time.Currently we are using this in performance measurements
        # see Ganga/test/Performance tests
        self.start_time = time.time()

        if hello_string is None:
            self.hello_string = """
*** Welcome to Ganga ***
Version: %s
Documentation and support: http://cern.ch/ganga
Type help() or help('index') for online help.

This is free software (GPL), and you are welcome to redistribute it
under certain conditions; type license() for details.

""" % _gangaVersion
        else:
            self.hello_string = hello_string

        # by default enter interactive mode
        self.interactive = True

        self.default_config_file = os.path.expanduser('~/.gangarc')

        if sys.hexversion < 0x020700F0:
            version = '{0}.{1}'.format(sys.version_info[0], sys.version_info[1])
            from Ganga.Utility.logging import getLogger
            logger = getLogger()
            logger.warning('Ganga will soon be depending on Python 2.7. '
                           'You have Python {version} installed. '
                           'See https://github.com/ganga-devs/ganga/wiki/Python-2.7'.format(version=version))

    def exit(self, *msg):
        from Ganga.Utility.logging import getLogger
        logger = getLogger()
        logger.info(self.hello_string)
        for m in msg:
            logger.error(m)
        sys.exit(1)

    # parse the options

    def parseOptions(self):
        from optparse import OptionParser

        usage = self.hello_string + \
            """\nusage: %prog [options] [script] [args] ..."""

        parser = OptionParser(usage, version=_gangaVersion)

        parser.add_option("-i", dest="force_interactive", action="store_true",
                          help='enter interactive mode after running script')

        parser.add_option("--webgui", dest="webgui",  action="store_true", default='False',
                          help='starts web GUI monitoring server')

        parser.add_option("--config", dest="config_file", action="store", metavar="FILE", default=None,
                          help='read user configuration from FILE, overrides the GANGA_CONFIG_FILE environment variable. Default: ~/.gangarc')

        parser.add_option("--config-path", dest='config_path', action="store", default=None,
                          help='site/experiment config customization path, overrides the GANGA_CONFIG_PATH environment variable. The relative paths are resolved wrt to the release directory. To use a specific file you should specify the absolute path. Default: None')

        parser.add_option("-g", "--generate-config", dest='generate_config', action="store_const", const=1,
                          help='generate a default config file, backup the existing one')

        parser.add_option("-o", "--option", dest='cmdline_options', action="append", default=[], metavar='EXPR',
                          help='set configuration options, may be repeated mutiple times,'
                               'for example: -o[Logging]Ganga.Lib=DEBUG -oGangaLHCb=INFO -o[Configuration]TextShell = IPython '
                               'The VALUE of *_PATH option is prepended. To reset it use :::VALUE')

        parser.add_option("--quiet", dest="force_loglevel", action="store_const", const='ERROR',
                          help='only ERROR messages are printed')

        parser.add_option("--very-quiet", dest="force_loglevel", action="store_const", const='CRITICAL',
                          help='only CRITICAL messages are printed')

        parser.add_option("--debug", dest="force_loglevel", action="store_const", const='DEBUG',
                          help='all messages including DEBUG are printed')

        parser.add_option("--no-mon", dest='monitoring', action="store_const", const=0,
                          help='disable the monitoring loop (useful if you run multiple Ganga sessions)')

        parser.add_option("--no-prompt", dest='prompt', action="store_const", const=0,
                          help='never prompt interactively for anything except IPython (FIXME: this is not fully implemented)')

        parser.add_option("--no-rexec", dest="rexec", action="store_const", const=0,
                          help='rely on existing environment and do not re-exec ganga process'
                               'to setup runtime plugin modules (affects LD_LIBRARY_PATH)')

        parser.add_option("--test", dest='TEST', action="store_true", default=False,
                          help='run Ganga test(s) using internal test-runner. It requires GangaTest package to be installed.'
                               'Usage example: *ganga --test Ganga/test/MyTestcase* .'
                               'Refer to [TestingFramework] section in Ganga config for more information on how to configure the test runner.')

        parser.add_option("--daemon", dest='daemon', action="store_true", default=False,
                          help='run Ganga as service.')

        parser.set_defaults(force_interactive=False, config_file=None,
                            force_loglevel=None, rexec=1, monitoring=1, prompt=1, generate_config=None)
        parser.disable_interspersed_args()

        (self.options, self.args) = parser.parse_args(args=self.argv[1:])

        def file_opens(f, message):
            try:
                return open(f)
            except IOError as x:
                self.exit(message, x)

        if self.options.config_file == '':
            self.options.config_file = None
        self.options.config_file_set_explicitly = not self.options.config_file is None

        # use GANGA_CONFIG_FILE env var if it's set
        if self.options.config_file is None:
            self.options.config_file = os.environ.get(
                'GANGA_CONFIG_FILE', None)

        if self.options.config_file:
            import Ganga.Utility.files
            self.options.config_file = Ganga.Utility.files.expandfilename(
                self.options.config_file)
            open_file = file_opens(
                self.options.config_file, 'reading configuration file')
            open_file.close()
        # we run in the batch mode if a script has been specified and other
        # options (such as -i) do not force it
        if len(self.args) > 0:
            if not self.options.force_interactive:
                self.interactive = False

# Can't check here if the file is readable, because the path isn't known
#           file_opens(self.args[0],'reading script')

    @staticmethod
    def new_version():
        versions_filename = os.path.join(getConfig('Configuration')['gangadir'], '.used_versions')
        if not os.path.exists(versions_filename):
            with open(versions_filename, 'w') as versions_file:
                versions_file.write(_gangaVersion + '\n')
            return True

        with open(versions_filename, 'r+') as versions_file:
            if versions_file.read().find(_gangaVersion) < 0:
                versions_file.write(_gangaVersion + '\n')
                return True

        return False

    @staticmethod
    def rollHistoryForward():
        versions_filename = os.path.join(getConfig('Configuration')['gangadir'], '.used_versions')
        hasLoaded_newer = False
        with open(versions_filename, 'r') as versions_file:
            this_version = versions_file.read()
            split_version_info = this_version.split('.')
            if len(split_version_info) == 3:
                major = int(split_version_info[0])
                minor = int(split_version_info[1])
                debug = int(split_version_info[2])
                if major > 6:
                    hasLoaded_newer = True
                if major == 6 and minor > 1:
                    hasLoaded_newer = True
                if major == 6 and minor == 1 and debug > 13:
                    hasLoaded_newer = True
        
        old_dir = os.path.expanduser('~/.ipython-ganga')
        if 'IPYTHONDIR' in os.environ.keys():
            old_dir = os.path.abspath(os.path.expanduser(os.environ['IPYTHONDIR']))

        single_pass_file = os.path.join(old_dir, '.have_migrated')
        from Ganga.Utility.logging import getLogger
        logger = getLogger()
        logger.debug("testing: %s" % single_pass_file)

        if not os.path.exists(single_pass_file) and os.path.exists(os.path.join(old_dir, 'history')):

            logger.info("This is your first time running Ganga >=6.1.14")
            logger.info("Now attempting to migrate your IPython history file")

            try:
                from IPython.core.interactiveshell import InteractiveShell
                from IPython.core.history import HistoryManager
                from IPython.utils.path import locate_profile, get_ipython_dir
            except ImportError as err:
                logger.error("Unable to import required IPython files, can't roll forward history")
                logger.error("If you want to roll forward your old history files you'll need to do this by hand")
                logger.error("Please try running: https://gist.github.com/minrk/6003365")

            old_text_history = os.path.join(old_dir, 'history')
            new_sqlite_history = os.path.join(old_dir, "profile_default/history.sqlite")

            if not os.path.exists(os.path.join(old_dir, "profile_default")):
                os.makedirs(os.path.join(old_dir, "profile_default"))

            IPython_history = HistoryManager(hist_file=new_sqlite_history)#, shell = InteractiveShell.instance())

            with open(old_text_history) as hist_file:
                for linenum, line in enumerate(hist_file):
                    IPython_history.store_inputs(linenum, line)

            ## Set a file to indicate that we've already made this transition
            passed_file = open(single_pass_file, "w")
            passed_file.close()

            logger.info("IPython history migrated successfully.")


    @staticmethod
    def generate_config_file(config_file):
        from Ganga.GPIDev.Lib.Config.Config import config_file_as_text
        from Ganga.Utility.logging import getLogger
        logger = getLogger()

        # Old backup routine
        if os.path.exists(config_file):
            for i in range(100):
                bn = "%s.%.2d" % (config_file, i)
                if not os.path.exists(bn):
                    try:
                        os.rename(config_file, bn)
                    except Exception, err:
                        logger.error('Failed to create config backup file %s' % bn)
                        logger.error('Old file will not be overwritten, please manually remove it and start ganga with the -g option to re-generate it')
                        logger.error('Reason: %s' % str(err))
                        return
                    logger.info('Copied current config file to %s' % bn)
                    break
            else:
                config_directory = os.path.dirname(os.path.abspath(config_file))
                config_backupdir = os.path.join(config_directory, '.gangarc_backups')
                if not os.path.exists(config_backupdir):
                    os.makedirs(config_backupdir)

                datestr = "_" + time.strftime("%d.%m.%y")
                logger.info('Copying backup config files to %s' %
                            config_backupdir)
                for i in range(100):
                    old_bn = "%s.%.2d" % (config_file, i)
                    bn = os.path.basename(old_bn)
                    new_bn = bn + datestr
                    new_bn_file = os.path.join(config_backupdir, new_bn)
                    os.rename(old_bn, new_bn_file)
                bn = "%s.%.2d" % (config_file, 0)
                os.rename(config_file, bn)
                logger.info('Copied current config file to %s' % bn)
                #raise ValueError('too many bckup files')

        logger.info('Creating ganga config file %s' % config_file)
        new_config = ''

        with open(os.path.join(os.path.dirname(Ganga.Runtime.__file__), 'HEAD_CONFIG.INI'), 'r') as config_head_file:
            new_config += config_head_file.read()
        new_config += config_file_as_text()
        new_config = new_config.replace('Ganga-SVN', new_version_format_to_old(_gangaVersion))  #Add in Ganga-x-y-z format so that it is backward compatible.
        with open(config_file, 'w') as new_config_file:
            new_config_file.write(new_config)

    @staticmethod
    def print_release_notes():
        from Ganga.Utility.logging import getLogger
        from Ganga.Utility.Config.Config import getConfig
        import itertools
        logger = getLogger('ReleaseNotes')
        if getConfig('Configuration')['ReleaseNotes'] == True:
            packages = itertools.imap(lambda x: 'ganga/python/' + x, itertools.ifilter(lambda x: x != '', ['Ganga'] + getConfig('Configuration')['RUNTIME_PATH'].split(':')))
            pathname = os.path.join(os.path.dirname(__file__), '..', '..', '..', 'release', 'ReleaseNotes-%s' % _gangaVersion)

            if not os.path.exists(pathname):
                logger.warning("couldn't find release notes for version %s" % _gangaVersion)
                return

            bounding_line = '**************************************************************************************************************\n'
            dividing_line = '--------------------------------------------------------------------------------------------------------------\n'
            with open(pathname, 'r') as f:
                try:
                    notes = [l.strip() for l in f.read().replace(bounding_line, '').split(dividing_line)]
                except Exception, err:
                    logger.error('Error while attempting to read release notes')
                    logger.debug('Reason: %s' % str(err))
                    raise

            if notes[0].find(_gangaVersion) < 0:
                logger.error("Release notes version doesn't match the stated version on line 1")
                logger.error("'%s' does not match '%s'" % (_gangaVersion, notes[0]))
                return

            log_divider = '-' * 50
            note_gen = [(p, notes[notes.index(p) + 1].splitlines()) for p in packages if p in notes]
            if note_gen:
                logger.info(log_divider)
                logger.info(log_divider)
                logger.info("Release notes for version 'Ganga-%s':" % _gangaVersion)
                logger.info(log_divider)
                logger.info('')
                logger.info(log_divider)
                for p, n in note_gen:
                    logger.info(p)
                    logger.info(log_divider)
                    # logger.info('*'*len(p))
                    logger.info('')
                    for l in n:
                        logger.info(l.strip())
                    logger.info('')
                    logger.info(log_divider)
                logger.info(log_divider)

    # this is an option method which runs an interactive wizard which helps new users to start with Ganga
    # the interactive mode is not entered if -c option was used
    def new_user_wizard(self):
        from Ganga.Utility.logging import getLogger
        from Ganga.Utility.Config.Config import load_user_config, getConfig, ConfigError

        logger = getLogger('NewUserWizard')
        specified_gangadir = os.path.expanduser(os.path.expandvars(getConfig('Configuration')['gangadir']))
        specified_config = self.options.config_file
        default_gangadir = os.path.expanduser('~/gangadir')
        default_config = self.default_config_file

        if not os.path.exists(specified_gangadir) \
                and not os.path.exists(specified_config):
            logger.info('It seems that you run Ganga for the first time')
            logger.info('Ganga will send a udp packet each time you start it in order to help the development team understand how ganga is used. You can disable this in the config file by resetting [Configuration]UsageMonitoringURL=  ')

        if not os.path.exists(specified_gangadir) \
                and not os.path.exists(default_gangadir):
            logger.info('Making default gangadir: %s' % gangadir)
            try:
                os.makedirs(gangadir)
            except OSError as err:
                logger.error("Failed to create default gangadir '%s': %s" % (gangadir, err.message))
                raise
        if self.options.generate_config:
            logger = getLogger('ConfigUpdater')
            logger.info('re-reading in old config for updating...')
            load_user_config(specified_config, {})
            self.generate_config_file(specified_config)
            sys.exit(0)
        if not os.path.exists(specified_config) \
                and not os.path.exists(default_config):
            # Sleep for 1 sec to allow for most of the bootstrap to finish so
            # the user actually sees this message last
            time.sleep(3.)
            yes = raw_input('Would you like to create default config file ~/.gangarc with standard settings ([y]/n) ?\n')
            if yes == '' or yes[0:1].upper() == 'Y':
                self.generate_config_file(default_config)
                raw_input('Press <Enter> to continue.\n')
        elif self.new_version():
            self.print_release_notes()
            self.rollHistoryForward()
            # if config explicitly set we dont want to update the versions file
            # this is so that next time ganga used with the default .gangarc
            # it will still be classed as new so the default config is updated.
            # also if config explicitly set dont try to update it for new version
            # impacts hammercloud if you do?
            if not self.options.config_file_set_explicitly:
                logger = getLogger('ConfigUpdater')
                logger.info('It appears that this is the first time you have run %s' % _gangaVersion)
                logger.info('Your ganga config file will be updated.')
                logger.info('re-reading in old config for updating...')
                load_user_config(specified_config, {})
                self.generate_config_file(specified_config)

                # config file generation overwrites user values so we need to reapply the cmd line options to these user settings
                # e.g. set -o[Configuration]gangadir=/home/mws/mygangadir and the user value gets reset to the .gangarc value
                # (not the session value but the user value has precedence)
                try:
                    opts = self.parse_cmdline_config_options(self.options.cmdline_options)
                    for section, option, val in opts:
                        config = getConfig(section).setUserValue(option, val)
                except ConfigError as x:
                    self.exit('command line option error when resetting after config generation: %s' % str(x))

    @staticmethod
    def parse_cmdline_config_options(cmdline_options):
        """ Parse a list of command line config options and return a list of triplets (section,option,value).
        In case of parsing errors, raise ConfigError exception.
        """
        mpat = re.compile(r'(\[(?P<section>\S+)\]|)(?P<option>[a-zA-z0-9._/]+)=(?P<value>.+)')
        section = None

        opts = []
        for o in cmdline_options:
            rpat = mpat.match(o)
            if rpat is None:
                from Ganga.Utility.Config import ConfigError
                raise ConfigError('syntax error: "%s"' % o)
            else:
                if rpat.group('section'):
                    section = rpat.group('section')
                if section is None:
                    from Ganga.Utility.Config import ConfigError
                    raise ConfigError('section not specified: %s' % o)
                else:
                    opts.append((section, rpat.group('option'), rpat.group('value')))
        return opts

    # configuration procedure: read the configuration files, configure and
    # bootstrap logging subsystem
    def configure(self, logLevel=None):

        import Ganga.Utility.Config
        from Ganga.Utility.Config import ConfigError

        def set_cmdline_config_options(sects=None):
            try:
                opts = self.parse_cmdline_config_options(self.options.cmdline_options)
                for section, option, val in opts:
                    should_set = True
                    if not sects is None and not section in sects:
                        should_set = False
                    if should_set:
                        config = Ganga.Utility.Config.setSessionValue(section, option, val)
            except ConfigError as x:
                self.exit('command line option error: %s' % str(x))

        # set logging options
        set_cmdline_config_options(sects=['Logging'])

        # we will be reexecutig the process so for the moment just shut up
        # (unless DEBUG was forced with --debug)
        if self.options.rexec and 'GANGA_INTERNAL_PROCREEXEC' not in os.environ and not self.options.generate_config and 'GANGA_NEVER_REEXEC' not in os.environ:
            if self.options.force_loglevel != 'DEBUG':
                self.options.force_loglevel = 'CRITICAL'
        else:  # say hello
            if logLevel:
                self.options.force_loglevel = logLevel
            if self.options.force_loglevel in (None, 'DEBUG'):
                sys.stdout.write(str(self.hello_string)+'\n')

        if self.options.config_file is None or self.options.config_file == '':
            self.options.config_file = self.default_config_file

        # initialize logging for the initial phase of the bootstrap
        # will use the default, hardcoded log level in the module until
        # pre-configuration procedure is complete
        from Ganga.Utility.logging import force_global_level, getLogger

        force_global_level(self.options.force_loglevel)

        try:
            with open(self.options.config_file) as cf:
                first_line = cf.readline()
                r = re.compile('# Ganga configuration file \(\$[N]ame: (?P<version>\S+) \$\)').match(first_line)
                this_logger = getLogger("Configure")
                if not r:
                    this_logger.error('file %s does not seem to be a Ganga config file', self.options.config_file)
                    this_logger.error('try -g option to create valid ~/.gangarc')
                else:
                    cv = r.group('version').split('-')  #Version number is in Ganga-x-y-z format
                    if len(cv) == 1:
                        cv = new_version_format_to_old(cv[0]).split('-')
                    if cv[1] != '6':
                        this_logger.error('file %s was created by a development release (%s)', self.options.config_file, r.group('version'))
                        this_logger.error('try -g option to create valid ~/.gangarc')
        except IOError as x:
            # ignore all I/O errors (e.g. file does not exist), this is just an
            # advisory check
            this_logger = getLogger("Configure")
            this_logger.debug("Config File Exception: %s" % str(x))

        if self.options.config_path is None:
            try:
                self.options.config_path = os.environ['GANGA_CONFIG_PATH']
            except KeyError, err:
                self.options.config_path = ''
            if self.options.config_path is None:
                self.options.config_path = ''

        import Ganga.Utility.files
        import Ganga.Utility.util
        import inspect
        GangaRootPath = os.path.normpath(os.path.join(os.path.dirname(os.path.abspath(inspect.getfile(inspect.currentframe()))), '../..'))

        if self.options.config_path:
            self.options.config_path = Ganga.Utility.files.expandfilename(os.path.join(GangaRootPath, self.options.config_path))

        # check if the specified config options are different from the defaults
        # and set session values appropriately
        syscfg = getConfig("System")
        if self.options.config_path != syscfg['GANGA_CONFIG_PATH']:
            syscfg.setSessionValue('GANGA_CONFIG_PATH', self.options.config_path)
        if self.options.config_file != syscfg['GANGA_CONFIG_FILE']:
            syscfg.setSessionValue('GANGA_CONFIG_FILE', self.options.config_file)

        def deny_modification(name, x):
            raise Ganga.Utility.Config.ConfigError(
                'Cannot modify [System] settings (attempted %s=%s)' % (name, x))
        syscfg.attachUserHandler(deny_modification, None)
        syscfg.attachSessionHandler(deny_modification, None)

        config = getConfig("Configuration")

        # detect default user (equal to unix user name)
        import getpass
        try:
            config.options['user'].default_value = getpass.getuser()
        except Exception as x:
            raise Ganga.Utility.Config.ConfigError('Cannot get default user name' + str(x))

        # import configuration from spyware
        from Ganga.Runtime import spyware

        monConfig = getConfig("MSGMS")

        # prevent modification during the interactive ganga session
        def deny_modification(name, x):
            raise Ganga.Utility.Config.ConfigError('Cannot modify [MSGMS] settings (attempted %s=%s)' % (name, x))
        monConfig.attachUserHandler(deny_modification, None)


        # all relative names in the path are resolved wrt the _gangaPythonPath
        # the list order is reversed so that A:B maintains the typical path precedence: A overrides B
        # because the user config file is put at the end it always may override
        # everything else
        config_files = Ganga.Utility.Config.expandConfigPath(self.options.config_path, _gangaPythonPath)
        config_files.reverse()

        # read-in config files

        # FIXME: need to construct a proper dictionary - cannot use the
        # ConfigPackage directly
        system_vars = {}
        for opt in syscfg:
            system_vars[opt] = syscfg[opt]

        def _createpath(dir):

            def _accept(fname, p=re.compile('.*\.ini$')):
                return (os.path.isfile(fname) or os.path.islink(fname)) and p.match(fname)
            files = []
            if dir and os.path.exists(dir) and os.path.isdir(dir):
                files = [os.path.join(dir, f) for f in os.listdir(dir) if
                         _accept(os.path.join(dir, f))]
            return string.join(files, os.pathsep)

        def _versionsort(s, p=re.compile(r'^(\d+)-(\d+)-*(\d*)')):
            m = p.match(s)
            if m:
                if m.group(3) == '':
                    return int(m.group(1)), int(m.group(2)), 0
                else:
                    return int(m.group(1)), int(m.group(2)), int(m.group(3))
            if s == 'SVN':
                return 'SVN'
            return None

        if "GANGA_SITE_CONFIG_AREA" in os.environ:
            this_dir = os.environ['GANGA_SITE_CONFIG_AREA']
            if os.path.exists(this_dir) and os.path.isdir(this_dir):
                dirlist = sorted(os.listdir(this_dir), key=_versionsort)
                dirlist.reverse()
                gangaver = _versionsort(new_version_format_to_old(_gangaVersion).lstrip('Ganga-')) #Site config system expects x-y-z version encoding
                for d in dirlist:
                    vsort = _versionsort(d)
                    if vsort and ((vsort <= gangaver) or (gangaver is 'SVN')):
                        select = os.path.join(this_dir, d)
                        config_files.append(_createpath(select))
                        break
        if os.path.exists(self.options.config_file):
            config_files.append(self.options.config_file)
        Ganga.Utility.Config.configure(config_files, system_vars)

        # set the system variables to the [System] module
        # syscfg.setDefaultOptions(system_vars,reset=1)

        # activate the logging subsystem
        # user defined log level takes effect NOW
        from Ganga.Utility.logging import bootstrap
        bootstrap()

        if not self.options.monitoring:
            self.options.cmdline_options.append('[PollThread]autostart=False')

        from Ganga.Utility.logging import getLogger

        logger = getLogger()

        logger.debug('default user name is %s', config['user'])
        logger.debug('user specified cmdline_options: %s', str(self.options.cmdline_options))

        # override the config options from the command line arguments
        # the format is [section]option=value OR option=value
        # in the second case last specified section from previous options is
        # used

        set_cmdline_config_options()

        if self.options.TEST:
            # FIXME: CONFIG CHECK
            # ?? config['RUNTIME_PATH'] = ''
            config.setSessionValue('RUNTIME_PATH', 'GangaTest')

        # ensure we're not interactive if daemonised
        if self.options.daemon and self.interactive:
            logger.warning("Cannot run as a service in interactive mode. Ignoring.")
            self.options.daemon = False

        # fork ourselves so we a daemon
        if self.options.daemon:
            logger.debug("Daemonising Ganga...")
            pid = os.fork()
            if pid < 0:
                sys.exit(1)

            if pid > 0:
                sys.exit(0)

            os.umask(0)
            os.setsid()
            pid = os.fork()

            if pid > 0:
                sys.exit(0)

            # change the stdout/err
            sys.stdout.flush()
            sys.stderr.flush()

            # create a server dir
            if not os.path.exists(os.path.join(config['gangadir'], "server")):
                os.makedirs(os.path.join(config['gangadir'], "server"))

            si = file("/dev/null", 'r')
            so = file(os.path.join(
                config['gangadir'], "server", "server-%s.stdout" % (os.uname()[1])), 'a')
            se = file(os.path.join(
                config['gangadir'], "server", "server-%s.stderr" % (os.uname()[1])), 'a', 0)

            os.dup2(si.fileno(), sys.stdin.fileno())
            os.dup2(so.fileno(), sys.stdout.fileno())
            os.dup2(se.fileno(), sys.stderr.fileno())

    # initialize environment: find all user-defined runtime modules and set their environments
    # if option rexec=1 then initEnvironment restarts the current ganga process (needed for LD_LIBRARY_PATH on linux)
    # set rexec=0 if you prepare your environment outside of Ganga and you do
    # not want to rexec process
    @staticmethod
    def initEnvironment(opt_rexec):

        from Ganga.Utility.logging import getLogger
        logger = getLogger()

        logger.debug("Installing Shutdown Manager")
        from Ganga.Core.InternalServices import ShutdownManager
        ShutdownManager.install()

        import Ganga.Utility.Config
        from Ganga.Utility.Runtime import RuntimePackage, allRuntimes
        from Ganga.Core import GangaException

        logger.debug("Import plugins")
        try:
            # load Ganga system plugins...
            from Ganga.Runtime import plugins
        except Exception as x:
            logger.critical('Ganga system plugins could not be loaded due to the following reason: %s', str(x))
            logger.exception(x)
            raise GangaException(x)

        # initialize runtime packages, they are registered in allRuntimes
        # dictionary automatically
        try:
            import Ganga.Utility.files
            from Ganga.Utility.Config.Config import getConfig
            config = getConfig('Configuration')

            #if config['IgnoreRuntimeWarnings']:
            #    import warnings
            #    warnings.filterwarnings(action="ignore", category=RuntimeWarning)

            
            import inspect
            from os.path import expandvars, expanduser

            GangaRootPath = os.path.normpath(os.path.join(os.path.dirname(os.path.abspath(inspect.getfile(inspect.currentframe()))), '../..'))
            def transform(x):
                return os.path.normpath(Ganga.Utility.files.expandfilename(os.path.join(GangaRootPath,x)))

            paths = map(transform, filter(None, map(lambda x: expandvars(expanduser(x)), config['RUNTIME_PATH'].split(':'))))

            for path in paths:
                r = RuntimePackage(path)
        except KeyError, err:
            logger.debug("init KeyError: %s" % str(err))

        logger.debug("Internal_ProxReexec")

        # initialize the environment only if the current ganga process has not
        # been rexeced
        if 'GANGA_INTERNAL_PROCREEXEC' not in os.environ and 'GANGA_NEVER_REEXEC' not in os.environ:
            logger.debug('initializing runtime environment')
            # update environment of the current process
            for r in allRuntimes.values():
                try:
                    _env = r.getEnvironment()
                    if isinstance(_env, dict):
                        os.environ.update(_env)
                except Exception as err:
                    logger.error("can't get environment for %s, possible problem with the return value of getEvironment()" % r.name)
                    logger.error("Reason: %s" % str(err))
                    raise

            # in some cases the reexecution of the process is needed for LD_LIBRARY_PATH to take effect
            # re-exec the process if it is allowed in the options
            if opt_rexec:
                logger.debug('re-executing the process for LD_LIBRARY_PATH changes to take effect')
                os.environ['GANGA_INTERNAL_PROCREEXEC'] = '1'
                prog = os.path.normpath(sys.argv[0])
                logger.debug('Program: %s' % str(prog))
                logger.debug('sys.argv: %s' % str(sys.argv))
                os.execv(prog, sys.argv)

        else:
            logger.debug('skipped the environment initialization -- the processed has been re-execed and setup was done already')

        # bugfix 40110
        if 'GANGA_INTERNAL_PROCREEXEC' in os.environ:
            del os.environ['GANGA_INTERNAL_PROCREEXEC']

        from Ganga.Core.GangaThread.WorkerThreads import startUpQueues
        startUpQueues()

    # bootstrap all system and user-defined runtime modules
    @staticmethod
    def bootstrap(interactive):
        import Ganga.Utility.Config
        config = Ganga.Utility.Config.getConfig('Configuration')

        from Ganga.Utility.Runtime import loadPlugins, autoPopulateGPI
        loadPlugins(Ganga.GPI)
        autoPopulateGPI()
        from Ganga.Utility.Runtime import setPluginDefaults
        setPluginDefaults()

        # Start tracking all the threads and saving the information to a file
        stacktracer.trace_start()
        atexit.register((100, stacktracer.trace_stop))

        from Ganga.Utility.logging import getLogger
        logger = getLogger()

        manualExportToGPI()

        import Ganga.Core
        from Ganga.Runtime.Repository_runtime import startUpRegistries
        if config['AutoStartReg']:
            startUpRegistries()

        logger.debug("Bootstrap Core Modules")
        # bootstrap core modules
<<<<<<< HEAD
        from Ganga.Core.GangaRepository import getRegistry
        ## Here is where the monitoring loop and related services are started!
        Ganga.Core.bootstrap(getRegistry('jobs').getSlice(), interactive)
=======
        from Ganga.Core.GangaRepository import getRegistrySlice
        ## Here is where the monitoring loop and related services are started!
        Ganga.Core.bootstrap(getRegistrySlice('jobs'), interactive)
>>>>>>> d3047791

        # export all configuration items, new options should not be added after
        # this point
        Ganga.GPIDev.Lib.Config.bootstrap()


        logger.debug("Post-Bootstrap hooks")
        from Ganga.Utility.Runtime import allRuntimes
        ###########
        # run post bootstrap hooks
        for r in allRuntimes.values():
            try:
                r.postBootstrapHook()
            except Exception as err:
                logger.error("problems with post bootstrap hook for %s" % r.name)
                logger.error("Reason: %s" % str(err))


    @staticmethod
    def startTestRunner(my_args):
        """
        run the testing framework
        """

        from Ganga.Utility.logging import getLogger
        logger = getLogger()

        try:
            # Important to avoid a lot of arguments over who has locked what object,
            # the tests are quite intensive and often trip on the background
            # monitoring thread(s)
            from Ganga.Core.InternalServices.Coordinator import disableMonitoringService
            disableMonitoringService()

            from GangaTest.Framework import runner
            from GangaTest.Framework import htmlizer
            from GangaTest.Framework import xmldifferencer

            tfconfig = Ganga.Utility.Config.getConfig('TestingFramework')
            rc = 1
            if tfconfig['EnableTestRunner']:
                logger.info("Starting Ganga Test Runner")

                if not my_args:
                    logger.warning("Please specify the tests to run ( i.e. ganga --test Ganga/test )")
                    return -1

                logger.info("myargs = %s" % str(" ".join(my_args)))

                rc = runner.start(test_selection=" ".join(my_args))
            else:
                logger.info("Test Runner is disabled (set EnableTestRunner=True to enable it)")

            if rc > 0 and tfconfig['EnableHTMLReporter']:
                logger.info("Generating tests HTML reports")
                rc = htmlizer.main(tfconfig)
            elif rc > 0 and tfconfig['EnableXMLDifferencer']:
                logger.info("Generating difference HTML reports")
                rc = xmldifferencer.main(my_args)
            return rc
        except ImportError as e:
            logger.error("You need GangaTest external package in order to invoke Ganga test-runner.")
            logger.error(e)
            return -1

    # run Ganga in the specified namespace, in principle the namespace should import all names from Ganga.GPI
    # if namespace is not specified then run in __main__
    def run(self, local_ns=None):

        from Ganga.Utility.logging import getLogger
        logger = getLogger("run")
        logger.debug("Entering run")

        if self.options.webgui == True:
            from Ganga.Runtime.http_server import start_server
            start_server()

        if local_ns is None:
            import __main__
            local_ns = __main__.__dict__
        # save a reference to the Ganga namespace as an instance attribute
        self.local_ns = local_ns

        # load templates for user-defined runtime modules
        from Ganga.Utility.Runtime import allRuntimes
        for r in allRuntimes.values():
            r.loadTemplates(local_ns)

        # exec ~/.ganga.py file
        fileName = fullpath('~/.ganga.py')
        if os.path.exists(fileName):
            try:
                execfile(fileName, local_ns)
            except Exception as x:
                logger.error('Failed to source %s (Error was "%s"). Check your file for syntax errors.', fileName, str(x))
        # exec StartupGPI code
        from Ganga.Utility.Config import getConfig
        config = getConfig('Configuration')
        if config['StartupGPI']:
            # ConfigParser trims the lines and escape the space chars
            # so we have only one possibility to insert python code :
            # using explicitly '\n' and '\t' chars
            code = config['StartupGPI'].replace(
                '\\t', '\t').replace('\\n', '\n')
            exec code in local_ns

        logger.debug("loaded .ganga.py")

        # monitor the  ganga usage
        from Ganga.Runtime import spyware

        # this logic is a bit convoluted
        runs_script = len(self.args) > 0
        session_type = config['TextShell']
        if runs_script:
            if not self.interactive:
                session_type = 'batch'
                from Ganga.Utility.Config import setConfigOption
                setConfigOption('PollThread', 'forced_shutdown_policy', 'batch')
                from Ganga.Core import change_atexitPolicy
                change_atexitPolicy(False, 'batch')
            else:
                session_type += 'startup_script'

        spyware.ganga_started(session_type=session_type, interactive=self.interactive,
                              webgui=self.options.webgui,
                              script_file=runs_script, text_shell=config['TextShell'],
                              test_framework=self.options.TEST)

        if self.options.TEST:
            sys.argv = self.args
            try:
                rc = self.startTestRunner(self.args)
            except (KeyboardInterrupt, SystemExit):
                logger.warning('Test Runner interrupted!')
                import Ganga.Core.InternalServices.Coordinator
                if not Ganga.Core.InternalServices.Coordinator.servicesEnabled:
                    from Ganga.GPI import reactivate
                    reactivate()
                sys.exit(1)
            sys.exit(rc)

        if len(self.args) > 0:
            # run the script and make it believe it that it is running directly
            # as an executable (sys.argv)
            saved_argv = sys.argv
            sys.argv = self.args

            import Ganga.Utility.Runtime
            path = Ganga.Utility.Runtime.getSearchPath()
            script = Ganga.Utility.Runtime.getScriptPath(self.args[0], path)

            #if script:
            #    script_file = open(script, 'r')
            #    script_content = script_file.read()
            #    script_file.close()
            #
            #    compiled_script = compile(script_content, '<string>', 'exec')
            #
            #exec compiled_script

            if script:
                execfile(script, local_ns)
            else:
                logger.error("'%s' not found" % self.args[0])
                logger.info("Searched in path %s" % path)
                sys.exit(1)
            sys.argv = saved_argv

        # and exit unless -i was specified
        if not self.interactive:
            return
            #    sys.exit(0)

        # interactive python shell

        shell = config['TextShell']

        if shell == 'IPython':

            try:
                import IPython
            except ImportError as err:
                logger.error("Cannot load IPython class!!!")
                logger.error("Please check your environment and re-load Ganga from a working shell!")
                logger.error("Exiting Ganga now, goodbye!")
                return

            import Ganga.Utility.Config
            ipconfig = Ganga.Utility.Config.getConfig('TextShell_IPython')
            args = eval(ipconfig['args'])

            # buffering of log messages from all threads called "GANGA_Update_Thread"
            # the logs are displayed at the next IPython prompt

            from Ganga.Utility.logging import enableCaching
            enableCaching()

            ipver = IPython.__version__

            ipver_major = int(ipver[0])
            ipver_minor = int(ipver[2])

            #if ipver in ["1.2.1", "3.1.0", "3.2.0", "3.2.1", '4.0.0']:
            if ipver_major > 1 or (ipver_major == 1 and ipver_minor >= 2):
                self.check_IPythonDir()
                self.launch_IPython(local_ns, args, self._ganga_error_handler, self.ganga_prompt)
            else:
                print("Unknown IPython version: %s" % str(ipver))
                return

        else:
            override_credits()
            import code
            sys.displayhook = _display
            c = code.InteractiveConsole(locals=local_ns)
            c.interact()

        return

    @staticmethod
    def check_IPythonDir():
        """
        Check that the .ipython folder exists as expected as defined by IPYTHONDIR
        """

        from Ganga.Utility.logging import getLogger
        logger = getLogger()

        not_exist = False

        if 'IPYTHONDIR' in os.environ.keys():
            ipyth_dir = os.environ['IPYTHONDIR']
            os.environ['IPYTHONDIR'] = os.path.abspath(os.path.expanduser(os.environ['IPYTHONDIR']))
            #logger.warning('Environment variable IPYTHONDIR=%s exists and overrides the default history file for Ganga IPython commands', ipyth_dir)
            if not os.path.isdir(ipyth_dir):
                if os.path.exists(ipyth_dir):
                    ipyth_dir_bak = str(ipyth_dir).append('_bak')
                    logger.warning('IPYTHONDIR points to: %s which is not a directory, moving it to: %s' % (ipyth_dir, ipyth_dir_bak))
                    os.rename(ipyth_dir, ipyth_dir_bak)
                    not_exist = True
        else:
            newpath = os.path.expanduser('~/.ipython-ganga')
            oldpath = os.path.expanduser('~/.ipython')
            os.environ['IPYTHONDIR'] = newpath
            if not os.path.exists(newpath):
                if os.path.exists(oldpath):
                    logger.warning('Default location of IPython history files has changed.')
                    logger.warning('Ganga will now try to copy your old settings from %s to the new path %s.\
                            If you do not want that, quit Ganga and wipe off the content of new path: rm -rf %s/*', oldpath, newpath, newpath)
                    import shutil
                    shutil.copytree(oldpath, newpath)
                else:
                    not_exist = True

        if not_exist:
            os.makedirs(os.environ['IPYTHONDIR'])

        rc_file = os.path.join(os.environ['IPYTHONDIR'], 'ipythonrc')
	logger.debug("Checking: %s" % str(rc_file))
        if not os.path.isfile(rc_file):
            lock = open(rc_file, "w")
            lock.close()

        return None

    @staticmethod
    def _ganga_error_handler(exception_obj, etype, value, tb, tb_offset=None):
        """
        Error handler for IPython 3.x+ to identify expected Ganga exceptions or unexpected uncaught exceptions from somewhere
        """
        ## see https://ipython.org/ipython-doc/dev/api/generated/IPython.core.interactiveshell.html#IPython.core.interactiveshell.InteractiveShell.set_custom_exc
        from Ganga.Utility.logging import getLogger
        logger = getLogger(modulename=True)
        logger.error("Error: %s" % str(value))

        from Ganga.Core.exceptions import GangaException
        if not issubclass(etype, GangaException):
            logger.error("Unknown/Unexpected ERROR!!")
            #logger.error("If you're able to reproduce this please report this to the Ganga developers!")
            #logger.error("value: %s" % value)
            exception_obj.showtraceback((etype, value, tb), tb_offset=tb_offset)
        return None

    @staticmethod
    def launch_IPython(local_ns, args, error_handler, ganga_prompt):
        """
        Launch an embedded IPython session within the Ganga.GPI namespace
        """

        import IPython

        # Based on examples/Embedding/embed_class_long.py from the IPython source tree

        # First we set up the prompt
        from IPython.config.loader import Config
        cfg = Config()
        cfg.TerminalInteractiveShell.colors = 'LightBG'
        cfg.TerminalInteractiveShell.autocall = 0
        cfg.PlainTextFormatter.pprint = True
        banner = exit_msg = ''
        prompt_config = cfg.PromptManager
        prompt_config.in_template = '[{time}]\nGanga In [\\#]: '
        prompt_config.in2_template = '         .\\D.: '
        prompt_config.out_template = 'Ganga Out [\\#]: '

        # Import the embed function
        from IPython.terminal.embed import InteractiveShellEmbed

        ## Check which version of IPython we're running
        ipver = IPython.__version__
        ipver_major = int(ipver[0])
        if ipver_major > 2:
            ipshell = InteractiveShellEmbed(argv=args, config=cfg, banner1=banner, exit_msg=exit_msg)
        else:
            ipshell = InteractiveShellEmbed(config=cfg, banner1=banner, exit_msg=exit_msg)

        ipshell.set_custom_exc((Exception,), error_handler)

        # buffering of log messages from all threads called "GANGA_Update_Thread"
        # the logs are displayed at the next IPython prompt
        from Ganga.Utility.logging import enableCaching
        enableCaching()

        ipshell.set_hook("pre_prompt_hook", ganga_prompt)

        from Ganga.Runtime.IPythonMagic import magic_ganga
        ipshell.define_magic('ganga', magic_ganga)

        from Ganga.Utility.Config.Config import getConfig
        config = getConfig('Configuration')

        ipshell.confirm_exit = config['confirm_exit']

        # Launch embedded shell
        ipshell(local_ns=local_ns, global_ns=local_ns)

    @staticmethod
    def ganga_prompt(dummy=None):
        from Ganga.Utility.logging import cached_screen_handler
        if cached_screen_handler:
            cached_screen_handler.flush()

        credentialsWarningPrompt = ''
        # alter the prompt only when the internal services are disabled
        from Ganga.Core.InternalServices import Coordinator
        if not Coordinator.servicesEnabled:
            invalidCreds = Coordinator.getMissingCredentials()
            if invalidCreds:
                credentialsWarningPrompt = '[%s required]' % ','.join(invalidCreds)
            if credentialsWarningPrompt:  # append newline
                 credentialsWarningPrompt += '\n'

        return credentialsWarningPrompt



#
# $Log: not supported by cvs2svn $
# Revision 1.11.4.1  2009/07/08 11:18:21  ebke
# Initial commit of all - mostly small - modifications due to the new GangaRepository.
# No interface visible to the user is changed
#
# Revision 1.11  2009/04/28 13:37:12  kubam
# simplified handling of logging filters
#
# Revision 1.15  2009/07/20 14:13:44  moscicki
# workaround for wierd OSX execv behaviour (from Ole Weidner)
#
# Revision 1.14  2009/06/10 14:53:05  moscicki
# fixed bug #51592: Add self to logger
#
# Revision 1.13  2009/06/09 10:44:55  moscicki
# removed obsolete variable
#
# Revision 1.12  2009/06/08 15:48:17  moscicki
# fix Ganga to work with newer versions of ipython (-noautocall option was removed in newer ipython versions)
#
# Revision 1.11  2009/04/28 13:37:12  kubam
# simplified handling of logging filters
#
# Revision 1.10  2009/02/02 13:43:26  moscicki
# fixed: bug #44934: Didn't create .gangarc on first usage
#
# Revision 1.9  2008/11/27 15:49:03  moscicki
# extra exception output if cannot load the plugins...
#
# Revision 1.8  2008/11/21 16:34:22  moscicki
# bug #43917: Implement Batch backend as alias to default backend at a given site
#
# Revision 1.7  2008/10/23 15:24:04  moscicki
# install the shutdown manager for atexit handlers before loading system plugins (e.g. LCG download thread registers the atexit handler using a tuple (priority,handler))
#
# Revision 1.6  2008/09/05 15:55:51  moscicki
# XML differenciater added (from Ulrik)
#
# Revision 1.5  2008/08/18 13:18:59  moscicki
# added force_status() method to replace job.fail(), force_job_failed() and
# force_job_completed()
#
# Revision 1.4  2008/08/18 10:02:15  moscicki
#
# bugfix 40110
#
# Revision 1.3  2008/08/01 15:25:30  moscicki
# typo fix
#
# Revision 1.2  2008/07/31 17:25:02  moscicki
# config templates are now in a separate directory at top level ("templates")
#
# *converted all tabs to spaces*
#
# Revision 1.1  2008/07/17 16:41:00  moscicki
# migration of 5.0.2 to HEAD
#
# the doc and release/tools have been taken from HEAD
#
# Revision 1.71.4.23  2008/07/03 16:11:31  moscicki
# bug #38000: Add check for old .gangarc file
#
# Revision 1.71.4.22  2008/04/03 12:55:45  kuba
# importing core plugins before initEnvironment(), this fixes
# bug #35146: GangaAtlas is not starting due to gridshell call in __init__.py
#
# Revision 1.71.4.21  2008/04/01 14:08:03  roma
# automatic config file template generation (Vladimir)
#
# Revision 1.71.4.20  2008/03/31 15:32:46  kubam
# use more flexible logic for hidden classes
#
# Revision 1.71.4.19  2008/03/12 17:33:32  moscicki
# workaround for broken logging system: GangaProgram.log writes directly to stderr
#
# Revision 1.71.4.18  2008/03/11 15:24:51  moscicki
# merge from Ganga-5-0-restructure-config-branch
#
# Revision 1.71.4.17.2.1  2008/03/07 13:34:38  moscicki
# workspace component
#
# Revision 1.71.4.17  2008/03/06 14:14:55  moscicki
# streamlined session options logic
# moved sanityCheck to config.bootstrap()
#
# Revision 1.71.4.16  2008/03/06 11:26:52  amuraru
# fixed .ganga.py sourcing file
#
# Revision 1.71.4.15  2008/03/05 14:53:33  amuraru
# execute ~/.ganga.py file before executing StartupGPI code
#
# Revision 1.71.4.14  2008/02/28 10:08:32  amuraru
# *** empty log message ***
#
# Revision 1.71.4.13  2008/02/21 12:11:02  amuraru
# added [Shell] section to configure internal Shell utility
#
# Revision 1.71.4.12  2008/02/06 17:04:11  moscicki
# initialize external monitoring services subsystem
#
# Revision 1.71.4.11  2007/12/18 16:51:28  moscicki
# merged from XML repository branch
#
# Revision 1.71.4.10  2007/12/18 13:05:19  amuraru
# removed coverage code from boostrap (moved in GangaTest/Framework/driver.py)
#
# Revision 1.71.4.9  2007/12/13 16:33:02  moscicki
# export more GPI exceptions
#
# Revision 1.71.4.8  2007/12/10 18:55:55  amuraru
# merged changes from Ganga 4.4.4
#
# Revision 1.71.4.7  2007/11/14 11:41:46  amuraru
# 5.0 configuration updated
#
# Revision 1.71.4.6.2.1  2007/11/13 16:26:05  moscicki
# removed obsolete migration GPI commands
#
# Revision 1.71.4.6  2007/11/08 13:21:00  amuraru
# moved testconfig option defintion to GangaTest
#
# Revision 1.71.4.5  2007/11/07 15:10:04  moscicki
# merged in pretty print and GangaList support from ganga-5-dev-branch-4-4-1-will-print branch
#
#
# Revision 1.71.4.4  2007/11/02 15:20:32  moscicki
# moved addOption() before config bootstrap
#
# Revision 1.71.4.3  2007/10/31 13:39:45  amuraru
# update to the new config system
#
# Revision 1.71.4.2  2007/10/25 11:43:11  roma
# Config update
#
# Revision 1.71.4.1  2007/10/12 13:56:26  moscicki
# merged with the new configuration subsystem
#
# Revision 1.71.6.2  2007/10/09 07:31:56  roma
# Migration to new Config
#
# Revision 1.71.6.1  2007/09/25 09:45:12  moscicki
# merged from old config branch
#
# Revision 1.71.8.1  2007/10/30 12:12:08  wreece
# First version of the new print_summary functionality. Lots of changes, but some known limitations. Will address in next version.
#
# Revision 1.76  2007/11/26 12:13:27  amuraru
# decode tab and newline characters in StartupGPI option
#
# Revision 1.75  2007/11/05 12:33:54  amuraru
# fix bug #30891
#
# Revision 1.74  2007/10/29 14:04:08  amuraru
#  - added free disk space checking in [PollThread] configuration template
#  - added an extra check not to attempt the shutdown of the repository if this has already been stopped
#  - save the Ganga namespace as an attribute in Ganga.Runtime._prog
#
# Revision 1.73  2007/10/10 14:47:46  moscicki
# updated doc-strings
#
# Revision 1.72  2007/09/25 15:12:04  amuraru
#
# usa GANGA_CONFIG_FILE  environment variable to set the user config file
#
# Revision 1.71  2007/09/11 16:54:52  amuraru
# catch the TestRunner KeyboardInterrupt
#
# Revision 1.70  2007/09/11 14:28:29  amuraru
# implemented FR #28406 to allow definition of GPI statements to be executed at
# startup
#
# Revision 1.69  2007/08/27 10:47:30  moscicki
# overriden credits() and copyright() (request #21906)
#
# Revision 1.68  2007/08/22 15:58:55  amuraru
# Runtime/bootstrap.py
#
# Revision 1.67  2007/08/14 14:47:01  amuraru
# automatically add GangaTest RT package when --test is used
#
# Revision 1.66  2007/08/13 17:22:27  amuraru
# - testing framework small fix
#
# Revision 1.65  2007/08/13 13:19:48  amuraru
# -added EnableTestRunner and EnableHTMLReported to control the testing framework in a more flexible way
# -added GANGA_CONFIG_FILE in [System] config
#
# Revision 1.64  2007/08/13 12:50:18  amuraru
# added EnableTestRunner and EnableHTMLReported to control the testing framework in a more flexible way
#
# Revision 1.63  2007/07/30 12:57:51  moscicki
# removing IPython autocall option (obsoletion of jobs[] syntax and putting jobs() as a replacement)
#
# Revision 1.62  2007/07/27 14:31:55  moscicki
# credential and clean shutdown updates from Adrian (from Ganga-4-4-0-dev-branch)
#
# Revision 1.61  2007/07/10 13:08:32  moscicki
# docstring updates (ganga devdays)
#
# Revision 1.60  2007/06/07 10:25:02  amuraru
# bug-fix: guard against environment update for RuntimePackages exposing null environment dictionary
#
# Revision 1.59  2007/06/04 14:31:22  amuraru
# record start-time of ganga session
#
# Revision 1.58  2007/06/01 08:49:08  amuraru
# Disable the autocompletion of private attributes and methods starting with _ or __
#
# Revision 1.57  2007/05/21 16:07:57  amuraru
# integrated TestingFramework into ganga itsefl (ganga --test). [TestingFramework] section in Ganga config is used to control it.
# changed Ganga.Runtime.bootstrap default log level to INFO
#
# Revision 1.56  2007/05/11 13:21:24  moscicki
# temporary functions to help getting jobs out of completing and submitting states
# force_job_completed(j): may be applied to completing jobs
# force_job_failed(j): may be applied to submitting or completing jobs
#
# Revision 1.55  2007/05/08 10:32:42  moscicki
# added short GPL license summary at startup and license() command in GPI for full print
#
# Revision 1.54.6.1  2007/06/18 07:44:57  moscicki
# config prototype
#
# Revision 1.54  2007/02/28 18:24:53  moscicki
# moved GangaException to Ganga.Core
#
# Revision 1.53  2007/02/22 13:43:19  moscicki
# pass interactive flag to Core.bootstrap
#
# Revision 1.52  2007/01/25 15:52:39  moscicki
# mergefrom_Ganga-4-2-2-bugfix-branch_25Jan07 (GangaBase-4-14)
#
# Revision 1.51.2.3  2006/12/15 17:12:37  kuba
# added spyware at startup
#
# Revision 1.51.2.2  2006/11/24 14:52:56  amuraru
# only available credentials (afs/gridproxy) are exported
#
# Revision 1.51.2.1  2006/11/24 14:22:05  amuraru
# added support for peek() function
#
# Revision 1.51  2006/10/23 10:59:41  moscicki
# initialize [Configuration]LOAD_PATH
#
# Revision 1.50  2006/10/16 12:53:13  moscicki
# fix the SCRIPTS_PATH mechanism: the . is always in the path and the session level updates are prepending to the default value... fix for bug #20332 overview: Ganga/scripts not included in SCRIPTS_PATH in Atlas.ini
#
# Revision 1.49  2006/10/04 18:16:48  moscicki
# fixed bug #20333 overview: hostname function of Ganga/Utility/util.py sometimes fails
#
# Revision 1.48  2006/09/27 16:38:31  moscicki
# changed AfsToken -> afsToken, GridProxy -> gridProxy and made them real GPI proxy objects
#
# Revision 1.47  2006/09/15 14:23:31  moscicki
# Greeting message goes to stderr (requested by UNOSAT to use Ganga in CGI scripts).
#
# Revision 1.46  2006/08/29 15:11:10  moscicki
# fixed #18084 Additonal global objects for splitters, mergers etc
#
# Revision 1.45  2006/08/29 12:51:57  moscicki
# exported GridProxy and AfsToken singleton objects to GPI
#
# Revision 1.44  2006/08/11 13:13:06  adim
# Added: GangaException as a markup base class for all exception that need to be printed in a usable way in IPython shell
#
# Revision 1.43  2006/08/09 09:07:34  moscicki
# added magic functions ('ganga')
#
# Revision 1.42  2006/07/31 12:13:43  moscicki
# depend on monitoring thread names "GANGA_Update_Thread" to do message buffering in IPython
#
# Revision 1.41  2006/07/27 20:21:24  moscicki
# - fixed option parsing
# - pretty formatting of known exceptions in IPython (A.Muraru)
#
# Revision 1.40  2006/06/21 11:43:00  moscicki
# minor fix
#
# Revision 1.39  2006/03/14 14:53:14  moscicki
# updated comments
#
# Revision 1.38  2006/03/09 08:41:52  moscicki
# --gui option and GUI integration
#
# Revision 1.37  2006/02/13 15:21:25  moscicki
# support for cached logging messages at interactive prompt (messages from monitoring thread are cached in IPython environment and printed at the next prompt)
#
# Revision 1.36  2006/02/10 14:16:00  moscicki
# fixed bugs:
# #13912        Cannot use tilde to give location of INI file
# #14436 problem with -o option at the command line and setting config default for properties
#
# exported ConfigError to GPI
# docstring updates
#
# Revision 1.35  2005/11/25 09:57:37  moscicki
# exported TreeError exception
#
# Revision 1.34  2005/11/14 14:47:38  moscicki
# jobtree added
#
# Revision 1.33  2005/11/14 10:29:10  moscicki
# support for default plugins
# temporary hack for GUI-specific monitoring
#
# Revision 1.32  2005/11/01 11:21:37  moscicki
# support for export/load (KH)
#
# Revision 1.31  2005/10/14 12:54:38  moscicki
# ignore I/O exceptions while checking for ganga3 config file
#
# Revision 1.30  2005/10/12 13:35:23  moscicki
# renamed _gangadir into gangadir
#
# Revision 1.29  2005/10/07 15:08:45  moscicki
# renamed __Ganga4__ into _gangadirm .ganga4 into .gangarc
# added sanity checks to detect old (Ganga3) config files
# added config-path mechanism
#
# Revision 1.28  2005/10/07 08:27:00  moscicki
# all configuration items have default values
#
# Revision 1.27  2005/09/22 12:48:14  moscicki
# import fix
#
# Revision 1.26  2005/09/21 09:12:50  moscicki
# added interactive displayhooks based on obj._display (if exists)
#
# Revision 1.25  2005/08/26 10:12:06  moscicki
# added [System] section (write-protected) with GANGA_VERSION and GANGA_PYTHONPATH (new)
#
# Revision 1.24  2005/08/24 15:24:11  moscicki
# added docstrings for GPI objects and an interactive ganga help system based on pydoc
#
#
#<|MERGE_RESOLUTION|>--- conflicted
+++ resolved
@@ -942,15 +942,9 @@
 
         logger.debug("Bootstrap Core Modules")
         # bootstrap core modules
-<<<<<<< HEAD
-        from Ganga.Core.GangaRepository import getRegistry
-        ## Here is where the monitoring loop and related services are started!
-        Ganga.Core.bootstrap(getRegistry('jobs').getSlice(), interactive)
-=======
         from Ganga.Core.GangaRepository import getRegistrySlice
         ## Here is where the monitoring loop and related services are started!
         Ganga.Core.bootstrap(getRegistrySlice('jobs'), interactive)
->>>>>>> d3047791
 
         # export all configuration items, new options should not be added after
         # this point
