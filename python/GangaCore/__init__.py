# System Imports
import os
import re
import inspect
import getpass
import commands
from GangaCore.Utility.ColourText import ANSIMarkup, overview_colours


# Global Functions
def getLCGRootPath():

    lcg_release_areas = {'afs' : '/afs/cern.ch/sw/lcg/releases/LCG_79',
    'cvmfs' : '/cvmfs/lhcb.cern.ch/lib/lcg/releases/LCG_79'}

    ## CAUTION This could be sensitive to mixed AFS/CVMFS running but I doubt this setup is common or likely
    myCurrentPath = os.path.abspath(inspect.getfile(inspect.currentframe()))

    if myCurrentPath[:4].upper() == '/AFS':
        return lcg_release_areas['afs']
    elif myCurrentPath[:6].upper() == '/CVMFS':
        return lcg_release_areas['cvmfs']
    else:
        return ''

# ------------------------------------------------
# store Ganga version based on new git tag for this file
<<<<<<< HEAD
_gangaVersion = '6.8.0'
_development = False
=======
_gangaVersion = '6.7.4'
_development = True
>>>>>>> b68e355b

# store a path to Ganga libraries
_gangaPythonPath = os.path.dirname(os.path.dirname(__file__))


# grab the hostname
try:
    from GangaCore.Utility.util import hostname
    hostname = hostname()
except Exception as x:  # fixme: use OSError instead?
    hostname = 'localhost'


# ------------------------------------------------
# Setup all configs for this module
from GangaCore.Utility.Config import makeConfig, getConfig, expandvars


# ------------------------------------------------
# Logging
log_config = makeConfig("Logging", """control the messages printed by Ganga
The settings are applied hierarchically to the loggers. Ganga is the name of the top-level logger which
applies by default to all GangaCore.* packages unless overriden in sub-packages.
You may define new loggers in this section.
The log level may be one of: CRITICAL ERROR WARNING INFO DEBUG
""", is_open=True)

# FIXME: Ganga WARNING should be turned into INFO level when the messages
# are reviewed in all the code
log_config.addOption('Ganga', "INFO", "top-level logger")
log_config.addOption('GangaCore.Runtime.bootstrap', "INFO", 'FIXME')
log_config.addOption('GangaCore.GPIDev', "INFO", "logger of GangaCore.GPIDev.* packages")
log_config.addOption('GangaCore.Utility.logging', "WARNING", "logger of the Ganga logging package itself (use with care!)")
log_config.addOption('_format', "NORMAL", "format of logging messages: TERSE,NORMAL,VERBOSE,DEBUG")
log_config.addOption('_colour', True, "enable ASCII colour formatting of messages e.g. errors in red")
log_config.addOption('_logfile', "~/.ganga.log", "location of the logfile")
log_config.addOption('_logfile_size', 100000,
                 "the size of the logfile (in bytes), the rotating log will never exceed this file size")  # 100 K
log_config.addOption('_interactive_cache', True,
                 'if True then the cache used for interactive sessions, False disables caching')
log_config.addOption('_customFormat', "", "custom formatting string for Ganga logging\n e.g. '%(name)-35s: %(levelname)-8s %(message)s'")

# test if stomp.py logging is already set
if 'stomp.py' in log_config:
    pass  # config['stomp.py']
else:
    # add stomp.py option to Logging configuration
    log_config.addOption('stomp.py', 'CRITICAL', 'logger for stomp.py external package')

# ------------------------------------------------
# System
# the system variables (such as VERSION) are put to DEFAULTS section of the config module
# so you can refer to them in the config file
# additionally they will be visible in the (write protected) [System]
# config module - write protection is done in bootstrap at present though this should be changed
import GangaCore.Utility.files
config_path = GangaCore.Utility.files.expandfilename(
    os.path.normpath(os.path.join(os.path.dirname(os.path.abspath(inspect.getfile(inspect.currentframe()))), '..')) )
sys_config = makeConfig('System', "parameters of this ganga session (read-only)", cfile=False)
sys_config.addOption('GANGA_VERSION', _gangaVersion, '')
sys_config.addOption('GANGA_PYTHONPATH', _gangaPythonPath, 'location of the ganga core packages')
sys_config.addOption('GANGA_CONFIG_PATH', config_path + '/','site/group specific configuration files as specified by --config-path or GANGA_CONFIG_PATH variable')
sys_config.addOption('GANGA_CONFIG_FILE', os.path.expanduser('~/.gangarc'), 'current user config file used')
sys_config.addOption('GANGA_HOSTNAME', hostname, 'local hostname where ganga is running')

# ------------------------------------------------
# Configuration
# the SCRIPTS_PATH must be initialized before the config files are loaded
# for the path to be correctly prepended
conf_config = makeConfig("Configuration", "global configuration parameters.\nthis is a catch all section.")
conf_config.addOption('SCRIPTS_PATH', 'Ganga/scripts', """the search path to scripts directory.
When running a script from the system shell (e.g. ganga script) this path is used to search for script""")

conf_config.addOption('LOAD_PATH', '', "the search path for the load() function")
conf_config.addOption('RUNTIME_PATH', '',
"""path to runtime plugin packages where custom handlers may be added.
Normally you should not worry about it.
If an element of the path is just a name (like in the example below)
then the plugins will be loaded using current python path. This means that
some packages such as GangaTest may be taken from the release area.""",
        examples="RUNTIME_PATH = GangaGUIRUNTIME_PATH = /my/SpecialExtensions:GangaTest ")

conf_config.addOption('TextShell', 'IPython', """ The type of the interactive shell: IPython (cooler) or Console (limited)""")
conf_config.addOption('StartupGPI', '', 'block of GPI commands executed at startup')
conf_config.addOption('ReleaseNotes', True, 'Flag to print out the relevent subsection of release notes for each experiment at start up')
conf_config.addOption('gangadir', expandvars(None, '~/gangadir'),
                 'Location of local job repositories and workspaces. Default is ~/gangadir but in somecases (such as LSF CNAF) this needs to be modified to point to the shared file system directory.', filter=GangaCore.Utility.Config.expandvars)
conf_config.addOption('repositorytype', 'LocalXML', 'Type of the repository.', examples='LocalXML')
conf_config.addOption('lockingStrategy', 'UNIX', 'Type of locking strategy which can be used. UNIX or FIXED . default = UNIX')
conf_config.addOption('workspacetype', 'LocalFilesystem',
                 'Type of workspace. Workspace is a place where input and output sandbox of jobs are stored. Currently the only supported type is LocalFilesystem.')
conf_config.addOption('user', getpass.getuser(),
    'User name. The same person may have different roles (user names) and still use the same gangadir. Unless explicitly set this option defaults to the real user name.')
conf_config.addOption('resubmitOnlyFailedSubjobs', True,
                 'If TRUE (default), calling job.resubmit() will only resubmit FAILED subjobs. Note that the auto_resubmit mechanism will only ever resubmit FAILED subjobs.')
conf_config.addOption('SMTPHost', 'localhost', 'The SMTP server for notification emails to be sent, default is localhost')
conf_config.addOption('deleteUnusedShareDir', 'always',
                 'If set to ask the user is presented with a prompt asking whether Shared directories not associated with a persisted Ganga object should be deleted upon Ganga exit. If set to never, shared directories will not be deleted upon exit, even if they are not associated with a persisted Ganga object. If set to always (the default), then shared directories will always be deleted if not associated with a persisted Ganga object.')

conf_config.addOption('autoGenerateJobWorkspace', False, 'Autogenerate workspace dirs for new jobs')

conf_config.addOption('NoAfsToken', False, 'Do not require an AFS token when running on an AFS filesystem. Not recommended!')

# add named template options
conf_config.addOption('namedTemplates_ext', 'tpl',
                 'The default file extension for the named template system. If a package sets up their own by calling "establishNamedTemplates" from python/Ganga/GPIDev/Lib/Job/NamedJobTemplate.py in their ini file then they can override this without needing the config option')
conf_config.addOption('namedTemplates_pickle', False,
                 'Determines if named template system stores templates in pickle file format (True) or in the Ganga streamed object format (False). By default streamed object format which is human readable is used. If a package sets up their own by calling "establishNamedTemplates" from python/Ganga/GPIDev/Lib/Job/NamedJobTemplate.py in their ini file then they can override this without needing the config option')

# add server options
conf_config.addOption('ServerPort', 434343, 'Port for the Ganga server to listen on')
conf_config.addOption('ServerTimeout', 60, 'Timeout in minutes for auto-server shutdown')
conf_config.addOption('ServerUserScript', "", "Full path to user script to call periodically. The script will be executed as if called within Ganga by 'execfile'.")
conf_config.addOption('ServerUserScriptWaitTime', 300, "Time in seconds between executions of the user script")

conf_config.addOption('confirm_exit', 1, 'Ask the user on exit if we should exit, (this is passed along to IPython)')
conf_config.addOption('force_start', False, 'Ignore disk checking on startup')

conf_config.addOption('DiskIOTimeout', 45, 'Time in seconds before a ganga session (lock file) is treated as a zombie and removed')

# runtime warnings issued by the interpreter may be suppresed
conf_config.addOption('IgnoreRuntimeWarnings', False, "runtime warnings issued by the interpreter may be suppresed")

conf_config.addOption('UsageMonitoringMSG', True,
                 "enable usage monitoring through MSG server defined in MSGMS configuration")
conf_config.addOption('Batch', 'LSF', 'default batch system')

conf_config.addOption('AutoStartReg', True, 'AutoStart the registries, needed to access any jobs in registry therefore needs to be True for 99.999% of use cases')

# ------------------------------------------------
# IPython
ipython_config = makeConfig('TextShell_IPython', '''IPython shell configuration
See IPython manual for more details:
http://ipython.scipy.org/doc/manual''')
ipython_config.addOption('args', "['-colors','LightBG', '-autocall','0', '-pprint']", 'Options to be passed to ipython for initialization')

# ------------------------------------------------
# Shell
makeConfig("Shell", "configuration parameters for internal Shell utility.")

# ------------------------------------------------
# Queues
queues_config = makeConfig("Queues", "configuration section for the queues")
queues_config.addOption('Timeout', None, 'default timeout for queue generated processes')
queues_config.addOption('NumWorkerThreads', 5, 'default number of worker threads in the queues system')

# ------------------------------------------------
# MSGMS
msgms_config = makeConfig('MSGMS', 'Settings for the MSGMS monitoring plugin. Cannot be changed ruding the interactive Ganga session.')
msgms_config.addOption('server', 'dashb-mb.cern.ch', 'The server to connect to')
msgms_config.addOption('port', 61113, 'The port to connect to')
msgms_config.addOption('username', 'ganga', '')
msgms_config.addOption('password', 'analysis', '')
msgms_config.addOption('message_destination', '/queue/ganga.status', '')
msgms_config.addOption('usage_message_destination', "/queue/ganga.usage", '')
msgms_config.addOption('job_submission_message_destination', "/queue/ganga.jobsubmission", '')

# ------------------------------------------------
# Plugins
default_plugins_cfg = makeConfig('Plugins', '''General control of plugin mechanism.
Set the default plugin in a given category.
For example:
default_applications = DaVinci
default_backends = LCG
''')

# ------------------------------------------------
# GPI Semantics
gpi_config = makeConfig('GPI_Semantics',
                       'Customization of GPI behaviour. These options may affect the semantics of the Ganga GPI interface (what may result in a different behaviour of scripts and commands).')
gpi_config.addOption('job_submit_keep_going', False,
                    'Keep on submitting as many subjobs as possible. Option to j.submit(), see Job class for details')
gpi_config.addOption('job_submit_keep_on_fail', False,
                    'Do not revert job to new status even if submission failed. Option to j.submit(), see Job class for details')

# ------------------------------------------------
# PollThread
poll_config = makeConfig('PollThread', 'background job status monitoring and output retrieval')
poll_config.addOption('repeat_messages', False, 'if 0 then log only once the errors for a given backend and do not repeat them anymore')
poll_config.addOption('autostart', True, 'enable monitoring automatically at startup, in script mode monitoring is disabled by default, in interactive mode it is enabled', type=type(True))  # enable monitoring on startup
poll_config.addOption('autostart_monThreads', True, 'enable populating of the monitoring worker threads')
poll_config.addOption('enable_multiThreadMon', True, 'enable multiple threads to be used for running monitoring tasks')
poll_config.addOption('base_poll_rate', 2, 'internal supervising thread', hidden=1)
poll_config.addOption('MaxNumResubmits', 5, 'Maximum number of automatic job resubmits to do before giving')
poll_config.addOption('MaxFracForResubmit', 0.25, 'Maximum fraction of failed jobs before stopping automatic resubmission')
poll_config.addOption('update_thread_pool_size', 5, 'Size of the thread pool. Each threads monitors a specific backaend at a given time. Minimum value is one, preferably set to the number_of_backends + 1')
poll_config.addOption('default_backend_poll_rate', 30, 'Default rate for polling job status in the thread pool. This is the default value for all backends.')
poll_config.addOption('Local', 10, 'Poll rate for Local backend.')
poll_config.addOption('LCG', 30, 'Poll rate for LCG backend.')
poll_config.addOption('Condor', 30, 'Poll rate for Condor backend.')
poll_config.addOption('gLite', 30, 'Poll rate for gLite backend.')
poll_config.addOption('LSF', 20, 'Poll rate for LSF backend.')
poll_config.addOption('PBS', 20, 'Poll rate for PBS backend.')
poll_config.addOption('Dirac', 50, 'Poll rate for Dirac backend.')
poll_config.addOption('Panda', 50, 'Poll rate for Panda backend.')

# Note: the rate of this callback is actually
# MAX(base_poll_rate,callbacks_poll_rate)
poll_config.addOption('creds_poll_rate', 30, "The frequency in seconds for credentials checker")
poll_config.addOption('diskspace_poll_rate', 30, "The frequency in seconds for free disk checker")
poll_config.addOption('DiskSpaceChecker', "", "disk space checking callback. This function should return False when there is no disk space available, True otherwise")
poll_config.addOption('max_shutdown_retries', 5, 'OBSOLETE: this option has no effect anymore')
poll_config.addOption('numParallelJobs', 25, 'Number of Jobs to update the status for in parallel')

poll_config.addOption('forced_shutdown_policy', 'session_type',
                 'If there are remaining background activities at exit such as monitoring, output download Ganga will attempt to wait for the activities to complete. You may select if a user is prompted to answer if he wants to force shutdown ("interactive") or if the system waits on a timeout without questions ("timeout"). The default is "session_type" which will do interactive shutdown for CLI and timeout for scripts.')
poll_config.addOption('forced_shutdown_timeout', 60,
                 "Timeout in seconds for forced Ganga shutdown in batch mode.")
poll_config.addOption('forced_shutdown_prompt_time', 10,
                 "User will get the prompt every N seconds, as specified by this parameter.")
poll_config.addOption('forced_shutdown_first_prompt_time', 5,
                 "User will get the FIRST prompt after N seconds, as specified by this parameter. This parameter also defines the time that Ganga will wait before shutting down, if there are only non-critical threads alive, in both interactive and batch mode.")

import sys
poll_config.addOption('HeartBeatTimeOut', sys.maxint, 'Time before the user gets the warning that a thread has locked up due to failing to update the heartbeat attribute')

poll_config.addOption('autoCheckCredentials', True, 'Check credentials using the monitoring loop')

# ------------------------------------------------
# Feedback
feedback_config = makeConfig('Feedback', 'Settings for the Feedback plugin. Cannot be changed during the interactive Ganga session.')
feedback_config.addOption('uploadServer', 'http://gangamon.cern.ch/django/errorreports', 'The server to connect to')

# ------------------------------------------------
# Associations
assoc_config = makeConfig(
    "File_Associations", 'Default associations between file types and file-viewing commands. The name identifies the extension and the value the commans. New extensions can be added. A single & after the command indicates that the process will be started in the background. A && after the command indicates that a new terminal will be opened and the command executed in that terminal.', is_open=True)

assoc_config.addOption("newterm_command", "xterm",
                 'Command for opening a new terminal (xterm, gnome-terminal, ...')
assoc_config.addOption("newterm_exeopt", "-e",
                 'Option to give to a new terminal to tell it to execute a command.')
assoc_config.addOption(
    "listing_command", "ls -ltr", 'Command for listing the content of a directory')
assoc_config.addOption('fallback_command', 'less',
                 'Default command to use if there is no association with the file type')
assoc_config.addOption('htm', 'firefox &', 'Command for viewing html files.')
assoc_config.addOption('html', 'firefox &', 'Command for viewing html files.')
assoc_config.addOption('root', 'root.exe &&', 'Command for opening ROOT files.')
assoc_config.addOption('tar', 'file-roller &', 'Command for opening tar files.')
assoc_config.addOption('tgz', 'file-roller &', 'Command for opening tar files.')

# ------------------------------------------------
# Root
root_config = makeConfig('ROOT', "Options for Root backend")
## Not needed when we can't do option substitution internally but support it at the .gangarc level!!!!! 27-09-2015 rcurrie
#config.addOption('lcgpath', getLCGRootPath(), 'Path of the LCG release that the ROOT project and it\'s externals are taken from')
root_config.addOption('arch', 'x86_64-slc6-gcc48-opt', 'Architecture of ROOT')
## Auto-Interporatation doesn't appear to work when setting the default value
#config.addOption('location', '${lcgpath}/ROOT/${version}/${arch}/', 'Location of ROOT')
root_config.addOption('location', '%s/ROOT/6.04.02/x86_64-slc6-gcc48-opt' % getLCGRootPath(), 'Location of ROOT')
root_config.addOption('path', '', 'Set to a specific ROOT version. Will override other options.')
## Doesn't appear to work see above ^^^
#config.addOption('pythonhome', '${lcgpath}/Python/${pythonversion}/${arch}/','Location of the python used for execution of PyROOT script')
root_config.addOption('pythonhome', '%s/Python/2.7.9.p1/x86_64-slc6-gcc48-opt' % getLCGRootPath(), 'Location of the python used for execution of PyROOT script')
root_config.addOption('pythonversion', '2.7.9.p1', "Version number of python used for execution python ROOT script")
root_config.addOption('version', '6.04.02', 'Version of ROOT')

# ------------------------------------------------
# Local
local_config = makeConfig('Local', 'parameters of the local backend (jobs in the background on localhost)')
local_config.addOption('remove_workdir', True, 'remove automatically the local working directory when the job completed')
local_config.addOption('location', None, 'The location where the workdir will be created. If None it defaults to the value of $TMPDIR')

# ------------------------------------------------
# LCG
lcg_config = makeConfig('LCG', 'LCG/gLite/EGEE configuration parameters')
#gproxy_config = getConfig('GridProxy_Properties')

lcg_config.addOption('GLITE_SETUP', '/afs/cern.ch/sw/ganga/install/config/grid_env_auto.sh',
                 'sets the LCG-UI environment setup script for the GLITE middleware',
                 filter=GangaCore.Utility.Config.expandvars)

lcg_config.addOption('VirtualOrganisation', '',
                 'sets the name of the grid virtual organisation')

lcg_config.addOption('Config', '', 'sets the generic LCG-UI configuration script for the GLITE workload management system',
                 filter=GangaCore.Utility.Config.expandvars)

lcg_config.addOption(
    'AllowedCEs', '', 'sets allowed computing elements by a regular expression')
lcg_config.addOption(
    'ExcludedCEs', '', 'sets excluded computing elements by a regular expression')

lcg_config.addOption(
    'GLITE_WMS_WMPROXY_ENDPOINT', '', 'sets the WMProxy service to be contacted')
lcg_config.addOption('GLITE_ALLOWED_WMS_LIST', [], '')

lcg_config.addOption('MyProxyServer', 'myproxy.cern.ch', 'sets the myproxy server')
lcg_config.addOption('RetryCount', 3, 'sets maximum number of job retry')
lcg_config.addOption(
    'ShallowRetryCount', 10, 'sets maximum number of job shallow retry')

lcg_config.addOption(
    'Rank', '', 'sets the ranking rule for picking up computing element')
lcg_config.addOption('ReplicaCatalog', '', 'sets the replica catalogue server')
lcg_config.addOption('StorageIndex', '', 'sets the storage index')

lcg_config.addOption(
    'DefaultSE', 'srm.cern.ch', 'sets the default storage element')
lcg_config.addOption('DefaultSRMToken', '',
                 'sets the space token for storing temporary files (e.g. oversized input sandbox)')
lcg_config.addOption(
    'DefaultLFC', 'prod-lfc-shared-central.cern.ch', 'sets the file catalogue server')
lcg_config.addOption('BoundSandboxLimit', 10 * 1024 * 1024,
                 'sets the size limitation of the input sandbox, oversized input sandbox will be pre-uploaded to the storage element specified by \'DefaultSE\' in the area specified by \'DefaultSRMToken\'')

lcg_config.addOption('Requirements', 'GangaCore.Lib.LCG.LCGRequirements',
                 'sets the full qualified class name for other specific LCG job requirements')

lcg_config.addOption('SandboxCache', 'GangaCore.Lib.LCG.LCGSandboxCache',
                 'sets the full qualified class name for handling the oversized input sandbox')

lcg_config.addOption('GliteBulkJobSize', 50,
                 'sets the maximum number of nodes (i.e. subjobs) in a gLite bulk job')

lcg_config.addOption('SubmissionThread', 10,
                 'sets the number of concurrent threads for job submission to gLite WMS')

lcg_config.addOption(
    'SubmissionTimeout', 300, 'sets the gLite job submission timeout in seconds')

lcg_config.addOption('StatusPollingTimeout', 300,
                 'sets the gLite job status polling timeout in seconds')

lcg_config.addOption('OutputDownloaderThread', 10,
                 'sets the number of concurrent threads for downloading job\'s output sandbox from gLite WMS')

lcg_config.addOption('SandboxTransferTimeout', 60,
                 'sets the transfer timeout of the oversized input sandbox')

lcg_config.addOption(
    'JobLogHandler', 'WMS', 'sets the way the job\'s stdout/err are being handled.')

lcg_config.addOption('MatchBeforeSubmit', False,
                 'sets to True will do resource matching before submitting jobs, jobs without any matched resources will fail the submission')

lcg_config.addOption('IgnoreGliteScriptHeader', False,
                 'sets to True will load script-based glite-wms-* commands forcely with current python, a trick for 32/64 bit compatibility issues.')

# add ARC specific configuration options
#lcg_config.addOption('ArcInputSandboxBaseURI', '', 'sets the baseURI for getting the input sandboxes for the job')
#lcg_config.addOption('ArcOutputSandboxBaseURI', '', 'sets the baseURI for putting the output sandboxes for the job')
lcg_config.addOption('ArcWaitTimeBeforeStartingMonitoring', 240,
                 'Time in seconds to wait after submission before starting to monitor ARC jobs to ensure they are in the system')
lcg_config.addOption('ArcJobListFile', "~/.arc/gangajobs.xml",
                 'File to store ARC job info in when submitting and monitoring, i.e. argument to "-j" option in arcsub. Ganga default is different to ARC default (~/.arc/jobs.xml) to keep them separate.')
lcg_config.addOption('ArcConfigFile', "",
                 'Config file for ARC submission. Use to specify CEs, etc. Default is blank which will mean no config file is specified and the default (~/arc/client.conf) is used')
#lcg_config.addOption('ArcPrologue','','sets the prologue script')
#lcg_config.addOption('ArcEpilogue','','sets the epilogue script')

# add CREAM specific configuration options
lcg_config.addOption('CreamInputSandboxBaseURI', '',
                 'sets the baseURI for getting the input sandboxes for the job')
lcg_config.addOption('CreamOutputSandboxBaseURI', '',
                 'sets the baseURI for putting the output sandboxes for the job')
#lcg_config.addOption('CreamPrologue','','sets the prologue script')
#lcg_config.addOption('CreamEpilogue','','sets the epilogue script')

# ------------------------------------------------
# GridSimulator
gridsim_config = makeConfig('GridSimulator', 'Grid Simulator configuration parameters')

gridsim_config.addOption('submit_time', 'random.uniform(1,10)',
                 'python expression which returns the time it takes (in seconds) to complete the Grid.submit() command (also for subjob in bulk emulation)')
gridsim_config.addOption(
    'submit_failure_rate', 0.0, 'probability that the Grid.submit() method fails')

gridsim_config.addOption('cancel_time', 'random.uniform(1,5)',
                 'python expression which returns the time it takes (in seconds) to complete the Grid.cancel() command (also for subjob in bulk emulation)')
gridsim_config.addOption(
    'cancel_failure_rate', 0.0, 'probability that the Grid.cancel() method fails')

gridsim_config.addOption('status_time', 'random.uniform(1,5)',
                 'python expression which returns the time it takes (in seconds) to complete the status command (also for subjob in bulk emulation)')

gridsim_config.addOption('get_output_time', 'random.uniform(1,5)',
                 'python expression which returns the time it takes (in seconds) to complete the get_output command (also for subjob in bulk emulation)')

#config.addOption('bulk_submit_time','random.uniform(1,2)','python expression which returns the time it takes (in seconds) to complete the submission of a single job within the Grid.native_master_submit() command')
#config.addOption('bulk_submit_failure_rate',0.0,'probabilty that the Grid.native_master_submit() fails')

#config.addOption('bulk_cancel_time','random.uniform(1,2)','python expression which returns the time it takes (in seconds) to complete the cancellation of a single job within the Grid.native_master_cancel() command')
#config.addOption('bulk_cancel_failure_rate',0.0,'probabilty that the Grid.native_master_cancel() fails')

gridsim_config.addOption('job_id_resolved_time', 'random.uniform(1,2)',
                 'python expression which returns the time it takes (in seconds) to complete the resolution of all the id of a subjob (when submitted in bulk) this is the time the NODE_ID becomes available from the monitoring)')

#config.addOption('job_scheduled_time','random.uniform(10,20)', 'python expression which returns the time the job stays in the scheduled state')
#config.addOption('job_running_time','random.uniform(10,20)', 'python expression which returns the time the job stays in the running state')
gridsim_config.addOption('job_finish_time', 'random.uniform(10,20)',
                 'python expression which returns the time when the job enters the Done success or Failed state')
gridsim_config.addOption(
    'job_failure_rate', 0.0, 'probability of the job to enter the Failed state')

# ------------------------------------------------
# Condor
condor_config = makeConfig('Condor', 'Settings for Condor Batch system')

condor_config.addOption('query_global_queues', True,
                 "Query global condor queues, i.e. use '-global' flag")

# ------------------------------------------------
# LSF
lsf_config = makeConfig('LSF', 'internal LSF command line interface')

# fix bug #21687
lsf_config.addOption('shared_python_executable', False, "Shared PYTHON")

lsf_config.addOption('jobid_name', 'LSB_BATCH_JID', "Name of environment with ID of the job")
lsf_config.addOption('queue_name', 'LSB_QUEUE', "Name of environment with queue name of the job")
lsf_config.addOption('heartbeat_frequency', '30', "Heartbeat frequency config variable")

lsf_config.addOption('submit_str', 'cd %s; bsub %s %s %s %s', "String used to submit job to queue")
lsf_config.addOption('submit_res_pattern', '^Job <(?P<id>\d*)> is submitted to .*queue <(?P<queue>\S*)>',
                 "String pattern for replay from the submit command")

lsf_config.addOption('stdoutConfig', '-o %s/stdout', "String pattern for defining the stdout")
lsf_config.addOption('stderrConfig', '-e %s/stderr', "String pattern for defining the stderr")

lsf_config.addOption('kill_str', 'bkill %s', "String used to kill job")
lsf_config.addOption('kill_res_pattern',
                 '(^Job <\d+> is being terminated)|(Job <\d+>: Job has already finished)|(Job <\d+>: No matching job found)',
                 "String pattern for replay from the kill command")

tempstr = '''
'''
lsf_config.addOption('preexecute', tempstr,
                 "String contains commands executing before submiting job to queue")

tempstr = '''
def filefilter(fn):
  # FILTER OUT Batch INTERNAL INPUT/OUTPUT FILES:
  # 10 digits . any number of digits . err or out
  import re
  internals = re.compile(r'\d{10}\.\d+.(out|err)')
  return internals.match(fn) or fn == '.Batch.start'
'''
lsf_config.addOption('postexecute', tempstr, "String contains commands executing before submiting job to queue")
lsf_config.addOption('jobnameopt', 'J', "String contains option name for name of job in batch system")
lsf_config.addOption('timeout', 600, 'Timeout in seconds after which a job is declared killed if it has not touched its heartbeat file. Heartbeat is touched every 30s so do not set this below 120 or so.')

# ------------------------------------------------
# PBS
pbs_config = makeConfig('PBS', 'internal PBS command line interface')

pbs_config.addOption('shared_python_executable', False, "Shared PYTHON")

pbs_config.addOption('jobid_name', 'PBS_JOBID', "Name of environment with ID of the job")
pbs_config.addOption('queue_name', 'PBS_QUEUE', "Name of environment with queue name of the job")
pbs_config.addOption('heartbeat_frequency', '30', "Heartbeat frequency config variable")

pbs_config.addOption('submit_str', 'cd %s; qsub %s %s %s %s', "String used to submit job to queue")
pbs_config.addOption('submit_res_pattern', '^(?P<id>\d*)\.pbs\s*',
                 "String pattern for replay from the submit command")

pbs_config.addOption('stdoutConfig', '-o %s/stdout', "String pattern for defining the stdout")
pbs_config.addOption('stderrConfig', '-e %s/stderr', "String pattern for defining the stderr")

pbs_config.addOption('kill_str', 'qdel %s', "String used to kill job")
pbs_config.addOption('kill_res_pattern', '(^$)|(qdel: Unknown Job Id)',
                 "String pattern for replay from the kill command")

tempstr = '''
env = os.environ
jobnumid = env["PBS_JOBID"]
os.system("mkdir /tmp/%s/" %jobnumid)
os.chdir("/tmp/%s/" %jobnumid)
os.environ["PATH"]+=":."
'''
pbs_config.addOption('preexecute', tempstr,
                 "String contains commands executing before submiting job to queue")

tempstr = '''
env = os.environ
jobnumid = env["PBS_JOBID"]
os.chdir("/tmp/")
os.system("rm -rf /tmp/%s/" %jobnumid)
'''
pbs_config.addOption('postexecute', tempstr,
                 "String contains commands executing before submiting job to queue")
pbs_config.addOption('jobnameopt', 'N', "String contains option name for name of job in batch system")
pbs_config.addOption('timeout', 600,
                 'Timeout in seconds after which a job is declared killed if it has not touched its heartbeat file. Heartbeat is touched every 30s so do not set this below 120 or so.')

# ------------------------------------------------
# SGE
sge_config = makeConfig('SGE', 'internal SGE command line interface')

sge_config.addOption('shared_python_executable', False, "Shared PYTHON")

sge_config.addOption('jobid_name', 'JOB_ID', "Name of environment with ID of the job")
sge_config.addOption('queue_name', 'QUEUE', "Name of environment with queue name of the job")
sge_config.addOption('heartbeat_frequency', '30', "Heartbeat frequency config variable")

# the -V options means that all environment variables are transferred to
# the batch job (ie the same as the default behaviour on LSF at CERN)
sge_config.addOption('submit_str', 'cd %s; qsub -cwd -V %s %s %s %s',
                 "String used to submit job to queue")
sge_config.addOption('submit_res_pattern', 'Your job (?P<id>\d+) (.+)',
                 "String pattern for replay from the submit command")

sge_config.addOption('stdoutConfig', '-o %s/stdout', "String pattern for defining the stdout")
sge_config.addOption('stderrConfig', '-e %s/stderr', "String pattern for defining the stderr")

sge_config.addOption('kill_str', 'qdel %s', "String used to kill job")
sge_config.addOption('kill_res_pattern', '(has registered the job +\d+ +for deletion)|(denied: job +"\d+" +does not exist)',
                 "String pattern for replay from the kill command")

# From the SGE man page on qsub
#
#===========================
# Furthermore, Grid Engine sets additional variables into the job's
# environment, as listed below.
#:
#:
# TMPDIR
#   The absolute path to the job's temporary working directory.
#=============================


sge_config.addOption('preexecute', 'os.chdir(os.environ["TMPDIR"])\nos.environ["PATH"]+=":."',
                 "String contains commands executing before submiting job to queue")
sge_config.addOption('postexecute', '', "String contains commands executing before submiting job to queue")
sge_config.addOption('jobnameopt', 'N', "String contains option name for name of job in batch system")
sge_config.addOption('timeout', 600, 'Timeout in seconds after which a job is declared killed if it has not touched its heartbeat file. Heartbeat is touched every 30s so do not set this below 120 or so.')

# ------------------------------------------------
# Mergers
merge_config = makeConfig('Mergers', 'parameters for mergers')
merge_config.addOption('associate', {'log': 'TextMerger', 'root': 'RootMerger',
                               'text': 'TextMerger', 'txt': 'TextMerger'}, 'Dictionary of file associations')
gangadir = getConfig('Configuration')['gangadir']
merge_config.addOption('merge_output_dir', gangadir +
                 '/merge_results', "location of the merger's outputdir")
merge_config.addOption('std_merge', 'TextMerger', 'Standard (default) merger')

# ------------------------------------------------
# Preparable
preparable_config = makeConfig('Preparable', 'Parameters for preparable applications')
preparable_config.addOption('unprepare_on_copy', False, 'Unprepare a prepared application when it is copied')

# ------------------------------------------------
# GPIComponentFilters
gpicomp_config = makeConfig('GPIComponentFilters', """Customization of GPI component object assignment
for each category there may be multiple filters registered, the one used being defined
in the configuration file in [GPIComponentFilters]
e.g: {'datasets':{'lhcbdatasets':lhcbFilter, 'testdatasets':testFilter}...}
""", is_open=False)

# ------------------------------------------------
# Output
output_config = makeConfig("Output", "configuration section for postprocessing the output")
output_config.addOption('AutoRemoveFilesWithJob', False,
                       'if True, each outputfile of type in list AutoRemoveFileTypes will be removed when the job is')
output_config.addOption('AutoRemoveFileTypes', [
                       'DiracFile'], 'List of outputfile types that will be auto removed when job is removed if AutoRemoveFilesWithJob is True')

output_config.addOption('PostProcessLocationsFileName', '__postprocesslocations__',
                       'name of the file that will contain the locations of the uploaded from the WN files')

output_config.addOption('FailJobIfNoOutputMatched', True,
                       'if True, a job will be marked failed if output is asked for but not found.')

output_config.addOption('ForbidLegacyOutput', True, 'if True, writing to the job outputdata and outputsandbox fields will be forbidden')

output_config.addOption('ForbidLegacyInput', True, 'if True, writing to the job inputsandbox field will be forbidden')

docstr_Ext = 'fileExtensions:list of output files that will be written to %s,\
backendPostprocess:defines where postprocessing should be done (WN/client) on different backends,\
uploadOptions:config values needed for the actual %s upload'

# LocalFile
LocalPost = {'Local': 'client',
             'Interactive': 'client',
             'LSF': 'client',
             'SGE': 'client',
             'PBS': 'client',
             'Condor': 'client',
             'CREAM': 'client',
             'ARC': 'client',
             'Dirac': 'client'
}
LocalUpOpt = {}
LocalFileExt = docstr_Ext % ('Local', 'Local')
output_config.addOption('LocalFile',
                           {'fileExtensions': ['*.txt'],
                             'backendPostprocess' : LocalPost,
                             'uploadOptions' : LocalUpOpt},
                            LocalFileExt)


# LCGSEFILE

LCGSEBakPost = {'LSF': 'client',
                'PBS': 'client',
                'SGE': 'client',
                'Condor': 'client',
                'LCG': 'WN',
                'CREAM': 'WN',
                'ARC': 'WN',
                'Local': 'WN',
                'Interactive': 'WN'
}
LCGSEUpOpt = {'LFC_HOST': 'lfc-dteam.cern.ch', 'dest_SRM': 'srm-public.cern.ch'}
LCGSEFileExt = docstr_Ext % ('LCG SE', 'LCG')

output_config.addOption('LCGSEFile',
                       {'fileExtensions': ['*.root', '*.asd'],
                        'backendPostprocess': LCGSEBakPost,
                        'uploadOptions': LCGSEUpOpt},
                       LCGSEFileExt)

# DiracFile
## TODO MOVE ME TO GANGADIRAC!!!
# Should this be in Core or elsewhere?
diracBackPost = {'Dirac': 'submit',
                 'LSF': 'WN',
                 'PBS': 'WN',
                 'SGE': 'WN',
                 'Condor': 'WN',
                 'LCG': 'WN',
                 'CREAM': 'WN',
                 'ARC': 'WN',
                 'Local': 'WN',
                 'Interactive': 'WN'}
diracFileExts = docstr_Ext % ('DIRAC', 'DIRAC')

output_config.addOption('DiracFile',
                       {'fileExtensions': ['*.dst'],
                        'backendPostprocess': diracBackPost,
                        'uploadOptions': {},
                        'defaultSite': {'upload': 'CERN-USER', 'download': 'CERN-USER'}},
                       diracFileExts)

# GoogleFile

GoogleFileBackPost = {'Dirac': 'client',
                      'LSF': 'client',
                      'PBS': 'client',
                      'SGE': 'client',
                      'Condor': 'client',
                      'LCG': 'client',
                      'CREAM': 'client',
                      'ARC': 'client',
                      'Local': 'client',
                      'Interactive': 'client'}
GoogleFileExts = docstr_Ext % ('GoogleDrive', 'Google')

output_config.addOption('GoogleFile',
                       {'fileExtensions': [],
                        'backendPostprocess': GoogleFileBackPost,
                        'uploadOptions': {}},
                       GoogleFileExts)

# MassStorageFile

import pwd
import grp
Conf_config = getConfig('Configuration')
if 'user' in Conf_config:
    user = Conf_config ['user']
else:
    #import sys
    #sys.stderr.write('Configure Error: %s' % str(err) )
    import getpass
    user = getpass.getuser()


## FIXME Sometimes the wrong user is set gere for the unittests, I've added this to correct for it - rcurrie
try:
    pwd_nam = pwd.getpwnam(user)
except:
    import getpass
    user = getpass.getuser()
    pwd_nam = pwd.getpwnam(user)

groupid = grp.getgrgid(pwd_nam.pw_gid).gr_name
groupnames = {'z5': 'lhcb', 'zp': 'atlas', 'zh': 'cms', 'vl': 'na62'}
groupname = groupnames.get(groupid, 'undefined')

try:
    import os.path
    massStoragePath = os.path.join(os.environ['EOS_HOME'], 'ganga')
except KeyError:
    massStoragePath = "/eos/%s/user/%s/%s/ganga" % (
        groupname, user[0], user)

# From:
# http://eos.cern.ch/index.php?option=com_content&view=article&id=87:using-eos-at-cern&catid=31:general&Itemid=41
protoByExperiment = {'atlas': 'root://eosatlas.cern.ch',
                     'cms': 'root://eocms.cern.ch',
                     'lhcb': 'root://eoslhcb.cern.ch',
                     'alice': 'root://eosalice.cern.ch',
                     # These last 2 are guesses based on the standard
                     'na62': 'root://eosna62.cern.ch',
                     'undefined': 'root://eos.cern.ch'}
defaultMassStorageProto = protoByExperiment[groupname]

eosinstalled, prefix = commands.getstatusoutput('which eos')
if not eosinstalled == 0:
    prefix = ''
    massStoragePath = ''    

massStorageUploadOptions = {'mkdir_cmd': prefix + ' mkdir', 'cp_cmd':
                            prefix + ' cp', 'ls_cmd': prefix + ' ls', 'path': massStoragePath}

massStorageFileExt = docstr_Ext % ('Mass Storage', 'EOS')

massStorageBackendPost = {'LSF': 'WN',
                          'PBS': 'WN',
                          'Condor': 'WN',
                          'SGE': 'WN',
                          'LCG': 'client',
                          'CREAM': 'client',
                          'ARC': 'client',
                          'Local': 'WN',
                          'Interactive': 'client',
                          'Dirac': 'client'}

output_config.addOption('MassStorageFile',
                       {'fileExtensions': [''],
                        'backendPostprocess': massStorageBackendPost,
                        'uploadOptions': massStorageUploadOptions,
                        'defaultProtocol': defaultMassStorageProto},
                       massStorageFileExt)

sharedFileBackendPost = {'LSF': 'WN',
                         'LCG': 'client',
                         'ARC': 'client',
                         'Dirac': 'client',
                         'PBS': 'WN',
                         'SGE': 'WN',
                         'Condor': 'WN',
                         'Interactive': 'client',
                         'Local': 'WN',
                         'CREAM': 'client'}

output_config.addOption('SharedFile',
                       {'fileExtensions': [''],
                        'backendPostprocess': sharedFileBackendPost,
                        'uploadOptions': {'path': None, 'cp_cmd': 'cp', 'ls_cmd': 'ls', 'mkdir_cmd': 'mkdir'},
                        'defaultProtocol': 'file://'},
                        docstr_Ext % ('Shared Storage', 'SharedFS'))

# ------------------------------------------------
# Display
disp_config = makeConfig('Display', 'control the printing style of the different registries ("jobs","box","tasks"...)')
disp_config.addOption('config_name_colour', 'fx.bold',
                         'colour print of the names of configuration sections and options')
disp_config.addOption(
    'config_docstring_colour', 'fg.green', 'colour print of the docstrings and examples')
disp_config.addOption(
    'config_value_colour', 'fx.bold', 'colour print of the configuration values')
disp_config.addOption('jobs_columns',
                 ("fqid", "status", "name", "subjobs", "application",
                  "backend", "backend.actualCE", "comment"),
                 'list of job attributes to be printed in separate columns')

disp_config.addOption('jobs_columns_width',
                 {'fqid': 8, 'status': 10, 'name': 10, 'subjobs': 8, 'application':
                     15, 'backend': 15, 'backend.actualCE': 45, 'comment': 30},
                 'width of each column')

disp_config.addOption('jobs_columns_functions',
                 {'subjobs': "lambda j: len(j.subjobs)", 'application': "lambda j: j.application.__class__.__name__",
                  'backend': "lambda j:j.backend.__class__.__name__", 'comment': "lambda j: j.comment"},
                 'optional converter functions')

disp_config.addOption('jobs_columns_show_empty',
                 ['fqid'],
                 'with exception of columns mentioned here, hide all values which evaluate to logical false (so 0,"",[],...)')

disp_config.addOption('jobs_status_colours',
                 {'new': 'fx.normal',
                  'submitted': 'fg.orange',
                  'running': 'fg.green',
                  'completed': 'fg.blue',
                  'failed': 'fg.red'
                  },
                 'colours for jobs status')

# add display default values for the box
disp_config.addOption('box_columns',
                 ("id", "type", "name", "application"),
                 'list of job attributes to be printed in separate columns')

disp_config.addOption('box_columns_width',
                 {'id': 5, 'type': 20, 'name': 40, 'application': 15},
                 'width of each column')

disp_config.addOption('box_columns_functions',
                 {'application': "lambda obj: obj.application._name"},
                 'optional converter functions')

disp_config.addOption('box_columns_show_empty',
                 ['id'],
                 'with exception of columns mentioned here, hide all values which evaluate to logical false (so 0,"",[],...)')

# display default values for task list
markup = ANSIMarkup()
str_done = markup("done", overview_colours["completed"])
disp_config.addOption('tasks_columns',
                     ("id", "Type", "Name", "State",
                      "Comment", "Jobs", str_done),
                     'list of job attributes to be printed in separate columns')

disp_config.addOption('tasks_columns_width',
                     {"id": 5, "Type": 13, "Name": 22, "State": 9,
                         "Comment": 30, "Jobs": 33, str_done: 5},
                     'width of each column')

disp_config.addOption('tasks_columns_functions',
                     {'Name': "lambda t : t.name",
                      'Type': "lambda task : task._name",
                      'State ': "lambda task : task.status",
                      'Comment ': "lambda task : task.comment",
                      'Jobs': "lambda task : task.n_all()",
                      str_done: "lambda task : task.n_status('completed')",
                      },
                     'optional converter functions')

disp_config.addOption('tasks_columns_show_empty',
                     ['id', 'Jobs',
                         str_done],
                     'with exception of columns mentioned here, hide all values which evaluate to logical false (so 0,"",[],...)')

disp_config.addOption(
    'tasks_show_help', True, 'change this to False if you do not want to see the help screen if you first type "tasks" in a session')

# ------------------------------------------------
# Tasks
tasks_config = makeConfig('Tasks', 'Tasks configuration options')
tasks_config.addOption('TaskLoopFrequency', 60., "Frequency of Task Monitoring loop in seconds")
tasks_config.addOption('ForceTaskMonitoring', False, "Monitor tasks even if the monitoring loop isn't enabled")
tasks_config.addOption('disableTaskMon', False, "Should I disable the Task Monitoring loop?")

# ------------------------------------------------
# MonitoringServices
mon_config = makeConfig('MonitoringServices', """External monitoring systems are used
to follow the submission and execution of jobs. Each entry in this section
defines a monitoring plugin used for a particular combination of application
and backend. Asterisks may be used to specify any application or any
backend. The configuration entry syntax:

ApplicationName/BackendName = dot.path.to.monitoring.plugin.class.

Example: DummyMS plugin will be used to track executables run on all backends:

Executable/* = GangaCore.Lib.MonitoringServices.DummyMS.DummyMS

""", is_open=True)

# ------------------------------------------------
# Registry Dirty Monitoring Services (not related to actual Job Monitoring)
reg_config = makeConfig('Registry','This config controls the speed of flushing objects to disk')
reg_config.addOption('AutoFlusherWaitTime', 30, 'Time to wait between auto-flusher runs')
reg_config.addOption('EnableAutoFlush', True, 'Enable Registry auto-flushing feature')

cred_config = makeConfig('Credentials', 'This configures the credentials singleton')
cred_config.addOption('CleanDelay', 1, 'Seconds between auto-clean of credentials when proxy externally destroyed')
cred_config.addOption('AtomicDelay', 1, 'Seconds between checking credential on disk')<|MERGE_RESOLUTION|>--- conflicted
+++ resolved
@@ -25,13 +25,8 @@
 
 # ------------------------------------------------
 # store Ganga version based on new git tag for this file
-<<<<<<< HEAD
-_gangaVersion = '6.8.0'
-_development = False
-=======
 _gangaVersion = '6.7.4'
 _development = True
->>>>>>> b68e355b
 
 # store a path to Ganga libraries
 _gangaPythonPath = os.path.dirname(os.path.dirname(__file__))
