--- conflicted
+++ resolved
@@ -369,21 +369,12 @@
             else:
                 logger.error("opts: %s" % self.options)
                 raise ApplicationConfigurationError("Opts file type %s not yet supported please contact Ganga devs if you require this support" % getName(this_opt))
-<<<<<<< HEAD
-        if self.options or self.extraOpts:
-             return self.options
-        else:
-            raise ApplicationConfigurationError("No options (as options files or extra options) has been specified. Please provide some.")
-=======
 
         if self.options or self.extraOpts:
             return self.options
         else:
             raise ApplicationConfigurationError("No options (as options files or extra options) has been specified. Please provide some.")
 
->>>>>>> 2e184125
-
-            
     def getEnvScript(self):
         """
         Return the script which wraps the running command in a correct environment
