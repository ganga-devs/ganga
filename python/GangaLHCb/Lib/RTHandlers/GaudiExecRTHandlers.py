--- conflicted
+++ resolved
@@ -376,8 +376,7 @@
     """
     Return the LFN remote dirname for this job
     """
-<<<<<<< HEAD
-    return os.path.join(DiracFile.diracLFNBase(job.backend.credential_requirements), 'GangaInputFile/Job_%s' % job.fqid)
+    return os.path.join(DiracFile.diracLFNBase(job.backend.credential_requirements), 'GangaJob_%s/InputFiles' % job.fqid)
 
 
 def check_creds(cred_req):
@@ -387,9 +386,6 @@
         credential_store[cred_req]
     except KeyError:
         credential_store.create(cred_req)
-=======
-    return os.path.join(DiracFile.diracLFNBase(job.backend.credential_requirements), 'GangaJob_%s/InputFiles' % job.fqid)
->>>>>>> 5692164b
 
 
 class GaudiExecDiracRTHandler(IRuntimeHandler):
