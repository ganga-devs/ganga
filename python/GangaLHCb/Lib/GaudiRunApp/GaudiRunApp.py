from os import rename, path, makedirs, chdir, unlink, listdir, chmod
from os import stat as os_stat
import tempfile
import time
import subprocess
import shutil
import tarfile
import threading
import stat
from StringIO import StringIO

from Ganga.Core import ApplicationConfigurationError, ApplicationPrepareError, GangaException
from Ganga.GPIDev.Adapters.IGangaFile import IGangaFile
from Ganga.GPIDev.Adapters.IPrepareApp import IPrepareApp
from Ganga.GPIDev.Base.Filters import allComponentFilters
from Ganga.GPIDev.Base.Proxy import getName
from Ganga.GPIDev.Lib.File.File import ShareDir
from Ganga.GPIDev.Lib.File.LocalFile import LocalFile
from Ganga.GPIDev.Schema import Schema, Version, SimpleItem, GangaFileItem
from Ganga.Utility.logging import getLogger
from Ganga.Utility.files import expandfilename, fullpath

from GangaDirac.Lib.Files.DiracFile import DiracFile
from GangaDirac.Lib.Backends.DiracBase import DiracBase

from .GaudiRunAppUtils import getGaudiRunInputData, _exec_cmd, add_timeStampFile

logger = getLogger()

prep_lock = threading.Lock()

class GaudiRun(IPrepareApp):
    """
    Welcome to the new GaudiApp for LHCb apps written/constructed making use of the new CMake framework

    Before submitting jobs with this application you will need to run something similar to the following:

    cd $SOMEPATH
    lb-dev DaVinci v40r2
    cd $SOMEPATH/DaVinciDev_v40r2
    getpack 

    This program will perform the following command to `prepare` the application before submission:
        make ganga-input-sandbox
    NB:
    The output from this command can be quite large and Ganga will save it to disk and store it at least once per (master) job
    If your build target is large I would advise that you consider placing your gangadir in your AFS workspace where there is more storage available

    This application needs to be configured with the absolute directory of the project and the options you want to pass to gaudirun.py

    e.g.

    j=Job()
    myApp = GaudiRun()
    myApp.directory = "$SOMEPATH/DaVinciDev_v40r2"
    myApp.options = "$SOMEPATH/DaVinciDev_v40r2/myDaVinciOpts.py"
    j.application = myApp
    j.submit()

    To setup a minimal application you can also run the helper function:

    prepare_cmake_app(myApp, myVer, myPath, myGetpack)

    For GaudiPython style of running:

    The actual command run on the WN is:

        ./run gaudirun.py optionsFile.py data.py

    If you would prefer to have your optsfile run as a python application then set 'job.application.useGaudiRun = False'
    This then changes the command run on the WN to bu:

        ./run python OptsFileWrapper.py

        Here the OptsFileWrapper script imports the data.py describing the data to be run over and executes options with 'execfile'

    """
    _schema = Schema(Version(1, 0), {
        # Options created for constructing/submitting this app
        'directory':    SimpleItem(preparable=1, defvalue=None, typelist=[None, str], comparable=1, doc='A path to the project that you\'re wanting to run.'),
        'options':       GangaFileItem(defvalue=None, doc='File which contains the extra opts I want to pass to gaudirun.py'),
        'uploadedInput': GangaFileItem(defvalue=None, hidden=1, doc='This stores the input for the job which has been pre-uploaded so that it gets to the WN'),
        'sharedOptsInput': GangaFileItem(defvalue=None, hidden=1, doc='This stores the extra-opts for all (sub)jobs which are uploaded as 1 archive'),
        'useGaudiRun':  SimpleItem(defvalue=True, doc='Should \'options\' be run as "python options.py data.py" rather than "gaudirun.py options.py data.py"'),
        'platform' :    SimpleItem(defvalue='x86_64-slc6-gcc49-opt', typelist=[str], doc='Platform the application was built for'),
        'extraOpts':    SimpleItem(defvalue='', typelist=[str], doc='An additional string which is to be added to \'options\' when submitting the job'),

        # Prepared job object
        'is_prepared':  SimpleItem(defvalue=None, strict_sequence=0, visitable=1, copyable=1, hidden=0, typelist=[None, ShareDir], protected=0, comparable=1,
            doc='Location of shared resources. Presence of this attribute implies the application has been prepared.'),
        'hash':         SimpleItem(defvalue=None, typelist=[None, str], hidden=1, doc='MD5 hash of the string representation of applications preparable attributes'),
        })
    _category = 'applications'
    _name = 'GaudiRun'
    _exportmethods = ['prepare', 'unprepare', 'execCmd', 'readInputData']

    cmake_sandbox_name = 'cmake-input-sandbox.tgz'
    build_target = 'ganga-input-sandbox'
    build_dest = 'input-sandbox.tgz'
    sharedOptsFile_name = 'sharedExtraOpts.tar'

    def __setattr__(self, attr, value):
        """
        This overloads the baseclass setter method and allows for dynamic evaluation of a parameter on assignment
        Args:
            attr (str): Name of the attribute which is being assigned for this class
            value (unknown): The raw value which is being passed to this class for assigning to the attribute
        """

        actual_value = value
        if attr == 'directory':
            if value:
                actual_value = path.abspath(fullpath(expandfilename(value)))
        elif attr == 'options':
            if isinstance(value, str):
                new_file = allComponentFilters['gangafiles'](value, None)
                actual_value = [ new_file ]
            elif isinstance(value, IGangaFile):
                actual_valye = [ value ]

        super(GaudiRun, self).__setattr__(attr, actual_value)

    def unprepare(self, force=False):
        """
        Unprepare the GaudiRun App
        Args:
            force (bool): Forces an un-prepare
        """
        logger.debug('Running unprepare in GaudiRun app')
        if self.is_prepared is not None:
            self.decrementShareCounter(self.is_prepared.name)
            self.is_prepared = None
        self.hash = None
        ## FIXME Add some configurable object which controls whether a file should be removed from storage
        ## Here if the is_prepared count reaches zero
        if self.uploadedInput:
            self.uploadedInput.remove()
        self.uploadedInput = None

    def prepare(self, force=False):
        """
        This method creates a set of prepared files for the application to pass to the RTHandler
        Args:
            force (bool): Forces a prepare to be run
        """

        if (self.is_prepared is not None) and not force:
            raise ApplicationPrepareError('%s application has already been prepared. Use prepare(force=True) to prepare again.' % getName(self))

        # lets use the same criteria as the configure() method for checking file existence & sanity
        # this will bail us out of prepare if there's somthing odd with the job config - like the executable
        # file is unspecified, has a space or is a relative path
        self.configure(self)
        logger.info('Preparing %s application.' % getName(self))
        self.is_prepared = ShareDir()
        logger.info('Created shared directory: %s' % (self.is_prepared.name))

        this_build_target = self.buildGangaTarget()

        try:
            # copy any 'preparable' objects into the shared directory
            send_to_sharedir = self.copyPreparables()
            # add the newly created shared directory into the metadata system
            # if the app is associated with a persisted object
            self.checkPreparedHasParent(self)

            self.copyIntoPrepDir(this_build_target)
            opts_file = self.getOptsFile()
            if isinstance(opts_file, LocalFile):
                self.copyIntoPrepDir(path.join( opts_file.localDir, path.basename(opts_file.namePattern) ))
            elif isinstance(opts_file, DiracFile) and self.master and not isinstance(self.getJobObject().backend, DiracBase):
                # NB safe to put it here as should have expressly setup a path for this job by now
                opts_file.get(localPath=self.getSharedPath())
            else:
                raise ApplicationConfigurationError(None, "Opts file type %s not yet supported please contact Ganga devs if you require this support" % getName(opts_file))
            self.post_prepare()

        except Exception as err:
            logger.debug("Err: %s" % str(err))
            self.unprepare()
            raise

        self.cleanGangaTargetArea(this_build_target)

        try:
            job = self.getJobObject()
        except AssertionError:
            return 1

        if self.extraOpts:
            self.constructExtraOptsFile( job )

        return 1

    def constructExtraOptsFile(self, job):
        """
        This constructs or appends to an uncompressed archive containing all of the opts files which are required to run on the grid
        Args:
            job (Job): The parent job of this application, we don't care if it's unique or not
        """

        master_job = job.master or job

        df = master_job.application.sharedOptsInput

        folder_dir = job.getInputWorkspace(create=True).getPath()

        with prep_lock:
            if not df:
                add_timeStampFile(folder_dir)
                job.master.application.sharedOptsInput = DiracFile(namePattern=GaudiRun.sharedOptsFile_name, localDir=folder_dir)
                tar_filename = path.join(folder_dir, GaudiRun.sharedOptsFile_name)
                if not path.isfile(tar_filename):
                    with tarfile.open(tar_filename, "w") as tar_file:
                        pass
                with tarfile.open(tar_filename, "a") as tar_file:
                    tar_file.add('__timestamp__')

            extra_opts_file = 'extra_opts_%s_.py' % job.id

            # First construct if needed
            if not path.isfile(path.join(folder_dir, GaudiRun.sharedOptsFile_name)):
                with tarfile.open(path.join(folder_dir, GaudiRun.sharedOptsFile_name), "w") as tar_file:
                    pass

            # Now append the extra_opts file here when needed
            with tarfile.open(path.join(folder_dir, GaudiRun.sharedOptsFile_name), "a") as tar_file:
                tinfo = tarfile.TarInfo(extra_opts_file)
                tinfo.mtime = time.time()
                fileobj = StringIO(self.extraOpts)
                tinfo.size = fileobj.len
                tar_file.addfile(tinfo, fileobj)

    def cleanGangaTargetArea(self, this_build_target):
        """
        Method to remove the build target and other files not needed to reproduce the same build target again
        Args:
            this_build_target (str): This is the full path of the build target
        """
        logger.debug("Cleaning up area after prepare")

        # Don't delete these
        preserved_set = set(['run'])

        build_dir = path.dirname(this_build_target)
        for obj in set(listdir(build_dir)) - preserved_set:
            logger.debug("del: %s of %s" %(obj, set(listdir(build_dir)) - preserved_set))
            if path.isfile(path.join(build_dir, obj)):
                unlink(path.join(build_dir, obj))
            elif path.isdir(path.join(build_dir, obj)):
                shutil.rmtree(path.join(build_dir, obj), ignore_errors=True)

    def configure(self, masterappconfig):
        """
        Required even though nothing is done in this step for this App
        Args:
            masterappconfig (unknown): This is the output from the master_configure from the parent app
        """
        # Lets test the inputs
        opt_file = self.getOptsFile()
        dir_name = self.directory
        return (None, None)

    def getOptsFile(self):
        """
        This function returns a sanitized absolute path to the self.options file from user input
        """
        if self.options:
            if isinstance(self.options, LocalFile):
                ## FIXME LocalFile should return the basename and folder in 2 attibutes so we can piece it together, now it doesn't
<<<<<<< HEAD
                full_path = expandfilename(path.join(self.options.localDir, path.basename(self.options.namePattern)), force=True)
                if not path.exists(full_path):
                    raise ApplicationConfigurationError(None, "Opts File: \'%s\' has been specified but does not exist please check and try again!" % full_path)
                self.options = LocalFile(namePattern=path.basename(full_path), localDir=path.dirname(full_path))
                return self.options
            elif isinstance(self.options, DiracFile):
                return self.options
=======
                full_path = path.join(self.myOpts.localDir, self.myOpts.namePattern)
                if not path.exists(full_path):
                    raise ApplicationConfigurationError(None, "Opts File: \'%s\' has been specified but does not exist please check and try again!" % full_path)
                return self.myOpts
            elif isinstance(self.myOpts, DiracFile):
                return self.myOpts
>>>>>>> 2759ddaa
            else:
                raise ApplicationConfigurationError(None, "Opts file type %s not yet supported please contact Ganga devs if you require this support" % getName(self.options))
        else:
            raise ApplicationConfigurationError(None, "No Opts File has been specified, please provide one!")

    def getEnvScript(self):
        """
        Return the script which wraps the running command in a correct environment
        """
        return 'export CMTCONFIG=%s; source LbLogin.sh --cmtconfig=%s && ' % (self.platform, self.platform)

    def execCmd(self, cmd):
        """
        This method executes a command within the namespace of the project. The cmd is placed in a bash script which is executed within the env
        This will adopt the platform associated with this application and all commands requiring to be run within the project env
        will be required to be executed with the './run' explcitly called
        Args:
            cmd (str): This is the command(s) which are to be executed within the project environment and directory
        """

        cmd_file = tempfile.NamedTemporaryFile(suffix='.sh', delete=False)

        env_wrapper = self.getEnvScript()
        cmd_file.write("#!/bin/bash")
        cmd_file.write("\n")
        cmd_file.write(cmd)
        cmd_file.flush()
        cmd_file.close()
        st = os_stat(cmd_file.name)
        chmod(cmd_file.name, st.st_mode | stat.S_IEXEC)

        logger.debug("Running: %s" % cmd_file.name)

        # I would have preferred to execute all commands against inside `./run` so we have some sane behaviour
        # but this requires a build to have been run before we can use this command reliably... so we're just going to be explicit

        rc, stdout, stderr = _exec_cmd(cmd_file.name, self.directory)

        if rc != 0:
            logger.error("Failed to execute command: %s" % cmd_file.name)
            logger.error("Tried to execute command in: %s" % self.directory)
            logger.error("StdErr: %s" % str(stderr))
            raise GangaException("Failed to Execute command")

        unlink(cmd_file.name)

        return rc, stdout, stderr

    def buildGangaTarget(self):
        """
        This builds the ganga target 'ganga-input-sandbox' for the project defined by self.directory
        This returns the absolute path to the file after it has been created. It will fail if things go wrong or the file fails to generate
        """
        logger.info("Make-ing target '%s'     (This may take a few minutes depending on the size of your project)" % GaudiRun.build_target)
        # Up to the user to run something like make clean... (Although that would avoid some potential CMake problems)
        self.execCmd('make %s' % GaudiRun.build_target)

        targetPath = path.join(self.directory, 'build.%s' % self.platform, 'ganga')
        if not path.isdir(targetPath):
            raise GangaException("Target Path: %s NOT found!" % targetPath)
        sandbox_str = '%s' % GaudiRun.build_dest
        targetFile = path.join(targetPath, sandbox_str)
        if not path.isfile(targetFile):
            raise GangaException("Target File: %s NOT found!" % targetFile)
        wantedTargetFile = path.join(targetPath, GaudiRun.cmake_sandbox_name)
        rename(targetFile, wantedTargetFile)
        if not path.isfile(wantedTargetFile):
            raise GangaException("Wanted Target File: %s NOT found" % wantedTargetFile)

        logger.info("Built %s" % wantedTargetFile)
        return wantedTargetFile

    def readInputData(self, opts):
        """
        This reads the inputdata from a file and assigns it to the inputdata field of the parent job.

        Or you can use BKQuery and the box repo to save having to do this over and over
        Args:
            opts (str):
        """
        input_dataset = getGaudiRunInputData(opts, self)
        try:
            job = self.getJobObject()
        except:
            raise GangaException("This makes no sense without first belonging to a job object as I can't assign input data!")

        if job.inputdata is not None and len(job.inputdata) > 0:
            logger.warning("Warning Job %s already contained inputdata, overwriting" % job.fqid)

        job.inputdata = input_dataset
<|MERGE_RESOLUTION|>--- conflicted
+++ resolved
@@ -23,7 +23,7 @@
 from GangaDirac.Lib.Files.DiracFile import DiracFile
 from GangaDirac.Lib.Backends.DiracBase import DiracBase
 
-from .GaudiRunAppUtils import getGaudiRunInputData, _exec_cmd, add_timeStampFile
+from .GaudiRunAppUtils import getGaudiRunInputData, _exec_cmd, getTimestampContent
 
 logger = getLogger()
 
@@ -207,14 +207,17 @@
 
         with prep_lock:
             if not df:
-                add_timeStampFile(folder_dir)
                 job.master.application.sharedOptsInput = DiracFile(namePattern=GaudiRun.sharedOptsFile_name, localDir=folder_dir)
                 tar_filename = path.join(folder_dir, GaudiRun.sharedOptsFile_name)
                 if not path.isfile(tar_filename):
                     with tarfile.open(tar_filename, "w") as tar_file:
                         pass
                 with tarfile.open(tar_filename, "a") as tar_file:
-                    tar_file.add('__timestamp__')
+                    tinfo = tarfile.TarInfo('__timestamp__')
+                    tinfo.mtime = time.time()
+                    fileobj = StringIO(getTimestampContent())
+                    tinfo.size = fileobj.len
+                    tar_file.addfile(tinfo, fileobj)
 
             extra_opts_file = 'extra_opts_%s_.py' % job.id
 
@@ -268,22 +271,12 @@
         if self.options:
             if isinstance(self.options, LocalFile):
                 ## FIXME LocalFile should return the basename and folder in 2 attibutes so we can piece it together, now it doesn't
-<<<<<<< HEAD
-                full_path = expandfilename(path.join(self.options.localDir, path.basename(self.options.namePattern)), force=True)
+                full_path = path.join(self.options.localDir, self.options.namePattern)
                 if not path.exists(full_path):
                     raise ApplicationConfigurationError(None, "Opts File: \'%s\' has been specified but does not exist please check and try again!" % full_path)
-                self.options = LocalFile(namePattern=path.basename(full_path), localDir=path.dirname(full_path))
                 return self.options
             elif isinstance(self.options, DiracFile):
                 return self.options
-=======
-                full_path = path.join(self.myOpts.localDir, self.myOpts.namePattern)
-                if not path.exists(full_path):
-                    raise ApplicationConfigurationError(None, "Opts File: \'%s\' has been specified but does not exist please check and try again!" % full_path)
-                return self.myOpts
-            elif isinstance(self.myOpts, DiracFile):
-                return self.myOpts
->>>>>>> 2759ddaa
             else:
                 raise ApplicationConfigurationError(None, "Opts file type %s not yet supported please contact Ganga devs if you require this support" % getName(self.options))
         else:
