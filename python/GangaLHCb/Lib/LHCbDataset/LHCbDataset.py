--- conflicted
+++ resolved
@@ -11,11 +11,7 @@
 import Ganga.Utility.logging
 from LHCbDatasetUtils import isLFN, isPFN, isDiracFile, strToDataFile, getDataFile
 from OutputData import OutputData
-<<<<<<< HEAD
 from Ganga.GPIDev.Base.Proxy import isType, stripProxy, addProxy, getName
-=======
-from Ganga.GPIDev.Base.Proxy import isType, stripProxy, getName
->>>>>>> 6b8cf5a1
 from Ganga.GPIDev.Lib.Job.Job import Job, JobTemplate
 from GangaDirac.Lib.Backends.DiracUtils import get_result
 from Ganga.GPIDev.Lib.GangaList.GangaList import GangaList, makeGangaListByRef
@@ -148,11 +144,7 @@
         #this_file = self.files[i]
         # print type(this_file)
         # return this_file
-<<<<<<< HEAD
-        # return addProxy(this_file)
-=======
         # return this_file
->>>>>>> 6b8cf5a1
         # return this_file
         if type(i) == type(slice(0)):
             ds = LHCbDataset(files=self.files[i])
@@ -415,11 +407,7 @@
         data = LHCbDataset()
         data.__construct__([list(files)])
         data.depth = self.depth
-<<<<<<< HEAD
-        return addProxy(data)
-=======
         return data
->>>>>>> 6b8cf5a1
 
     def isSubset(self, other):
         '''Is every file in this data set in other?'''
@@ -439,11 +427,7 @@
         data = LHCbDataset()
         data.__construct__([list(files)])
         data.depth = self.depth
-<<<<<<< HEAD
-        return addProxy(data)
-=======
         return data
->>>>>>> 6b8cf5a1
 
     def intersection(self, other):
         '''Returns a new data set w/ files common to this and other.'''
@@ -452,11 +436,7 @@
         data = LHCbDataset()
         data.__construct__([list(files)])
         data.depth = self.depth
-<<<<<<< HEAD
-        return addProxy(data)
-=======
         return data
->>>>>>> 6b8cf5a1
 
     def union(self, other):
         '''Returns a new data set w/ files from this and other.'''
@@ -465,11 +445,7 @@
         data = LHCbDataset()
         data.__construct__([list(files)])
         data.depth = self.depth
-<<<<<<< HEAD
-        return addProxy(data)
-=======
         return data
->>>>>>> 6b8cf5a1
 
     def bkMetadata(self):
         'Returns the bookkeeping metadata for all LFNs. '
