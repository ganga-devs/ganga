[Configuration]

RUNTIME_PATH = GangaDirac:GangaGaudi:GangaLHCb
SMTPHost = cernmx.cern.ch
ReleaseNotes = True


#=======================================================================
[LHCb]

# Configuration of LHCb specific parameters concerning Gaudi and Dirac

# To change the default location and the default methods of storing output data
# (e.g. DSTs) from batch submission adjust the following 3 variables. For 
# example for storing data on CASTOR change the cp_cmd to rfcp and the 
# mkdir_cmd to nsmkdir.
#DataOutput=$HOME
#cp_cmd=/bin/cp
#mkdir_cmd=/bin/mkdir
# List of user added LHCb applications split by ':'
#UserAddedApplications=''

[DIRAC]
load_default_Dirac_backend = False
<<<<<<< HEAD
DiracCommandFiles = ["@{GANGA_PYTHONPATH}/GangaDirac/Lib/Server/DiracCommands.py", "@{GANGA_PYTHONPATH}/GangaLHCb/Lib/Server/DiracLHCbCommands.py"]
=======
DiracCommandFiles = ["@{GANGA_PYTHONPATH}/GangaLHCb/Lib/Server/DiracLHCbDefinition.py",
                     "@{GANGA_PYTHONPATH}/GangaDirac/Lib/Server/DiracCommands.py",
                     "@{GANGA_PYTHONPATH}/GangaLHCb/Lib/Server/DiracLHCbCommands.py"]
>>>>>>> 36c67917

[Output]
ForbidLegacyInput = True
ForbidLegacyOutput = True
LCGSEFile = {'fileExtensions': [''], 'uploadOptions': {'dest_SRM': 'srm-public.cern.ch', 'LFC_HOST': 'lfc-dteam.cern.ch'}, 'backendPostprocess': {'LSF': 'client', 'LCG': 'WN', 'Interactive': 'WN', 'Localhost': 'WN', 'CREAM': 'WN'}}

[LCG]
EDG_ENABLE = False
GLITE_ENABLE=False
VirtualOrganisation = lhcb

#[ROOT]
#lcgpath = /afs/cern.ch/sw/lcg/releases/LCG_79
#arch = $$CMTCONFIG$$
#location = $$ROOTSYS$$/../../..
#version = $$ROOTVERSION$$
#pythonversion = 2.7.9.p1
#pythonhome = ${lcgpath}$/Python/${pythonversion}/${arch}/

#[defaults_Root]
#version = 6.04.02

[GPIComponentFilters]
#category->filter_to_be_used
datasets=string_dataset_shortcut

[defaults_GridProxy]
validityAtCreation = 120:00
init_opts =

[defaults_GridCommand]
destroy = @{GANGA_PYTHONPATH}/GangaLHCb/ganga-proxy.py destroy
info = @{GANGA_PYTHONPATH}/GangaLHCb/ganga-proxy.py info
init = @{GANGA_PYTHONPATH}/GangaLHCb/ganga-proxy.py init
init_parameters = { "pipe" : "-p", "valid" : "-v" }

[defaults_Bookkeeping]

[Mergers]
#  Dictionary of file associations
associate = {'log':'TextMerger','root':'RootMerger','text':'TextMerger','txt':'TextMerger','dst':'LHCbFileMerger','mdst':'LHCbFileMerger','sim':'LHCbFileMerger','digi':'LHCbFileMerger'}

[PollThread]
creds_poll_rate = 24*3600

[defaults_Remote]
pre_script = ['source /afs/cern.ch/lhcb/software/releases/LBSCRIPTS/prod/InstallArea/scripts/LbLogin.sh', 'source `runpy LbConfiguration.SetupProject --shell=sh --mktemp Ganga`'] 

[Logging]
GangaLHCb=INFO

[defaults_LHCbTransform]
submit_with_threads=False
<|MERGE_RESOLUTION|>--- conflicted
+++ resolved
@@ -22,13 +22,9 @@
 
 [DIRAC]
 load_default_Dirac_backend = False
-<<<<<<< HEAD
-DiracCommandFiles = ["@{GANGA_PYTHONPATH}/GangaDirac/Lib/Server/DiracCommands.py", "@{GANGA_PYTHONPATH}/GangaLHCb/Lib/Server/DiracLHCbCommands.py"]
-=======
 DiracCommandFiles = ["@{GANGA_PYTHONPATH}/GangaLHCb/Lib/Server/DiracLHCbDefinition.py",
                      "@{GANGA_PYTHONPATH}/GangaDirac/Lib/Server/DiracCommands.py",
                      "@{GANGA_PYTHONPATH}/GangaLHCb/Lib/Server/DiracLHCbCommands.py"]
->>>>>>> 36c67917
 
 [Output]
 ForbidLegacyInput = True
