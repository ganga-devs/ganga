################################################################################
# Ganga Project. http://cern.ch/ganga
#
# $Id: TestDiracSplitter.py,v 1.7 2009-06-16 12:03:39 jwilliam Exp $
################################################################################
from __future__ import division
from Ganga.GPIDev.Adapters.ISplitter import SplittingError
from GangaTest.Framework.tests import GangaGPITestCase
from GangaTest.Framework.utils import sleep_until_completed, sleep_until_state

from Ganga.GPI import *

try:
    import Ganga.Utility.Config.Config
    doConfig = not Ganga.Utility.Config.Config._after_bootstrap
<<<<<<< HEAD
except x:
    print(x)
=======
except Exception, x:
    print str(x)
>>>>>>> 6d6983f3
    doConfig = True

if doConfig:
    #from GangaGaudi.Lib.Splitters.GaudiInputDataSplitter import GaudiInputDataSplitter
    #from GangaLHCb.Lib.Splitters.SplitByFiles import SplitByFiles
    from GangaLHCb.Lib.LHCbDataset.LHCbDataset import LHCbDataset
    from GangaLHCb.test import addDiracTestSubmitter
    GangaLHCb.test.addDiracTestSubmitter()

#LFNs = [ 'LFN:/lhcb/data/2010/DIMUON.DST/00008395/0000/00008395_00000919_1.dimuon.dst',
#         'LFN:/lhcb/data/2010/DIMUON.DST/00008395/0000/00008395_00000922_1.dimuon.dst',
#         'LFN:/lhcb/data/2010/DIMUON.DST/00008395/0000/00008395_00000915_1.dimuon.dst',
#         'LFN:/lhcb/data/2010/DIMUON.DST/00008395/0000/00008395_00000920_1.dimuon.dst',
#         'LFN:/lhcb/data/2010/DIMUON.DST/00008395/0000/00008395_00000916_1.dimuon.dst',
#         'LFN:/lhcb/data/2010/DIMUON.DST/00008395/0000/00008395_00000914_1.dimuon.dst'
#          ]

class TestDiracSplitter(GangaGPITestCase):

    def testSplit(self):
        j=Job(backend=Dirac())
        j.inputdata = LHCbDataset()
        #j.inputdata.files+=[
        #    'LFN:/lhcb/LHCb/Collision11/DIMUON.DST/00012533/0000/00012533_00000120_1.dimuon.dst',
        #    'LFN:/lhcb/LHCb/Collision11/DIMUON.DST/00012368/0000/00012368_00000600_1.dimuon.dst',
        #    'LFN:/lhcb/LHCb/Collision11/DIMUON.DST/00012368/0000/00012368_00000682_1.dimuon.dst',
        #    'LFN:/lhcb/LHCb/Collision11/DIMUON.DST/00012368/0000/00012368_00000355_1.dimuon.dst',
        #    'LFN:/lhcb/LHCb/Collision11/DIMUON.DST/00012368/0000/00012368_00000620_1.dimuon.dst',
        #    'LFN:/lhcb/LHCb/Collision11/DIMUON.DST/00012533/0000/00012533_00000074_1.dimuon.dst'
        #    ]
        #j.inputdata = LFNs

        #print("try1")
        #somedata = BKQuery('LFN:/LHCb/Collision12/Beam4000GeV-VeloClosed-MagUp/Real Data/Reco14/Stripping20/90000000/DIMUON.DST', dqflag=['OK']).getDataset()#[0:5]
        #j.inputdata = somedata[0:5]
        #print("try2")
        j.inputdata = BKQuery('/LHCb/Collision12/Beam4000GeV-VeloClosed-MagUp/Real Data/Reco14/Stripping20/90000000/DIMUON.DST', dqflag=['OK']).getDataset()[0:5]
        #j.inputdata = BKQuery('LFN:/lhcb/LHCb/Collision10/DIMUON.DST/00010942/0000/00010942_00000218_1.dimuon.dst', dqflag=['OK']).getDataset()[0:5]
        #j.inputdata = BKQuery('/lhcb/LHCb/Collision10/DIMUON.DST/00010942/0000/00010942_00000218_1.dimuon.dst', dqflag=['OK']).getDataset()[0:5]

        #len_files = len(inputdata.files)
        ds = SplitByFiles()
        ds.bulksubmit=False
        ds.filesPerJob = 2
        result = ds.split(j)
        print("Got %s subjobs" % len(result))
        assert len(result) >= 3, 'Unexpected number of subjobs'

    def testIgnoreMissing(self):
        j=Job(backend=Dirac())
        j.inputdata = LHCbDataset()
        #j.inputdata.files+=[
        #    'LFN:/not/a/file.dst',
        #    'LFN:/lhcb/data/2010/DIMUON.DST/00008395/0000/00008395_00000919_1.dimuon.dst',
        #    'LFN:/lhcb/data/2010/DIMUON.DST/00008395/0000/00008395_00000922_1.dimuon.dst',
        #    'LFN:/lhcb/data/2010/DIMUON.DST/00008395/0000/00008395_00000915_1.dimuon.dst',
        #    'LFN:/lhcb/data/2010/DIMUON.DST/00008395/0000/00008395_00000920_1.dimuon.dst',
        #    'LFN:/lhcb/data/2010/DIMUON.DST/00008395/0000/00008395_00000916_1.dimuon.dst',
        #    'LFN:/lhcb/data/2010/DIMUON.DST/00008395/0000/00008395_00000914_1.dimuon.dst'
        #    ]
        import copy
        #myLFNs = copy.deepcopy(LFNs)
        #myLFNs = BKQuery('LFN:/lhcb/LHCb/Collision10/DIMUON.DST/00010942/0000/00010942_00000218_1.dimuon.dst', dqflag=['OK']).getDataset()[0:5]

        myLFNs = BKQuery('/LHCb/Collision12/Beam4000GeV-VeloClosed-MagUp/Real Data/Reco14/Stripping20/90000000/DIMUON.DST', dqflag=['OK']).getDataset()[0:5]
        myLFNs.append( 'LFN:/not/a/file.dst' )

        j.inputdata = myLFNs

        ds = SplitByFiles()
        ds.bulksubmit=False
        ds.ignoremissing = True
        # shouldn't throw exception
        result = ds.split(j)
        print('result = ', result)
        ds.ignoremissing = False
        # should throw exception
        threw = False
        try:
            result = ds.split(j)
            print('result = ', result)
        except:
            threw = True
        assert threw, 'should have thrown exception'

<|MERGE_RESOLUTION|>--- conflicted
+++ resolved
@@ -13,13 +13,8 @@
 try:
     import Ganga.Utility.Config.Config
     doConfig = not Ganga.Utility.Config.Config._after_bootstrap
-<<<<<<< HEAD
-except x:
-    print(x)
-=======
-except Exception, x:
-    print str(x)
->>>>>>> 6d6983f3
+except Exception as x:
+    print(str(x))
     doConfig = True
 
 if doConfig:
