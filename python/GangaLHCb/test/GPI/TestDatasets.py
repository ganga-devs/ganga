from __future__ import absolute_import

import pytest
from Ganga.testlib.mark import external
from Ganga.testlib.GangaUnitTest import GangaUnitTest


class TestDatasets(GangaUnitTest):

    def testDatasetsFunctions(self):

        from Ganga.GPI import DiracFile, PhysicalFile, LHCbDataset, Job, LocalFile

        # test constructors/setters
        ds = LHCbDataset(['lfn:a', 'pfn:b'])
        assert len(ds) == 2
        print(ds[0])
        assert isinstance(ds[0], DiracFile)
        assert isinstance(ds[1], LocalFile)
        ds = LHCbDataset()
        ds.files = ['lfn:a', 'pfn:b']
        assert isinstance(ds[0], DiracFile)
        assert isinstance(ds[1], LocalFile)
        assert ds.getFullFileNames() == ['LFN:a', 'PFN:b']
        ds.files.append('lfn:c')
        assert isinstance(ds[-1], DiracFile)

        # check job assignments
        j = Job()
        j.inputdata = ['lfn:a', 'pfn:b']
        assert isinstance(j.inputdata, LHCbDataset)
        j.outputfiles = ['a', DiracFile('b')]
        assert isinstance(j.outputfiles[0], LocalFile)
        print(type(j.outputfiles[1]))
        assert isinstance(j.outputfiles[1], DiracFile)

        # check the LHCbDataset functions:

        assert ds.getLFNs() == ['a','c']
        assert ds.getPFNs() == ['b']

        ds2 = LHCbDataset(['lfn:a', 'lfn:d'])
        ds.extend(ds2, True)
        assert len(ds) == 4

        # check the useful difference functions etc
        assert sorted(ds.difference(ds2).getFileNames()) == ['b','c']
        assert sorted(ds.symmetricDifference(ds2).getFileNames()) == ['b','c']
        assert sorted(ds.intersection(ds2).getFileNames()) == ['a', 'd']
        assert sorted(ds.union(ds2).getFileNames()) == ['a', 'b', 'c', 'd']


    # TODO: Mark as expected to fail because there should be an addProxy in __getitem__.
    # Will be superceded by new Proxy handling code from Matt Williams
#    @pytest.mark.xfail
    @external
    def testDatasets(self):

        from Ganga.GPI import DiracFile, PhysicalFile, LHCbDataset, Job, LocalFile

        #test behaviour with files on the grid

<<<<<<< HEAD
        LFN_DATA = ['LFN:/lhcb/LHCb/Collision11/DIMUON.DST/00016768/0000/00016768_00000005_1.dimuon.dst',
                    'LFN:/lhcb/LHCb/Collision11/DIMUON.DST/00016768/0000/00016768_00000006_1.dimuon.dst']
=======
        LFN_DATA = ['LFN:/lhcb/LHCb/Collision16/DIMUON.DST/00053485/0000/00053485_00000424_1.dimuon.dst',
                    'LFN:/lhcb/LHCb/Collision16/DIMUON.DST/00053485/0000/00053485_00001501_1.dimuon.dst']

>>>>>>> af847c48
        ds = LHCbDataset(LFN_DATA)

        assert len(ds.getReplicas().keys()) == 2
        assert ds.getCatalog()<|MERGE_RESOLUTION|>--- conflicted
+++ resolved
@@ -60,14 +60,9 @@
 
         #test behaviour with files on the grid
 
-<<<<<<< HEAD
-        LFN_DATA = ['LFN:/lhcb/LHCb/Collision11/DIMUON.DST/00016768/0000/00016768_00000005_1.dimuon.dst',
-                    'LFN:/lhcb/LHCb/Collision11/DIMUON.DST/00016768/0000/00016768_00000006_1.dimuon.dst']
-=======
         LFN_DATA = ['LFN:/lhcb/LHCb/Collision16/DIMUON.DST/00053485/0000/00053485_00000424_1.dimuon.dst',
                     'LFN:/lhcb/LHCb/Collision16/DIMUON.DST/00053485/0000/00053485_00001501_1.dimuon.dst']
 
->>>>>>> af847c48
         ds = LHCbDataset(LFN_DATA)
 
         assert len(ds.getReplicas().keys()) == 2
