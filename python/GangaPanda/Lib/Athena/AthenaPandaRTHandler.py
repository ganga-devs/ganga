###############################################################################
# Ganga Project. http://cern.ch/ganga
#
# $Id: AthenaPandaRTHandler.py,v 1.32 2009-05-29 13:27:14 dvanders Exp $
###############################################################################
# Athena LCG Runtime Handler
#
# ATLAS/ARDA

import os, sys, pwd, commands, re, shutil, urllib, time, string, exceptions, random

from Ganga.Core.exceptions import ApplicationConfigurationError
from Ganga.GPIDev.Base import GangaObject
from Ganga.GPIDev.Schema import *
from Ganga.GPIDev.Lib.File import *
from Ganga.GPIDev.Adapters.IRuntimeHandler import IRuntimeHandler

from GangaAtlas.Lib.ATLASDataset.DQ2Dataset import DQ2Dataset, DQ2OutputDataset
from GangaPanda.Lib.Panda.Panda import runPandaBrokerage, uploadSources, getLibFileSpecFromLibDS
from Ganga.Core.exceptions import BackendError

from GangaAtlas.Lib.Rucio import generate_output_datasetname
from GangaAtlas.Lib.Credentials.ProxyHelper import getNickname
from GangaPanda.Lib.Panda.Panda import setChirpVariables
from GangaAtlas.Lib.Rucio import dataset_exists, set_dataset_lifetime

def createContainer(name):
    from pandatools import Client
    # don't create containers for HC datasets
    if not configPanda['processingType'].startswith('gangarobot') and not configPanda['processingType'].startswith('hammercloud') and not configPanda['processingType'].startswith('rucio_test'):
        try:
            Client.createContainer(name,False)
            logger.info('Created output container %s' %name)
        except exceptions.SystemExit:
            raise BackendError('Panda','Exception in Client.createContainer %s: %s %s'%(name,sys.exc_info()[0],sys.exc_info()[1]))

def addDatasetsToContainer(container,datasets):
    from pandatools import Client
    # HC datasets don't use containers
    if not configPanda['processingType'].startswith('gangarobot') and not configPanda['processingType'].startswith('hammercloud') and not configPanda['processingType'].startswith('rucio_test'):
        Client.addDatasetsToContainer(container,datasets,False)


def getDBDatasets(jobO,trf,dbrelease):
    from pandatools import Client

    # get DB datasets
    dbrFiles  = {}
    dbrDsList = []
    if trf or dbrelease != '':
        if trf:
            # parse jobO for TRF
            tmpItems = jobO.split()
        else:
            # mimic a trf parameter to reuse following algorithm
            tmpItems = ['%DB='+dbrelease]
        # look for DBRelease
        for tmpItem in tmpItems:
            match = re.search('%DB=([^:]+):(.+)$',tmpItem)
            if match:
                tmpDbrDS  = match.group(1)
                tmpDbrLFN = match.group(2)
                # get files in the dataset
                if not tmpDbrDS in dbrDsList:
                    logger.info("Querying files in dataset:%s" % tmpDbrDS)
                    try:
                        tmpList = Client.queryFilesInDataset(tmpDbrDS,False)
                    except:
                        raise ApplicationConfigurationError("ERROR : error while looking up dataset %s. Perhaps this dataset does not exist?"%tmpDbrDS)
                    # append
                    for tmpLFN,tmpVal in tmpList.iteritems():
                        dbrFiles[tmpLFN] = tmpVal
                    dbrDsList.append(tmpDbrDS)
                # check
                if tmpDbrLFN not in dbrFiles:
                    raise ApplicationConfigurationError("ERROR : %s is not in %s"%(tmpDbrLFN,tmpDbrDS))
    return dbrFiles,dbrDsList


class AthenaPandaRTHandler(IRuntimeHandler):
    '''Athena Panda Runtime Handler'''


    def master_prepare(self,app,appconfig):
        '''Prepare the master job'''

        from pandatools import Client
        from pandatools import AthenaUtils
        from taskbuffer.JobSpec import JobSpec
        from taskbuffer.FileSpec import FileSpec

        # create a random number for this submission to allow multiple use of containers
        self.rndSubNum = random.randint(1111,9999)

        job = app._getParent()
        logger.debug('AthenaPandaRTHandler master_prepare called for %s', job.getFQID('.')) 

        if app.useRootCoreNoBuild:
            logger.info('Athena.useRootCoreNoBuild is True, setting Panda.nobuild=True.')
            job.backend.nobuild = True

        if job.backend.bexec and job.backend.nobuild:
            raise ApplicationConfigurationError("Contradicting options: job.backend.bexec and job.backend.nobuild are both enabled.")

        if job.backend.requirements.rootver != '' and job.backend.nobuild:
            raise ApplicationConfigurationError("Contradicting options: job.backend.requirements.rootver given and job.backend.nobuild are enabled.")
        
        # Switch on compilation flag if bexec is set or libds is empty
        if job.backend.bexec != '' or not job.backend.nobuild:
            app.athena_compile = True
            for sj in job.subjobs:
                sj.application.athena_compile = True
            logger.info('"job.backend.nobuild=False" or "job.backend.bexec" is set - Panda build job is enabled.')

        if job.backend.nobuild:
            app.athena_compile = False
            for sj in job.subjobs:
                sj.application.athena_compile = False
            logger.info('"job.backend.nobuild=True" or "--nobuild" chosen - Panda build job is switched off.')

        # set chirp variables
        if configPanda['chirpconfig'] or configPanda['chirpserver']:
            setChirpVariables()
            logger.debug( configPanda['chirpserver'] )
            logger.debug( configPanda['chirpconfig'] )

        # validate application
        #if not app.atlas_release and not job.backend.requirements.rootver:
        #    raise ApplicationConfigurationError("application.atlas_release is not set. Did you run application.prepare()")
        self.dbrelease = app.atlas_dbrelease
        if self.dbrelease != '' and self.dbrelease.find(':') == -1:
            raise ApplicationConfigurationError("ERROR : invalid argument for DB Release. Must be 'DatasetName:FileName'")
        self.runConfig = AthenaUtils.ConfigAttr(app.atlas_run_config)
        for k in self.runConfig.keys():
            self.runConfig[k]=AthenaUtils.ConfigAttr(self.runConfig[k])
        if not app.atlas_run_dir:
            raise ApplicationConfigurationError("application.atlas_run_dir is not set. Did you run application.prepare()")
        self.rundirectory = app.atlas_run_dir
        self.cacheVer = ''
        if app.atlas_project and app.atlas_production:
            self.cacheVer = "-" + app.atlas_project + "_" + app.atlas_production
        if not app.atlas_exetype in ['ATHENA','PYARA','ARES','ROOT','EXE', 'TRF']:
            raise ApplicationConfigurationError("Panda backend supports only application.atlas_exetype in ['ATHENA','PYARA','ARES','ROOT','EXE', 'TRF']")
        if app.atlas_exetype == 'ATHENA' and not app.user_area.name and not job.backend.libds:
            raise ApplicationConfigurationError('app.user_area.name is null')

        # use the shared area if possible
        tmp_user_area_name = app.user_area.name
        if app.is_prepared is not True:
            from Ganga.Utility.files import expandfilename
            shared_path = os.path.join(expandfilename(getConfig('Configuration')['gangadir']),'shared',getConfig('Configuration')['user'])
            tmp_user_area_name = os.path.join(os.path.join(shared_path,app.is_prepared.name),os.path.basename(app.user_area.name))
                             
            
        # validate inputdata
        if job.inputdata:
            if job.inputdata._name == 'DQ2Dataset':
                self.inputdatatype='DQ2'
                logger.info('Input dataset(s) %s',job.inputdata.dataset)
            elif job.inputdata._name == 'EventPicking':
                self.inputdatatype='DQ2'
                logger.info('Input dataset(s) %s',job.inputdata.dataset)
            elif job.inputdata._name == 'ATLASTier3Dataset':
                self.inputdatatype='Tier3'
                logger.info('Input dataset is a Tier3 PFN list')
            else: 
                raise ApplicationConfigurationError('Panda backend supports only inputdata=DQ2Dataset()')

            #if not app.athena_compile and (len(job.inputdata.dataset) > 1 or any(ds.endswith("/") for ds in job.inputdata.dataset)):
            #    logger.warning("Since this job is submitted to multiple sites; the builjob has to be executed. Enabling athena_compile.")
            #    app.athena_compile = True
        else:
            logger.info('Submitting without an input dataset.')

        # handle different atlas_exetypes
        self.job_options = ''
        if app.atlas_exetype == 'TRF':
            self.job_options += ' '.join([os.path.basename(fopt.name) for fopt in app.option_file])

            if not job.outputdata.outputdata:
                raise ApplicationConfigurationError("job.outputdata.outputdata is required for atlas_exetype in ['PYARA','ARES','TRF','ROOT','EXE' ] and Panda backend")
            #raise ApplicationConfigurationError("Sorry TRF on Panda backend not yet supported")

            if app.options:
                self.job_options += ' %s ' % app.options
                
        elif app.atlas_exetype == 'ATHENA':
            
            if len(app.atlas_environment) > 0 and app.atlas_environment[0].find('DBRELEASE_OVERRIDE')==-1:
                logger.warning("Passing of environment variables to Athena using Panda not supported. Ignoring atlas_environment setting.")
                
            if job.outputdata.outputdata:
                raise ApplicationConfigurationError("job.outputdata.outputdata must be empty if atlas_exetype='ATHENA' and Panda backend is used (outputs are auto-detected)")
            if app.options:
                if app.options.startswith('-c'):
                    self.job_options += ' %s ' % app.options
                else:
                    self.job_options += ' -c %s ' % app.options

                logger.warning('The value of j.application.options has been prepended with " -c " ')
                logger.warning('Please make sure to use proper quotes for the values of j.application.options !')

            self.job_options += ' '.join([os.path.basename(fopt.name) for fopt in app.option_file])

            # check for TAG compression
            if 'subcoll.tar.gz' in app.append_to_user_area:
                self.job_options = ' uncompress.py ' + self.job_options
                
        elif app.atlas_exetype in ['PYARA','ARES','ROOT','EXE']:

            if not job.outputdata.outputdata:
                raise ApplicationConfigurationError("job.outputdata.outputdata is required for atlas_exetype in ['PYARA','ARES','TRF','ROOT','EXE' ] and Panda backend")
            self.job_options += ' '.join([os.path.basename(fopt.name) for fopt in app.option_file])

            # sort out environment variables
            env_str = ""
            if len(app.atlas_environment) > 0:
                for env_var in app.atlas_environment:
                    env_str += "export %s ; " % env_var
            else: 
                env_str = ""

            # below fixes issue with runGen -- job_options are executed by os.system when dbrelease is used, and by the shell otherwise
            ## - REMOVED FIX DUE TO CHANGE IN PILOT - MWS 8/11/11
            if job.backend.requirements.usecommainputtxt:
                input_str = '/bin/echo %IN > input.txt; cat input.txt; '
            else:
                input_str = '/bin/echo %IN | sed \'s/,/\\\\n/g\' > input.txt; cat input.txt; '
            if app.atlas_exetype == 'PYARA':
                self.job_options = env_str + input_str + ' python ' + self.job_options
            elif app.atlas_exetype == 'ARES':
                self.job_options = env_str + input_str + ' athena.py ' + self.job_options
            elif app.atlas_exetype == 'ROOT':
                self.job_options = env_str + input_str + ' root -b -q ' + self.job_options
            elif app.atlas_exetype == 'EXE':
                self.job_options = env_str + input_str + self.job_options

            if app.options:
                self.job_options += ' %s ' % app.options

        if self.job_options == '':
            raise ApplicationConfigurationError("No Job Options found!")
        logger.info('Running job options: %s'%self.job_options)

        # validate inputdata
        if job.inputdata:
            if job.inputdata._name == 'DQ2Dataset':
                self.inputdatatype='DQ2'
                logger.info('Input dataset(s) %s',job.inputdata.dataset)
            elif job.inputdata._name == 'EventPicking':
                self.inputdatatype='DQ2'
                logger.info('Input dataset(s) %s',job.inputdata.dataset)
            elif job.inputdata._name == 'ATLASTier3Dataset':
                self.inputdatatype='Tier3'
                logger.info('Input dataset is a Tier3 PFN list')
            else: 
                raise ApplicationConfigurationError('Panda backend supports only inputdata=DQ2Dataset()')
        else:
            self.inputdatatype='None'
            logger.info('Proceeding without an input dataset.')

        # run brokerage here if not splitting'
        if self.inputdatatype=='DQ2':
            if not job.splitter:
                runPandaBrokerage(job)
            elif job.splitter._name != 'DQ2JobSplitter' and job.splitter._name != 'AnaTaskSplitterJob':
                raise ApplicationConfigurationError('Splitting with Panda+DQ2Dataset requires DQ2JobSplitter')
        elif self.inputdatatype=='Tier3':
            if job.splitter and job.splitter._name != 'ATLASTier3Splitter':
                raise ApplicationConfigurationError('Splitting with Panda+ATLASTier3Dataset requires ATLASTier3Splitter')
            if job.backend.site == 'AUTO':
                raise ApplicationConfigurationError('Panda+ATLASTier3Dataset requires a specified backend.site')
            job.backend.requirements.cloud = Client.PandaSites[job.backend.site]['cloud']
        elif self.inputdatatype == 'None':
            runPandaBrokerage(job)

            if job.splitter and job.splitter._name == 'DQ2JobSplitter':
                for j in job.subjobs:
                    j.backend.site = job.backend.site
                    
        if len(job.subjobs) == 0 and job.backend.site == 'AUTO':
            raise ApplicationConfigurationError('Error: backend.site=AUTO after brokerage. Report to DA Help Forum')
        
        # handle the output dataset
        if job.outputdata:
            if job.outputdata._name != 'DQ2OutputDataset':
                raise ApplicationConfigurationError('Panda backend supports only DQ2OutputDataset')
        else:
            logger.info('Adding missing DQ2OutputDataset')
            job.outputdata = DQ2OutputDataset()

        # get the list of sites that this jobset will run at
        sitesdict = {}
        bjsites = []
        if job.subjobs:
            for sj in job.subjobs:
                sitesdict[sj.backend.site] = 1
            bjsites = sitesdict.keys()
        else:
            bjsites = [job.backend.site]

        # validate the output dataset name (and make it a container)
        job.outputdata.datasetname = generate_output_datasetname(job.outputdata.datasetname, job.id, job.outputdata.isGroupDS, job.outputdata.groupname)
        #if not job.outputdata.datasetname.endswith('/'):
        #    job.outputdata.datasetname+='/'

        # check if this container exists
        if not dataset_exists(job.outputdata.datasetname):
            # create the container
            createContainer(job.outputdata.datasetname)
        else:
            logger.info('Adding datasets to already existing container %s' % job.outputdata.datasetname)

        self.indivOutContList = [job.outputdata.datasetname]
            
        # store the lib datasts
        self.libDatasets = {}
        self.libraries = {}
        self.indivOutDsList = []
        for site in bjsites:
            self.outDsLocation = Client.PandaSites[site]['ddm']

            if job.outputdata.datasetname.endswith('/'):
                tmpDSName = job.outputdata.datasetname[0:-1]
            else:
                tmpDSName = job.outputdata.datasetname
            if not configPanda['processingType'].startswith('gangarobot') and not configPanda['processingType'].startswith('hammercloud') and not configPanda['processingType'].startswith('rucio_test'):
                tmpDSName += ".%d.%s"% (self.rndSubNum, site)

            try:
                tmpDsExist = False
                if (configPanda['processingType'].startswith('gangarobot') or configPanda['processingType'].startswith('hammercloud') or configPanda['processingType'].startswith('rucio_test')):
                    if dataset_exists(tmpDSName):
                        tmpDsExist = True
                        logger.info('Re-using output dataset %s'%tmpDSName)
                if not configPanda['processingType'].startswith('gangarobot') and not configPanda['processingType'].startswith('hammercloud') and not configPanda['processingType'].startswith('rucio_test'):
                    Client.addDataset(tmpDSName,False,location=self.outDsLocation,dsExist=tmpDsExist)
                    logger.info('Output dataset %s registered at %s'%(tmpDSName,self.outDsLocation))
                set_dataset_lifetime(tmpDSName, self.outDsLocation)
                self.indivOutDsList.append(tmpDSName)
                # add the DS to the container
                addDatasetsToContainer(job.outputdata.datasetname,[tmpDSName])
            except exceptions.SystemExit:
                raise BackendError('Panda','Exception in adding dataset %s: %s %s'%(tmpDSName,sys.exc_info()[0],sys.exc_info()[1]))

            # handle the libds
            if job.backend.libds:
                self.libDatasets[site] = job.backend.libds
                self.fileBO = getLibFileSpecFromLibDS(self.libDatasets[site])
                self.libraries[site] = self.fileBO.lfn
            else:
                import datetime
                tmpLibDsPrefix = 'user.%s' % getNickname()
                libDsName = '%s.%s.%s.%d.lib' % (tmpLibDsPrefix,
                                                 time.strftime('%m%d%H%M%S',time.gmtime()),
                                                 datetime.datetime.utcnow().microsecond,
                                                 self.rndSubNum)
                self.libDatasets[site]= libDsName #tmpDSName+'.lib'              
                self.libraries[site] = '%s.tgz' % self.libDatasets[site]
                if not job.backend.nobuild:
                    try:
                        if not configPanda['processingType'].startswith('gangarobot') and not configPanda['processingType'].startswith('hammercloud') and not configPanda['processingType'].startswith('rucio_test'):
                            Client.addDataset(self.libDatasets[site],False,location=self.outDsLocation)
                            logger.info('Lib dataset %s registered at %s'%(self.libDatasets[site],self.outDsLocation))
                        set_dataset_lifetime(self.libDatasets[site], self.outDsLocation)
                    except exceptions.SystemExit:
                        raise BackendError('Panda','Exception in Client.addDataset %s: %s %s'%(self.libDatasets[site],sys.exc_info()[0],sys.exc_info()[1]))

        # add extOutFiles
        self.extOutFile = []
        for tmpName in job.outputdata.outputdata:
            if tmpName != '':
                self.extOutFile.append(tmpName)
        for tmpName in job.backend.extOutFile:
            if tmpName != '':
                self.extOutFile.append(tmpName)

        # validate dbrelease
        if self.dbrelease != '':
            self.dbrFiles,self.dbrDsList = getDBDatasets(self.job_options,'',self.dbrelease)

        # Add inputsandbox to user_area
        if job.inputsandbox:
            logger.warning("Submitting Panda job with inputsandbox. This may slow the submission slightly.")

            if tmp_user_area_name:
                inpw = os.path.dirname(tmp_user_area_name)
                self.inputsandbox = os.path.join(inpw, 'sources.%s.tar' % commands.getoutput('uuidgen 2> /dev/null'))
            else:
                inpw = job.getInputWorkspace()
                self.inputsandbox = inpw.getPath('sources.%s.tar' % commands.getoutput('uuidgen 2> /dev/null'))

            if tmp_user_area_name:
                rc, output = commands.getstatusoutput('cp %s %s.gz' % (tmp_user_area_name, self.inputsandbox))
                if rc:
                    logger.error('Copying user_area failed with status %d',rc)
                    logger.error(output)
                    raise ApplicationConfigurationError('Packing inputsandbox failed.')
                rc, output = commands.getstatusoutput('gunzip %s.gz' % (self.inputsandbox))
                if rc:
                    logger.error('Unzipping user_area failed with status %d',rc)
                    logger.error(output)
                    raise ApplicationConfigurationError('Packing inputsandbox failed.')

            for fname in [os.path.abspath(f.name) for f in job.inputsandbox]:
                fname.rstrip(os.sep)
                path = os.path.dirname(fname)
                fn = os.path.basename(fname)

                #app.atlas_run_dir
                # get Athena versions
                rc, out = AthenaUtils.getAthenaVer()
                # failed
                if not rc:
                    #raise ApplicationConfigurationError('CMT could not parse correct environment ! \n Did you start/setup ganga in the run/ or cmt/ subdirectory of your athena analysis package ?')
                    logger.warning("CMT could not parse correct environment for inputsandbox - will use the atlas_run_dir as default")
                    
                    # as we don't have to be in the run dir now, create a copy of the run_dir directory structure and use that
                    input_dir = os.path.dirname(self.inputsandbox)
                    run_path = "%s/sbx_tree/%s" % (input_dir, app.atlas_run_dir)
                    rc, output = commands.getstatusoutput("mkdir -p %s" % run_path)
                    if not rc:
                        # copy this sandbox file
                        rc, output = commands.getstatusoutput("cp %s %s" % (fname, run_path))
                        if not rc:
                            path = os.path.join(input_dir, 'sbx_tree')
                            fn = os.path.join(app.atlas_run_dir, fn)
                        else:
                            raise ApplicationConfigurationError( "Couldn't copy file %s to recreate run_dir for input sandbox" % fname)
                    else:
                        raise ApplicationConfigurationError("Couldn't create directory structure to match run_dir %s for input sandbox" % run_path)

                else:
                    userarea = out['workArea']

                    # strip the path from the filename if present in the userarea
                    ua = os.path.abspath(userarea)
                    if ua in path:
                        fn = fname[len(ua)+1:]
                        path = ua

                rc, output = commands.getstatusoutput('tar -h -r -f %s -C %s %s' % (self.inputsandbox, path, fn))
                if rc:
                    logger.error('Packing inputsandbox failed with status %d',rc)
                    logger.error(output)
                    raise ApplicationConfigurationError('Packing inputsandbox failed.')

            # remove sandbox tree if created
            if "sbx_tree" in os.listdir(os.path.dirname(self.inputsandbox)):                
                rc, output = commands.getstatusoutput("rm -r %s/sbx_tree" % os.path.dirname(self.inputsandbox))
                if rc:
                    raise ApplicationConfigurationError( "Couldn't remove directory structure used for input sandbox")
                
            rc, output = commands.getstatusoutput('gzip %s' % (self.inputsandbox))
            if rc:
                logger.error('Packing inputsandbox failed with status %d',rc)
                logger.error(output)
                raise ApplicationConfigurationError('Packing inputsandbox failed.')
            self.inputsandbox += ".gz"
        else:
            self.inputsandbox = tmp_user_area_name

        # upload sources
        if self.inputsandbox and not job.backend.libds:
            uploadSources(os.path.dirname(self.inputsandbox),os.path.basename(self.inputsandbox))

            if not self.inputsandbox == tmp_user_area_name:
                logger.info('Removing source tarball %s ...' % self.inputsandbox )
                os.remove(self.inputsandbox)


        # create build job for each needed site
        if app.athena_compile:
            if not job.backend.libds:
                logger.info("Creating a build job for %s"%','.join(bjsites))
            bjspecs=[]
            for bjsite in bjsites:
                tmpLibDS = job.outputdata.datasetname+'.lib'
                jspec = JobSpec()
                jspec.jobDefinitionID   = job.id

                if 'provenanceID' in job.backend.jobSpec:
                    jspec.jobExecutionID =  job.backend.jobSpec['provenanceID']
                
                jspec.jobName           = commands.getoutput('uuidgen 2> /dev/null')
                
                # release and setup depends on mana or not
                if app.useMana:
                    jspec.cmtConfig         = AthenaUtils.getCmtConfig('', cmtConfig=app.atlas_cmtconfig)
                elif app.atlas_release:
                    jspec.AtlasRelease      = 'Atlas-%s' % app.atlas_release
                    jspec.homepackage       = 'AnalysisTransforms'+self.cacheVer#+nightVer
                    jspec.cmtConfig         = AthenaUtils.getCmtConfig(athenaVer=app.atlas_release, cmtConfig=app.atlas_cmtconfig)
                else:
                    # set the home package if we can otherwise the pilot won't set things up properly
                    if self.cacheVer:
                        jspec.homepackage       = 'AnalysisTransforms'+self.cacheVer

                    # cmt config
                    jspec.cmtConfig         = AthenaUtils.getCmtConfig(athenaVer=app.atlas_release, cmtConfig=app.atlas_cmtconfig)

                if (job.backend.bexec != '') or (job.backend.requirements.rootver != '') or app.useRootCore or app.useMana or app.atlas_exetype in ['PYARA','ARES','ROOT','EXE']:
                    jspec.transformation    = '%s/buildGen-00-00-01' % Client.baseURLSUB
                else:
                    jspec.transformation    = '%s/buildJob-00-00-03' % Client.baseURLSUB
                if Client.isDQ2free(bjsite):
                    jspec.destinationDBlock = '%s/%s' % (job.outputdata.datasetname,self.libDatasets[bjsite])
                    jspec.destinationSE     = 'local'
                else:
                    jspec.destinationDBlock = self.libDatasets[bjsite]
                    jspec.destinationSE     = bjsite
                jspec.prodSourceLabel   = configPanda['prodSourceLabelBuild']
                jspec.processingType    = configPanda['processingType']
                jspec.assignedPriority  = configPanda['assignedPriorityBuild']
                if job.backend.requirements.specialHandling:
                    jspec.specialHandling = job.backend.requirements.specialHandling
                else:
                    jspec.specialHandling = configPanda['specialHandling']
                jspec.computingSite     = bjsite
                jspec.cloud             = Client.PandaSites[bjsite]['cloud']
                jspec.jobParameters     = '-o %s' % (self.libraries[bjsite])
                if self.inputsandbox:
                    jspec.jobParameters     += ' -i %s' % (os.path.basename(self.inputsandbox))
                matchURL = re.search('(http.*://[^/]+)/',Client.baseURLCSRVSSL)
                if matchURL:
                    jspec.jobParameters += ' --sourceURL %s' % matchURL.group(1)
                if job.backend.bexec != '':
                    jspec.jobParameters += ' --bexec "%s" ' % urllib.quote(job.backend.bexec)
                    jspec.jobParameters += ' -r %s ' % '.'

                if job.backend.requirements.rootver != '':
                    rootver = re.sub('/','.', job.backend.requirements.rootver)
                    jspec.jobParameters += ' --rootVer %s ' % rootver
                
                if app.atlas_exetype in ['PYARA','ARES','ROOT','EXE']:
                    if not jspec.cmtConfig in ['','NULL',None]:
                        jspec.jobParameters += " --cmtConfig %s " % jspec.cmtConfig
                    
                if app.useRootCore:
                    jspec.jobParameters += " --useRootCore "
                    jspec.jobParameters += ' -r %s ' % self.rundirectory  #'.'

                if app.useMana:
                    jspec.jobParameters += " --useMana "
                    if app.atlas_release != "":
                        jspec.jobParameters += "--manaVer %s " % app.atlas_release

                if job.backend.requirements.transfertype != '':
                    jspec.transferType = job.backend.requirements.transfertype

                fout = FileSpec()
                fout.lfn  = self.libraries[bjsite]
                fout.type = 'output'
                fout.dataset = self.libDatasets[bjsite]
                fout.destinationDBlock = self.libDatasets[bjsite]
                if job.outputdata.spacetoken:
                    fout.destinationDBlockToken = job.outputdata.spacetoken 
                jspec.addFile(fout)

                flog = FileSpec()
                flog.lfn = '%s.log.tgz' % self.libDatasets[bjsite]
                flog.type = 'log'
                flog.dataset = self.libDatasets[bjsite]
                flog.destinationDBlock = self.libDatasets[bjsite]
                if job.outputdata.spacetoken:
                    flog.destinationDBlockToken = job.outputdata.spacetoken 
                if configPanda['chirpconfig']:
                    flog.dispatchDBlockToken = configPanda['chirpconfig']
                jspec.addFile(flog)
                
                bjspecs.append(jspec)
        
            return bjspecs
        else:
            return []

    def prepare(self,app,appsubconfig,appmasterconfig,jobmasterconfig):
        '''prepare the subjob specific configuration'''

        from pandatools import Client
        from pandatools import AthenaUtils
        from taskbuffer.JobSpec import JobSpec
        from taskbuffer.FileSpec import FileSpec

 
        job = app._getParent()
        masterjob = job._getRoot()

        logger.debug('AthenaPandaRTHandler prepare called for %s', job.getFQID('.'))

#       in case of a simple job get the dataset content, otherwise subjobs are filled by the splitter
        if job.inputdata and self.inputdatatype=='DQ2' and not masterjob.subjobs:
            if not job.inputdata.names:
                contents = job.inputdata.get_contents(overlap=False, size=True)
                
                for ds in contents.keys():

                    for f in contents[ds]:
                        job.inputdata.guids.append( f[0] )
                        job.inputdata.names.append( f[1][0] )
                        job.inputdata.sizes.append( f[1][1] )
                        job.inputdata.checksums.append( f[1][2] )
                        job.inputdata.scopes.append( f[1][3] )

        job.backend.actualCE = job.backend.site
        job.backend.requirements.cloud = Client.PandaSites[job.backend.site]['cloud']

#       if no outputdata are given
        if not job.outputdata:
            job.outputdata = DQ2OutputDataset()
        if job.outputdata.datasetname.endswith('/'):
            job.outputdata.datasetname = masterjob.outputdata.datasetname[0:-1]
        else:
            job.outputdata.datasetname = masterjob.outputdata.datasetname

        if not configPanda['processingType'].startswith('gangarobot') and not configPanda['processingType'].startswith('hammercloud') and not configPanda['processingType'].startswith('rucio_test'):
            job.outputdata.datasetname += '.%d.%s'% ( self.rndSubNum, job.backend.site )

        if job.inputdata and self.inputdatatype=='DQ2':
            if len(job.inputdata.dataset) > 1:
                raise ApplicationConfigurationError('Multiple input datasets per subjob not supported. Use a container dataset?')

        jspec = JobSpec()
        jspec.jobDefinitionID   = masterjob.id

        if 'provenanceID' in job.backend.jobSpec:
            jspec.jobExecutionID =  job.backend.jobSpec['provenanceID']
        
        jspec.jobName           = commands.getoutput('uuidgen 2> /dev/null')

        if app.useMana:
            jspec.cmtConfig         = AthenaUtils.getCmtConfig('', cmtConfig=app.atlas_cmtconfig)
        elif app.atlas_release:
            jspec.AtlasRelease      = 'Atlas-%s' % app.atlas_release
            jspec.homepackage       = 'AnalysisTransforms'+self.cacheVer#+nightVer
            jspec.cmtConfig         = AthenaUtils.getCmtConfig(athenaVer=app.atlas_release, cmtConfig=app.atlas_cmtconfig)
        else:
            # set the home package if we can otherwise the pilot won't set things up properly
            if self.cacheVer:
                jspec.homepackage   = 'AnalysisTransforms'+self.cacheVer

            # cmt config                                                                                                                                                                                                             
            jspec.cmtConfig         = AthenaUtils.getCmtConfig(athenaVer=app.atlas_release, cmtConfig=app.atlas_cmtconfig)
        if app.atlas_exetype in ['PYARA','ARES','ROOT','EXE']:
            jspec.transformation    = '%s/runGen-00-00-02' % Client.baseURLSUB
        else:
            jspec.transformation    = '%s/runAthena-00-00-12' % Client.baseURLSUB
        if job.inputdata and self.inputdatatype=='DQ2' and (not job.inputdata.tag_info or app.atlas_exetype in ['PYARA','ARES','ROOT','EXE']):
            jspec.prodDBlock    = job.inputdata.dataset[0]
        else:
            jspec.prodDBlock    = 'NULL'

        if job.backend.requirements.transfertype != '':
            jspec.transferType = job.backend.requirements.transfertype

        jspec.destinationDBlock = job.outputdata.datasetname
        if Client.isDQ2free(job.backend.site):
            jspec.destinationSE = 'local'
        elif job.outputdata.location:# and (not job._getRoot().subjobs or job.id == 0):
#            logger.warning('User defined output locations not supported. Use DaTRI: https://twiki.cern.ch/twiki/bin/view/Atlas/DataTransferRequestInterface')
            jspec.destinationSE = job.outputdata.location
        else:
            jspec.destinationSE = job.backend.site
        jspec.prodSourceLabel   = configPanda['prodSourceLabelRun']
        jspec.processingType    = configPanda['processingType']
        jspec.assignedPriority  = configPanda['assignedPriorityRun']
        if job.backend.requirements.specialHandling:
            jspec.specialHandling = job.backend.requirements.specialHandling
        else:
            jspec.specialHandling = configPanda['specialHandling']
        jspec.cloud             = job.backend.requirements.cloud
        jspec.computingSite     = job.backend.site
        if job.backend.requirements.memory != -1:
            jspec.minRamCount = job.backend.requirements.memory
        if job.backend.requirements.cputime != -1:
            jspec.maxCpuCount = job.backend.requirements.cputime

#       library (source files)
        if job.backend.libds:
            flib = FileSpec()
            flib.lfn            = self.fileBO.lfn
            flib.GUID           = self.fileBO.GUID
            flib.md5sum         = self.fileBO.md5sum
            flib.fsize          = self.fileBO.fsize
            flib.scope          = self.fileBO.scope
            flib.type           = 'input'
            flib.status         = self.fileBO.status
            flib.dataset        = self.fileBO.destinationDBlock
            flib.dispatchDBlock = self.fileBO.destinationDBlock
            jspec.addFile(flib)
        elif job.application.athena_compile:
            flib = FileSpec()
            flib.lfn            = self.libraries[job.backend.site]
            flib.type           = 'input'
            flib.dataset        = self.libDatasets[job.backend.site]
            flib.dispatchDBlock = self.libDatasets[job.backend.site]
            jspec.addFile(flib)

#       input files FIXME: many more input types
        if job.inputdata and self.inputdatatype=='DQ2':
            for guid, lfn, size, checksum, scope in zip(job.inputdata.guids,job.inputdata.names,job.inputdata.sizes, job.inputdata.checksums, job.inputdata.scopes):

                finp = FileSpec()
                finp.lfn            = lfn
                finp.GUID           = guid
                finp.fsize          = size
                finp.md5sum         = checksum
                finp.scope          = scope
                finp.dataset        = job.inputdata.dataset[0]
                finp.prodDBlock     = job.inputdata.dataset[0]
                finp.dispatchDBlock = job.inputdata.dataset[0]
                finp.type           = 'input'
                finp.status         = 'ready'

                if job.backend.forcestaged:
                    finp.prodDBlockToken = 'local'
                    
                jspec.addFile(finp)
<<<<<<< HEAD

            if job.inputdata.tag_info and not job.inputdata.use_cvmfs_tag:
                # add the TAG files
                tag_files = job.inputdata.tag_info.keys()
                tag_guids = []
                for tf in job.inputdata.tag_info.keys():
                    tag_guids.append( job.inputdata.tag_info[tf]['guid'] )
                    
                for guid, lfn in zip(tag_guids,tag_files):
                    finp = FileSpec()
                    finp.lfn            = lfn
                    finp.GUID           = guid
                    #            finp.fsize =
                    #            finp.md5sum =
                    finp.dataset        = job.inputdata.tag_info[lfn]['dataset']  #job.inputdata.tagdataset[0]
                    finp.prodDBlock     = job.inputdata.tag_info[lfn]['dataset'] #job.inputdata.tagdataset[0]
                    finp.dispatchDBlock = job.inputdata.tag_info[lfn]['dataset'] #job.inputdata.tagdataset[0]
                    finp.type           = 'input'
                    finp.status         = 'ready'

                    if job.backend.forcestaged:
                        finp.prodDBlockToken = 'local'
                        
                    jspec.addFile(finp)
                    
=======
                
>>>>>>> dd49b810
#       output files
        outMap = {}
        AthenaUtils.convertConfToOutputOld(self.runConfig,jspec,outMap,job.backend.individualOutDS,self.extOutFile,masterjob.outputdata.datasetname)
        for file in jspec.Files:
            if file.type in ['output', 'log'] and configPanda['chirpconfig']:
                file.dispatchDBlockToken = configPanda['chirpconfig']
                logger.debug('chirp file %s',file)
      
        subjobOutputLocation = Client.PandaSites[job.backend.site]['ddm']
        jspec.destinationDBlock = masterjob.outputdata.datasetname
 
        if job.backend.individualOutDS:
            for f in jspec.Files:
                if f.type in ['output','log']:
                    if not f.dataset in self.indivOutContList:
                        logger.info('Creating output container %s'%f.dataset)
                        createContainer(f.dataset)
                        self.indivOutContList.append(f.dataset)
                    if not f.destinationDBlock in self.indivOutDsList:
                        try:
                            logger.info('Creating dataset %s and adding to %s'%(f.destinationDBlock,f.dataset))
                            if not configPanda['processingType'].startswith('gangarobot') and not configPanda['processingType'].startswith('hammercloud') and not configPanda['processingType'].startswith('rucio_test'):
                                Client.addDataset(f.destinationDBlock,False,location=subjobOutputLocation)
                            set_dataset_lifetime(f.destinationDBlock, subjobOutputLocation)
                            self.indivOutDsList.append(f.destinationDBlock)
                            addDatasetsToContainer(f.dataset,[f.destinationDBlock])
                        except exceptions.SystemExit:
                            raise BackendError('Panda','Exception in Client.addDataset %s: %s %s'%(f.dataset,sys.exc_info()[0],sys.exc_info()[1]))

#       job parameters
        param = ''

        # FIXME if not options.nobuild:
        if app.athena_compile:
            param =  '-l %s ' % self.libraries[job.backend.site]
        else:
            param += '-a %s ' % os.path.basename(self.inputsandbox)

        param += '-r %s ' % self.rundirectory
        # set jobO parameter
        if app.atlas_exetype in ['PYARA','ARES','ROOT','EXE']:

            # add inDS name
            if job.inputdata and job.inputdata._name == 'DQ2Dataset':
                self.job_options = self.job_options.replace("%INDS", job.inputdata.dataset[0].strip('/'))

            param += '-j "" -p "%s" ' % self.job_options
        elif app.atlas_exetype in ['TRF']:
            #param += '-j "%s" ' % urllib.quote(app.options)
            pass
        else:
            param += '-j "%s" ' % urllib.quote(self.job_options)
        if app.atlas_exetype == 'ARES' or (app.atlas_exetype in ['PYARA','ROOT','EXE'] and app.useAthenaPackages):
            param += '--useAthenaPackages '
            
        if app.atlas_exetype in ['PYARA','ROOT','EXE'] and job.backend.requirements.rootver != '':
            rootver = re.sub('/','.', job.backend.requirements.rootver)
            param += "--rootVer %s " % rootver
        
        if app.useRootCore or app.useRootCoreNoBuild:
            param += "--useRootCore "

        if app.useMana:
            param += " --useMana "
            if app.atlas_release != "":
                param += "--manaVer %s " % app.atlas_release


        # DBRelease
        if self.dbrelease != '' and (not app.atlas_exetype in [ 'TRF' ] or
                                     (job.inputdata and self.inputdatatype == 'DQ2' and (job.inputdata.tag_info or len(job.inputdata.tagdataset) != 0))):
            tmpItems = self.dbrelease.split(':')
            tmpDbrDS  = tmpItems[0]
            tmpDbrLFN = tmpItems[1]
            # instantiate  FileSpec
            fileName = tmpDbrLFN
            vals     = self.dbrFiles[tmpDbrLFN]
            file = FileSpec()
            file.lfn            = fileName
            file.GUID           = vals['guid']
            file.fsize          = vals['fsize']
            file.md5sum         = vals['md5sum']
            file.scope          = vals['scope']
            file.dataset        = tmpDbrDS
            file.prodDBlock     = tmpDbrDS
            file.dispatchDBlock = tmpDbrDS
            file.type       = 'input'
            file.status     = 'ready'
            jspec.addFile(file)
            # set DBRelease parameter
            param += '--dbrFile %s ' % file.lfn

        input_files = []
        if job.inputdata:
            # check for ELSSI files
            input_files = job.inputdata.names
            if self.inputdatatype == 'DQ2' and job.inputdata.tag_info:
                
                # tell Panda what files are TAG and what aren't                

                # if using cvmfs, add full path
                if job.inputdata.use_cvmfs_tag:
                    tmpTagList = []
                    for tag in job.inputdata.tag_info.keys():
                        tmpTagList.append("/cvmfs/atlas-condb.cern.ch/repo/tag/%s/%s" % (job.inputdata.tag_info[tag]['dataset'], tag))
                    param += '--tagFileList %s ' % ','.join(tmpTagList)                    
                else:
                    input_files += job.inputdata.tag_info.keys()
                    param += '--tagFileList %s ' % ','.join(job.inputdata.tag_info.keys())

                param += '-i "%s" ' % input_files
                param += '--guidBoundary "%s" ' % job.inputdata.guids
                
                # set the coll name
                if self.runConfig.input.collRefName:
                    param += '--collRefName %s ' % self.runConfig.input.collRefName
                else:
                    # get coll ref from input data
                    if input_files[0].find("AOD") != -1:
                        param += '--collRefName StreamAOD_ref '
                    elif input_files[0].find("ESD") != -1:
                        param += '--collRefName StreamESD_ref '
                    elif input_files[0].find("RAW") != -1:
                        param += '--collRefName StreamRAW_ref '

                # sort out TAG use for exe types other than just athena - TRF dealt with below
                if app.atlas_exetype in ['PYARA','ARES','ROOT','EXE']:
                    self.job_options.replace("%IN", "$MY_INPUT_FILES")
                    self.job_options = "echo -e \"from commands import getstatusoutput\\nrc,o=getstatusoutput('ls pre_*-????-*-*-*.py')\\n__import__(o.split()[0][:-3])\\nfrom AthenaCommon.AthenaCommonFlags import athenaCommonFlags\\nopen('__input_files.txt', 'w').write(','.join(athenaCommonFlags.FilesInput() ))\" > __my_conv.py ; python __my_conv.py ; export MY_INPUT_FILES=`cat __input_files.txt` ; " + self.job_options
<<<<<<< HEAD

=======
                
>>>>>>> dd49b810
            if not app.atlas_exetype in ['TRF']:
                param += '-i "%s" ' % input_files
        else:
            param += '-i "[]" '

        # TRFs
        if app.atlas_exetype in ['TRF']:
            tmpJobO = app.options

            # output
            tmpOutMap = []
            for tmpName,tmpLFN in outMap['IROOT']:
                tmpJobO = tmpJobO.replace('%OUT.' + tmpName,tmpName)
                # set correct name in outMap
                tmpOutMap.append((tmpName,tmpLFN))
            outMap['IROOT'] = tmpOutMap 
            # input
            minList = []
            cavList = []
            bhaloList = []
            bgasList = []
            useNewTRF = app.useNewTRF

            if app.atlas_exetype in ['TRF'] and job.backend.accessmode == 'DIRECT':
                param += ' --directIn ' 
            
            inPattList = [('%IN', input_files ),('%MININ',minList),('%CAVIN',cavList),('%BHIN',bhaloList),('%BGIN',bgasList)]    
            for tmpPatt,tmpInList in inPattList:
                if tmpJobO.find(tmpPatt) != -1 and len(tmpInList) > 0:
                    tmpJobO = AthenaUtils.replaceParam(tmpPatt,tmpInList,tmpJobO,useNewTRF)
 
           # DBRelease
            tmpItems = tmpJobO.split()
            if self.dbrelease != '':
                # mimic a trf parameter to reuse following algorithm
                tmpItems += ['%DB='+self.dbrelease]
            for tmpItem in tmpItems:
                match = re.search('%DB=([^:]+):(.+)$',tmpItem)
                if match:
                    tmpDbrDS  = match.group(1)
                    tmpDbrLFN = match.group(2)
                    # skip if it is already extracted
                    if tmpDbrLFN in input_files:
                        continue
                    # instantiate  FileSpec
                    fileName = tmpDbrLFN
                    vals     = self.dbrFiles[tmpDbrLFN]
                    file = FileSpec()
                    file.lfn            = fileName
                    file.GUID           = vals['guid']
                    file.fsize          = vals['fsize']
                    file.md5sum         = vals['md5sum']
                    file.scope          = vals['scope']
                    file.dataset        = tmpDbrDS
                    file.prodDBlock     = tmpDbrDS
                    file.dispatchDBlock = tmpDbrDS
                    file.type       = 'input'
                    file.status     = 'ready'
                    jspec.addFile(file)
                    input_files.append(fileName)
                    # replace parameters
                    tmpJobO = tmpJobO.replace(match.group(0),tmpDbrLFN)

            param += ' -j "%s" ' % urllib.quote(tmpJobO) 

            param += ' -i "%s" ' % input_files

            param += ' -m "[]" ' #%minList FIXME
            param += ' -n "[]" ' #%cavList FIXME
            param += ' --trf ' 

            # direct access site ?
            from pandatools import PsubUtils
            inTRF = True
            inARA = False
            inBS = False
            if self.runConfig.input and self.runConfig.input.inBS:
                inBS = True
            isDirectAccess = PsubUtils.isDirectAccess(job.backend.site, inBS, inTRF, inARA)

            # Patch to allow directIO for new Reco_tf
            if job.backend.accessmode == 'DIRECT':
                inTRF=False
                isDirectAccess = PsubUtils.isDirectAccess(job.backend.site, inBS, inTRF, inARA)

            #if not isDirectAccess:
            if not isDirectAccess and (job.backend.accessmode != 'DIRECT')  and (( self.inputdatatype != 'DQ2' ) or (len(job.inputdata.tagdataset) == 0 and not job.inputdata.tag_info)):
                param += ' --useLocalIO '
                param += ' --accessmode=copy '

        #param += '-m "[]" ' #%minList FIXME
        #param += '-n "[]" ' #%cavList FIXME
        #FIXME
        #if bhaloList != []:
        #    param += '--beamHalo "%s" ' % bhaloList
        #if bgasList != []:
        #    param += '--beamGas "%s" ' % bgasList
        if app.atlas_exetype in ['PYARA','ARES','ROOT','EXE']:
            outMapNew={}
            for x in outMap.values():
                outMapNew.update(dict(x))
            param += '-o "%s" ' % outMapNew
        else:
            param += '-o "%s" ' % outMap

        if (self.runConfig.input and self.runConfig.input.inColl) or param.find('--collRefName') != -1: 
            param += '-c '
        if self.runConfig.input and self.runConfig.input.inBS: 
            param += '-b '
        if self.runConfig.input and self.runConfig.input.backNavi: 
            param += '-e '
        #if self.config['shipinput']: 
        #    param += '--shipInput '
        #FIXME options.rndmStream
        nEventsToSkip = app.skip_events
        if app.atlas_exetype == 'ATHENA' and app.max_events > 0:
            param += '-f "theApp.EvtMax=%d;EventSelector.SkipEvents=%s" ' % (app.max_events,nEventsToSkip)

        #event picking 
        if len(app.run_event) >= 1:
            param += '--eventPickTxt=%s ' % app.run_event_file.split('/')[-1]

        # Athena release 21+ use CMake rather than CMT
        if app.atlas_release.split('.')[0].isdigit() and int(app.atlas_release.split('.')[0]) > 20:
            param += '--useCMake '

        # addPoolFC
        #if self.config['addPoolFC'] != "":
        #    param += '--addPoolFC %s ' % self.config['addPoolFC']
        # use corruption checker
        if job.backend.requirements.corCheck:
            param += '--corCheck '
        # disable to skip missing files
        if job.backend.requirements.notSkipMissing:
            param += '--notSkipMissing '
        # given PFN 
        #if self.config['pfnList'] != '':
        #    param += '--givenPFN '
        # create symlink for MC data
        #if self.config['mcData'] != '':
        #    param += '--mcData %s ' % self.config['mcData']
        # source URL
        matchURL = re.search("(http.*://[^/]+)/",Client.baseURLCSRVSSL)
        if matchURL != None:
            param += " --sourceURL %s " % matchURL.group(1)
        # use ARA 
#        if app.atlas_exetype in ['PYARA','ARES','ROOT']:
#            param += '--trf '
#            param += '--ara '
        if job.backend.accessmode == 'FILE_STAGER':
            param += '--accessmode=filestager '
        elif job.backend.accessmode == 'DIRECT':
            param += '--accessmode=direct '
        elif job.backend.accessmode == 'COPY2SCRATCH':
            param += '--accessmode=copy '
        if self.inputdatatype == 'Tier3': # and not app.atlas_exetype in ['PYARA','ARES','ROOT','EXE']:
            param += '--givenPFN '

        jspec.jobParameters = param

        if app.atlas_exetype in ['TRF']:
            jspec.metadata = '--trf "%s" ' %( app.options)

        # disable redundant transfer if needed
        from pandatools import PsubUtils
        PsubUtils.disableRedundantTransfer(jspec, job.outputdata.transferredDS)
        
        return jspec

from Ganga.GPIDev.Adapters.ApplicationRuntimeHandlers import allHandlers

for app in ['Athena', 'ExecutableDQ2', 'RootDQ2']:
    allHandlers.add(app,'Panda',AthenaPandaRTHandler)

from Ganga.Utility.Config import getConfig, ConfigError
configDQ2 = getConfig('DQ2')
configPanda = getConfig('Panda')

from Ganga.Utility.logging import getLogger
logger = getLogger()<|MERGE_RESOLUTION|>--- conflicted
+++ resolved
@@ -716,35 +716,7 @@
                     finp.prodDBlockToken = 'local'
                     
                 jspec.addFile(finp)
-<<<<<<< HEAD
-
-            if job.inputdata.tag_info and not job.inputdata.use_cvmfs_tag:
-                # add the TAG files
-                tag_files = job.inputdata.tag_info.keys()
-                tag_guids = []
-                for tf in job.inputdata.tag_info.keys():
-                    tag_guids.append( job.inputdata.tag_info[tf]['guid'] )
-                    
-                for guid, lfn in zip(tag_guids,tag_files):
-                    finp = FileSpec()
-                    finp.lfn            = lfn
-                    finp.GUID           = guid
-                    #            finp.fsize =
-                    #            finp.md5sum =
-                    finp.dataset        = job.inputdata.tag_info[lfn]['dataset']  #job.inputdata.tagdataset[0]
-                    finp.prodDBlock     = job.inputdata.tag_info[lfn]['dataset'] #job.inputdata.tagdataset[0]
-                    finp.dispatchDBlock = job.inputdata.tag_info[lfn]['dataset'] #job.inputdata.tagdataset[0]
-                    finp.type           = 'input'
-                    finp.status         = 'ready'
-
-                    if job.backend.forcestaged:
-                        finp.prodDBlockToken = 'local'
-                        
-                    jspec.addFile(finp)
-                    
-=======
-                
->>>>>>> dd49b810
+                
 #       output files
         outMap = {}
         AthenaUtils.convertConfToOutputOld(self.runConfig,jspec,outMap,job.backend.individualOutDS,self.extOutFile,masterjob.outputdata.datasetname)
@@ -874,11 +846,7 @@
                 if app.atlas_exetype in ['PYARA','ARES','ROOT','EXE']:
                     self.job_options.replace("%IN", "$MY_INPUT_FILES")
                     self.job_options = "echo -e \"from commands import getstatusoutput\\nrc,o=getstatusoutput('ls pre_*-????-*-*-*.py')\\n__import__(o.split()[0][:-3])\\nfrom AthenaCommon.AthenaCommonFlags import athenaCommonFlags\\nopen('__input_files.txt', 'w').write(','.join(athenaCommonFlags.FilesInput() ))\" > __my_conv.py ; python __my_conv.py ; export MY_INPUT_FILES=`cat __input_files.txt` ; " + self.job_options
-<<<<<<< HEAD
-
-=======
-                
->>>>>>> dd49b810
+
             if not app.atlas_exetype in ['TRF']:
                 param += '-i "%s" ' % input_files
         else:
