--- conflicted
+++ resolved
@@ -19,13 +19,8 @@
 from GangaPanda.Lib.Panda.Panda import runPandaBrokerage, uploadSources, getLibFileSpecFromLibDS
 from Ganga.Core.exceptions import BackendError
 
-<<<<<<< HEAD
 from GangaAtlas.Lib.Rucio import generate_output_datasetname
 from GangaAtlas.Lib.Credentials.ProxyHelper import getNickname
-=======
-from GangaAtlas.Lib.ATLASDataset.DQ2Dataset import dq2outputdatasetname
-from GangaAtlas.Lib.ATLASDataset.DQ2Dataset import dq2_set_dataset_lifetime
->>>>>>> 9d5d164f
 from GangaAtlas.Lib.ATLASDataset.DQ2Dataset import dq2_lock, dq2
 
 from Ganga.Utility.GridShell import getShell
@@ -198,13 +193,8 @@
                 raise ApplicationConfigurationError("Problems with outputdata.location setting '%s'" % job.outputdata.location)
 
         # validate application
-<<<<<<< HEAD
         if not app.atlas_release and not job.backend.requirements.rootver and not app.atlas_exetype in [ 'EXE' ] and app.atlas_project != "AthAnalysisBase":
             raise ApplicationConfigurationError(None,"application.atlas_release is not set. Did you run application.prepare()")
-=======
-        if not app.atlas_release and not job.backend.requirements.rootver and not app.atlas_exetype in [ 'EXE' ]:
-            raise ApplicationConfigurationError("application.atlas_release is not set. Did you run application.prepare()")
->>>>>>> 9d5d164f
 
         self.dbrelease = app.atlas_dbrelease
         if self.dbrelease != '' and self.dbrelease != 'LATEST' and self.dbrelease.find(':') == -1:
