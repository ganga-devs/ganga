--- conflicted
+++ resolved
@@ -497,31 +497,18 @@
             if not job.subjobs and status in b_list:
                 for childstatus in b_list:
                     if job.backend.id:
-<<<<<<< HEAD
-               #         logger.debug("Accessing getStateTime() in diracAPI")
-                        #be_statetime = execute("getStateTime(%d,\'%s\')" % (job.backend.id, childstatus))
-=======
                         logger.debug("Accessing getStateTime() in diracAPI")
->>>>>>> 36c67917
                         if childstatus in backend_final:
                             be_statetime = execute("getStateTime(%d,\'%s\')" % (job.backend.id, childstatus))
                             job.time.timestamps["backend_final"] = be_statetime
                             break
-<<<<<<< HEAD
-               #             logger.debug("Wrote 'backend_final' to timestamps.")
-=======
                             logger.debug("Wrote 'backend_final' to timestamps.")
->>>>>>> 36c67917
                         else:
                             time_str = "backend_" + childstatus
                             if time_str not in job.time.timestamps:
                                 be_statetime = execute("getStateTime(%d,\'%s\')" % (job.backend.id, childstatus))
                                 job.time.timestamps["backend_" + childstatus] = be_statetime
-<<<<<<< HEAD
-               #             logger.debug("Wrote 'backend_%s' to timestamps.", childstatus)
-=======
                             logger.debug("Wrote 'backend_%s' to timestamps.", childstatus)
->>>>>>> 36c67917
                     if childstatus == status:
                         break
             #logger.debug("_getStateTime(job with id: %d, '%s') called.", job.id, job.status)
@@ -555,10 +542,6 @@
         logger = getLogger()
 
         if updated_dirac_status == 'completed':
-<<<<<<< HEAD
-            import time
-=======
->>>>>>> 36c67917
             start = time.time()
             # firstly update job to completing
             DiracBase._getStateTime(job, 'completing')
@@ -571,21 +554,10 @@
             if job.master:
                 job.master.updateMasterJobStatus()
 
-<<<<<<< HEAD
-            # contact dirac for information
-            #job.backend.normCPUTime = execute('normCPUTime(%d)' % job.backend.id)
-            #getSandboxResult = execute("getOutputSandbox(%d,'%s')" % (job.backend.id, job.getOutputWorkspace().getPath()))
-            #file_info_dict = execute('getOutputDataInfo(%d)' % job.backend.id)
-
-            output_path = job.getOutputWorkspace().getPath()
-
-            job.backend.normCPUTime, getSandboxResult, file_info_dict = execute("finalize_job(%d, '%s')" % (job.backend.id, output_path))
-=======
             output_path = job.getOutputWorkspace().getPath()
 
             # Contact dirac which knows about the job
             job.backend.normCPUTime, getSandboxResult, file_info_dict = execute("finished_job(%d, '%s')" % (job.backend.id, output_path))
->>>>>>> 36c67917
 
             now = time.time()
             logger.debug('Job ' + job.fqid + ' Time for Dirac metadata : ' + str(now - start))
@@ -599,18 +571,12 @@
 
             lfn_store = os.path.join(output_path, getConfig('Output')['PostProcessLocationsFileName'])
 
-<<<<<<< HEAD
-=======
             # Make the file on disk with a nullop...
->>>>>>> 36c67917
             if not os.path.isfile(lfn_store):
                 with open(lfn_store, 'w'):
                     pass
 
-<<<<<<< HEAD
-=======
             # Now we can iterate over the contents of the file without touchin it
->>>>>>> 36c67917
             with open(lfn_store, 'ab') as postprocesslocationsfile:
                 if not hasattr(file_info_dict, 'keys'):
                     logger.error("Error understanding OutputDataInfo: %s" % str(file_info_dict))
@@ -689,11 +655,7 @@
                 job.master.updateMasterJobStatus()
 
             # if requested try downloading outputsandbox anyway
-<<<<<<< HEAD
-            if getConfig('DIRAC')['failed_sandbox_download']:
-=======
             if configDirac['failed_sandbox_download']:
->>>>>>> 36c67917
                 execute("getOutputSandbox(%d,'%s')" % (job.backend.id, job.getOutputWorkspace().getPath()))
         else:
             logger.error("Unexpected dirac status '%s' encountered" % updated_dirac_status)
@@ -773,17 +735,12 @@
 
         # requeue existing completed job
         for j in requeue_jobs:
-<<<<<<< HEAD
             if j.been_queued:
                 continue
             #            if j.backend.status in requeue_dirac_status:
-=======
             if monitoring_component:
                 if monitoring_component.should_stop():
                     break
-            if j.been_queued:
-                continue
->>>>>>> 36c67917
             getQueues()._monitoring_threadpool.add_function(DiracBase.job_finalisation,
                                                        args=(j, queueable_dirac_statuses[j.backend.status]),
                                                        priority=5, name="Job %s Finalizing" % j.fqid)
@@ -810,18 +767,12 @@
 
         if not dirac_job_ids:
             ## Nothing to do here stop bugging DIRAC about it!
-<<<<<<< HEAD
-            return
-
-        result = execute('status(%s)' % str(dirac_job_ids))
-=======
             ## Everything else beyond here in the function depends on some ids present here, no ids means we can stop.
             return
 
         statusmapping = configDirac['statusmapping']
 
         result = execute('status(%s, %s)' %( str(dirac_job_ids), repr(statusmapping)))
->>>>>>> 36c67917
 
         if len(result) != len(ganga_job_status):
             logger.warning('Dirac monitoring failed fro %s, result = %s' % (
@@ -869,11 +820,8 @@
                     if job.master:
                         job.master.updateMasterJobStatus()
 
-<<<<<<< HEAD
-=======
                 if job.been_queued:
                     continue
->>>>>>> 36c67917
 
                 getQueues()._monitoring_threadpool.add_function(DiracBase.job_finalisation,
                                                            args=(job, updated_dirac_status),
