#\/\/\/\/\/\/\/\/\/\/\/\/\/\/\/\/\/\/\/\/\/\/\/\/\/\/\/\/\/\/\/\/\/\/\/\/\/\/\#
"""The Ganga backendhandler for the Dirac system."""

#\/\/\/\/\/\/\/\/\/\/\/\/\/\/\/\/\/\/\/\/\/\/\/\/\/\/\/\/\/\/\/\/\/\/\/\/\/\/\#
import os, re, fnmatch
from collections import defaultdict
from Ganga.GPIDev.Adapters.StandardJobConfig import StandardJobConfig
from Ganga.GPIDev.Schema                     import Schema, Version, SimpleItem, ComponentItem
from Ganga.GPIDev.Adapters.IBackend          import IBackend
from Ganga.Core                              import BackendError, GangaException
from GangaDirac.Lib.Backends.DiracUtils      import *
from GangaDirac.Lib.Files.DiracFile          import DiracFile
from GangaDirac.Lib.Utilities.DiracUtilities import execute
from Ganga.Utility.ColourText                import getColour
from Ganga.Utility.Config                    import getConfig
from Ganga.Utility.logging                   import getLogger
<<<<<<< HEAD
from Ganga.GPIDev.Credentials2               import VomsProxy, require_credential, credential_store, needed_credentials

=======
from Ganga.GPIDev.Credentials                import getCredential
from Ganga.GPIDev.Base.Proxy                 import stripProxy
>>>>>>> 02d396ab
logger = getLogger()
regex  = re.compile('[*?\[\]]')

class DiracBase(IBackend):
    """The backend that submits jobs to the Grid via DIRAC.
    
    The backend for jobs to be submitted to the Grid. Jobs are
    submitted through the DIRAC WMS system and then in turn submitted to the
    Grid. A few examples of usage are given below
        
    # Create Dirac backend object
    b = Dirac()
    
    # Create and submit job.
    j = Job(application=app,backend=b)
    j.submit()
    
    # Run a Root job on the Grid if in LHCb VO
    
    # Create a Root application object. See Root help text for instructions
    # on how to configure this.
    app = Root()
    
    # Create and submit job to Dirac using default options
    j = Job(application=app,backend=Dirac())
    j.submit()
    
    # Using the 'settings' attribute
    j.backend.settings['BannedSites'] = ['LCG.CERN.ch']
    j.resubmit()
    
    # settings can be set at any time but are only 'respected' during
    # submit and resubmit.
    
    """
       
    dirac_monitoring_is_active = True
    
    _schema = Schema(Version(3, 2),{
        'id'          : SimpleItem(defvalue=None, protected=1, copyable=0,
                                   typelist=['int','type(None)'],
                                   doc='The id number assigned to the job by the DIRAC WMS. If seeking help'\
                                       ' on jobs with the Dirac backend, please always report this id ' \
                                       'number in addition to a full description of your problem. The id '\
                                       'can also be used to further inspect the job at ' \
                                       'https://lhcbweb.pic.es/DIRAC/info/general/diracOverview'),
        'status'      : SimpleItem(defvalue=None, protected=1, copyable=0,
                                   typelist=['str','type(None)'],
                                   doc='The detailed status as reported by the DIRAC WMS'),
        'actualCE'    : SimpleItem(defvalue=None, protected=1, copyable=0,
                                   typelist=['str','type(None)'],
                                   doc='The location where the job ran'),
        'normCPUTime' : SimpleItem(defvalue=None, protected=1, copyable=0,
                                   typelist=['str','type(None)'],
                                   doc='The normalized CPU time reported by the DIRAC WMS'),
        'statusInfo'  : SimpleItem(defvalue='', protected=1, copyable=0,
                                   typelist=['str','type(None)'],
                                   doc='Minor status information from Dirac'),
        'extraInfo'  : SimpleItem(defvalue='', protected=1, copyable=0,
                                   typelist=['str','type(None)'],
                                   doc='Application status information from Dirac'),
        'diracOpts'   : SimpleItem(defvalue='',
                                   doc='DIRAC API commands to add the job definition script. Only edit ' \
                                       'if you *really* know what you are doing'),
        'settings'    : SimpleItem(defvalue={'CPUTime':2*86400},
                                   doc='Settings for DIRAC job (e.g. CPUTime, BannedSites, etc.)'),
        'credential_requirements': ComponentItem('CredentialRequirement', defvalue=VomsProxy()),
        })
    _exportmethods = ['getOutputData','getOutputSandbox','removeOutputData',
                      'getOutputDataLFNs','peek','reset','debug']
    _packed_input_sandbox = True
    _category = "backends"
    _name = 'DiracBase'
    _hidden = True
    
    def _setup_subjob_dataset(self, dataset):
        return None
    
    def _setup_bulk_subjobs(self, dirac_ids, dirac_script):
        f = open(dirac_script,'r')
        parametric_datasets = get_parametric_datasets(f.read().split('\n'))
        f.close()
        if len(parametric_datasets) != len(dirac_ids):
            raise BackendError('Dirac','Missmatch between number of datasets defines in dirac API script and those returned by DIRAC')
            
        from Ganga.GPIDev.Lib.Job.Job import Job
        master_job=self.getJobObject()
        for i in range(len(dirac_ids)):
            j=Job()
            j.copyFrom(master_job)
            j.splitter = None
            j.backend.id = dirac_ids[i]
            j.id = i
            j.inputdata = self._setup_subjob_dataset(parametric_datasets[i])
            j.status = 'submitted'
            j.time.timenow('submitted')
            master_job.subjobs.append(j)
        master_job._commit()
        return True

    @require_credential
    def _common_submit(self, dirac_script):
        '''Submit the job via the Dirac server.'''
        j = self.getJobObject()
        self.id         = None
        self.actualCE   = None
        self.status     = None
        self.extraInfo  = None
        self.statusInfo = ''
        j.been_queued   = False
        dirac_cmd = """execfile(\'%s\')""" % dirac_script
        result = execute(dirac_cmd, cred_req=self.credential_requirements)
        ## Could use the below code instead to submit on a thread
        ## If submitting many then user may terminate ganga before
        ## all jobs submitted
#        def submit_checker(result, job, script):
#            err_msg = 'Error submitting job to Dirac: %s' % str(result)
#            if not result_ok(result) or not result.has_key('Value'):
#                logger.error(err_msg)
#                raise BackendError('Dirac',err_msg)
#            
#            idlist = result['Value']
#            if type(idlist) is list:
#                return job._setup_bulk_subjobs(idlist, script)
#            job.id = idlist
#        server.execute_nonblocking(dirac_cmd, callback_func=submit_checker, args=(self, dirac_script))
#        return True

        err_msg = 'Error submitting job to Dirac: %s' % str(result)
        if not result_ok(result) or 'Value' not in result:
            logger.error(err_msg)
            logger.error("\n\n===\n%s\n===\n"% dirac_script)
            logger.error("\n\n====\n")
            with open(dirac_script, 'r') as file_in:
                logger.error("%s" % file_in.read())
            logger.error("\n====\n")
            raise BackendError('Dirac',err_msg)
        
        idlist = result['Value']
        if type(idlist) is list:
            return self._setup_bulk_subjobs(idlist, dirac_script)
        
        self.id = idlist
        return type(self.id) == int
   

    def _addition_sandbox_content(self, subjobconfig):
        '''any additional files that should be sent to dirac'''
        return []
        
    def submit(self, subjobconfig, master_input_sandbox):
        """Submit a DIRAC job"""
        j = self.getJobObject()

        sboxname = j.createPackedInputSandbox(subjobconfig.getSandboxFiles())
        
        input_sandbox   = master_input_sandbox[:]
        input_sandbox  += sboxname
        #input_sandbox  += self.genTxtFiles()
        #why send this?
        #input_sandbox  += [dirac_script_filename]

        
        input_sandbox  += self._addition_sandbox_content(subjobconfig)

        dirac_script = subjobconfig.getExeString().replace('##INPUT_SANDBOX##',str(input_sandbox))

        dirac_script_filename = os.path.join(j.getInputWorkspace().getPath(),'dirac-script.py')
        f=open(dirac_script_filename,'w')
        f.write(dirac_script)
        f.close()
        return self._common_submit(dirac_script_filename)
 
    def master_auto_resubmit(self,rjobs):
        '''Duplicate of the IBackend.master_resubmit but hooked into auto resubmission
        such that the monitoring server is used rather than the user server'''
        from Ganga.Core import IncompleteJobSubmissionError, GangaException
        from Ganga.Utility.logging import log_user_exception
        incomplete = 0
        def handleError(x):
            if incomplete:
                raise x
            else:
                return 0            
        try:
            for sj in rjobs:
                fqid = sj.getFQID('.')
                logger.info("resubmitting job %s to %s backend",fqid,sj.backend._name)
                try:
                    b = sj.backend
                    sj.updateStatus('submitting')
                    result = b._resubmit()
                    if result:
                        sj.updateStatus('submitted')
                        #sj._commit() # PENDING: TEMPORARY DISABLED
                        incomplete = 1
                    else:
                        return handleError(IncompleteJobSubmissionError(fqid, 'resubmission failed'))
                except Exception as x:
                    log_user_exception(logger, debug=isinstance(x, GangaException))
                    return handleError(IncompleteJobSubmissionError(fqid, str(x)))
        finally:
            master = self.getJobObject().master
            if master:
                master.updateMasterJobStatus()
        return 1

    def resubmit(self):
        """Resubmit a DIRAC job"""
        return self._resubmit()

    def _resubmit(self):
        """Resubmit a DIRAC job"""
        j=self.getJobObject()
        parametric = False
        script_path = os.path.join(j.getInputWorkspace().getPath(), 'dirac-script.py')
        ## Check old script
        if j.master is None and not os.path.exists(script_path):
             raise BackendError('Dirac','No "dirac-script.py" found in j.inputdir')

        if j.master is not None and not os.path.exists(script_path):
             script_path = os.path.join(j.master.getInputWorkspace().getPath(), 'dirac-script.py')
             if not os.path.exists(script_path):
                  raise BackendError('Dirac', 'No "dirac-script.py" found in j.inputdir or j.master.inputdir')
             parametric = True

        ## Read old script
        f=open(script_path,'r')
        script = f.read()
        f.close()

        ## Create new script - ##note instead of using get_parametric_dataset could just use j.inputdata.
        if parametric is True:
            parametric_datasets = get_parametric_datasets(script.split('\n'))
            if j.master:
                if len(parametric_datasets) != len(j.master.subjobs):
                    raise BackendError('Dirac', 'number of parametric datasets defined in API script doesn\'t match number of master.subjobs')
            _input_files = [ f for f in j.inputdata if not isinstance(f, DiracFile) ]
            if set(parametric_datasets[j.id]).symmetric_difference(set([ f.namePattern for f in _input_files ])):
                raise BackendError('Dirac', 'Mismatch between dirac-script and job attributes.')
            script = script.replace('.setParametricInputData(%s)' % str(parametric_datasets),
                                    '.setInputData(%s)' % str(parametric_datasets[j.id]))
            script = script.replace('%n', str(j.id)) #name

        start_user_settings = '# <-- user settings\n'
        new_script = script[:script.find(start_user_settings) + len(start_user_settings)]

        job_ident = get_job_ident(script.split('\n'))
        for key, value in self.settings.iteritems():
            if str(key).startswith('set'):
                _key = key[3:]
            else:
                _key = key
            new_script += '%s.set%s("%s")\n' % (job_ident, str(_key), str(value))
        new_script += script[script.find('# user settings -->'):]
             

        ## Save new script
        new_script_filename = os.path.join(j.getInputWorkspace().getPath(), 'dirac-script.py')
        f = open(new_script_filename, 'w')
        f.write(new_script)
        f.close()
        return self._common_submit(new_script_filename)

    def reset(self, doSubjobs =False):
        """Resets the state of a job back to 'submitted' so that the
        monitoring will run on it again."""        
        j = self.getJobObject()

        disallowed = ['submitting','killed']
        if j.status in disallowed:
            logger.warning("Can not reset a job in status '%s'." % j.status)
        else:
            j.getOutputWorkspace().remove(preserve_top=True)
            self.extraInfo  = None
            self.statusInfo = ''
            self.status     = None
            self.actualCE   = None
            j.been_queued   = False
            j.updateStatus('submitted')
            if j.subjobs and not doSubjobs:
                logger.info('This job has subjobs, if you would like the backends '\
                            'of all the subjobs that are in status=\'completing\' or '\
                            'status=\'failed\' also reset then recall reset with the '\
                            'arg \'True\' i.e. job(3).backend.reset(True)')
            elif j.subjobs and doSubjobs:
                logger.info('resetting the backends of \'completing\' and \'failed\' subjobs.')
                for sj in j.subjobs:
                    if sj.status == 'completing' or sj.status == 'failed': sj.backend.reset()
            if j.master: j.master.updateMasterJobStatus()
    
    @require_credential
    def kill(self):
        """ Kill a Dirac jobs"""         
        if not self.id: return None
        dirac_cmd = 'kill(%d)' % self.id
        result = execute(dirac_cmd, cred_req=self.credential_requirements)
        if not result_ok(result):
            raise BackendError('Dirac','Could not kill job: %s' % str(result))
        return result['OK']

    @require_credential
    def peek(self,filename=None,command=None):
        """Peek at the output of a job (Note: filename/command are ignored)."""
        dirac_cmd = 'peek(%d)' % self.id
        result = execute(dirac_cmd, cred_req=self.credential_requirements)
        if result_ok(result): logger.info(result['Value'])
        else: logger.error("No peeking available for Dirac job '%i'.", self.id)

    @require_credential
    def getOutputSandbox(self,dir=None):
        j = self.getJobObject()
        if dir is None: dir = j.getOutputWorkspace().getPath()
        dirac_cmd = "getOutputSandbox(%d,'%s')" \
                    % (self.id,dir)
        result = execute(dirac_cmd, cred_req=self.credential_requirements)
        if not result_ok(result):
            msg = 'Problem retrieving output: %s' % str(result)
            logger.warning(msg)
            return False

        return True

    def removeOutputData(self):
        """
        Remove all the LFNs associated with this job.
        """
        ## Note when the API can accept a list for removeFile I will change this.
        j = self.getJobObject()
        if j.subjobs:
            for sj in j.subjobs:
                outputfiles_foreach(sj, DiracFile, lambda x: x.remove())
        else:
            outputfiles_foreach(j, DiracFile, lambda x: x.remove())

    def getOutputData(self, dir=None, names=None, force=False):
        """Retrieve data stored on SE to dir (default=job output workspace).
        If names=None, then all outputdata is downloaded otherwise names should
        be a list of files to download. If force=True then data will be redownloaded
        even if the file already exists.

        Note that if called on a master job then all subjobs outputwill be downloaded.
        If dir is None then the subjobs output goes into their individual
        outputworkspaces as expected. If however one specifies a dir then this is
        treated as a top dir and a subdir for each job will be created below it. This
        will avoid overwriting files with the same name from each subjob.
        """
        j = self.getJobObject()
        if dir is not None and not os.path.isdir(dir):
            raise GangaException("Designated outupt path '%s' must exist and be a directory" % dir)

        def download(dirac_file, job, is_subjob=False):
            dirac_file.localDir = job.getOutputWorkspace().getPath()
            if dir is not None:
                output_dir = dir
                if is_subjob:
                    output_dir = os.path.join(dir, job.fqid)
                    if not os.path.isdir(output_dir): os.mkdir(output_dir) 
                dirac_file.localDir = output_dir
            if os.path.exists(os.path.join(dirac_file.localDir, os.path.basename(dirac_file.lfn))) and not force:
                return
            try:
                dirac_file.get( localPath = dirac_file.localDir )
                return dirac_file.lfn
            except GangaException as e: # should really make the get method throw if doesn't suceed. todo
                logger.warning(e)

        suceeded=[]
        if j.subjobs:
            for sj in j.subjobs:
#                suceeded.extend(outputfiles_foreach(sj, DiracFile, download,
#                                                    fargs=(sj, True)))
                suceeded.extend([download(f, sj, True) for f in outputfiles_iterator(sj, DiracFile) if f.lfn !='' and (names is None or f.namePattern in names)])
        else:
#            suceeded.extend(outputfiles_foreach(j, DiracFile, download,
#                                                fargs(j,False)))
            suceeded.extend([download(f, j, False) for f in outputfiles_iterator(j, DiracFile) if f.lfn !='' and (names is None or f.namePattern in names)])

        return filter(lambda x: x!= None,suceeded)
            
    def getOutputDataLFNs(self):
        """Retrieve the list of LFNs assigned to outputdata"""   
        j = self.getJobObject()
        lfns=[]

        if j.subjobs:
            for sj in j.subjobs:
#                lfns.extend(outputfiles_foreach(sj, DiracFile, lambda x: x.lfn,
#                                                selection_pred= lambda x: x.lfn !=''))
                lfns.extend([ f.lfn for f in outputfiles_iterator(sj, DiracFile) if f.lfn != ''])
        else:
#            lfns.extend(outputfiles_foreach(j, DiracFile, lambda x: x.lfn,
#                                            selection_pred= lambda x: x.lfn !=''))
            lfns.extend([ f.lfn for f in outputfiles_iterator(j, DiracFile) if f.lfn != ''])
        return lfns
        
    @require_credential
    def debug(self):
        '''Obtains some (possibly) useful DIRAC debug info. '''
        # check services
        cmd = 'getServicePorts()'
        result = execute(cmd, cred_req=self.credential_requirements)
        if type(result) == str:
            import datetime
            try:
                result = eval(result)
            except: pass
        if not result_ok(result):
            logger.warning('Could not obtain services: %s' % str(result))
            return
        services = result.get('Value',{})
        for category in services:
            system,service = category.split('/')
            cmd = "ping('%s','%s')" % (system,service)
            result = execute(cmd, cred_req=self.credential_requirements)
            if type(result) == str:
                import datetime
                try:
                    result = eval(result)
                except: pass
            msg = 'OK.'
            if not result_ok(result): msg = '%s' % result['Message']
            logger.info('%s: %s' %  (category,msg))
        # get pilot info for this job
        if type(self.id) != int: return
        j = self.getJobObject()
        cwd = os.getcwd()
        debug_dir = j.getDebugWorkspace().getPath()
        cmd = "getJobPilotOutput(%d,'%s')" % \
              (self.id, debug_dir)
        result = execute(cmd, cred_req=self.credential_requirements)
        if result_ok(result):
            logger.info('Pilot Info: %s/pilot_%d/std.out.'%(debug_dir,self.id))
        else:
            logger.error(result.get('Message',''))

    @staticmethod
    def _getStateTime(job, status):
        """Returns the timestamps for 'running' or 'completed' by extracting
        their equivalent timestamps from the loggingInfo."""
        ## Now private to stop server cross-talk from user thread. Since updateStatus calles
        ## this method whether called itself by the user thread or monitoring thread.
        ## Now don't use hook but define our own private version
        ## used in monitoring loop... messy but works.
        if job.status != status:
            b_list = ['running', 'completing', 'completed', 'failed']
            backend_final = ['failed', 'completed']
            #backend stamps
            if not job.subjobs and status in b_list: 
                for childstatus in b_list:
                    if job.backend.id:
                        logger.debug("Accessing getStateTime() in diracAPI")
                        dirac_cmd = "getStateTime(%d,\'%s\')" % (job.backend.id, childstatus)
                        be_statetime = execute(dirac_cmd, cred_req=job.backend.credential_requirements)
                        if childstatus in backend_final:
                            job.time.timestamps["backend_final"] = be_statetime 
                            logger.debug("Wrote 'backend_final' to timestamps.")
                        else:
                            job.time.timestamps["backend_"+childstatus] = be_statetime 
                            logger.debug("Wrote 'backend_%s' to timestamps.", childstatus)
                    if childstatus==status: break
            logger.debug("_getStateTime(job with id: %d, '%s') called.", job.id, job.status)
        else:
            logger.debug("Status changed from '%s' to '%s'. No new timestamp was written", job.status, status)

    def timedetails(self):
        """Prints contents of the loggingInfo from the Dirac API."""
        if not self.id: return None
        logger.debug("Accessing timedetails() in diracAPI")
        dirac_cmd = 'timedetails(%d)' % self.id
        return execute(dirac_cmd, cred_req=self.credential_requirements)

    def job_finalisation_cleanup(job, updated_dirac_status):

        logger = getLogger()

        #   Revert job back to running state if we exit uncleanly
        if job.status == "completing":
            job.updateStatus('running')
            if job.master: job.master.updateMasterJobStatus()
        ##FIXME should I add something here to cleanup on sandboxes pulled from malformed job output?

    @staticmethod
    def job_finalisation(job, updated_dirac_status):

        logger = getLogger()

        if updated_dirac_status == 'completed':
            ## firstly update job to completing
            DiracBase._getStateTime(job,'completing')
            if job.status in ['removed', 'killed']: return
            if (job.master and job.master.status in ['removed','killed']): return #user changed it under us
            job.updateStatus('completing')
            if job.master: job.master.updateMasterJobStatus()

            import time
            start = time.time()
            ## contact dirac for information
            job.backend.normCPUTime = execute('normCPUTime(%d)' % job.backend.id, cred_req=job.backend.credential_requirements)
            getSandboxResult        = execute("getOutputSandbox(%d,'%s')" % (job.backend.id, job.getOutputWorkspace().getPath()), cred_req=job.backend.credential_requirements)
            file_info_dict          = execute('getOutputDataInfo(%d)'% job.backend.id, cred_req=job.backend.credential_requirements)
            now = time.time()
            logger.debug('Job '+job.fqid+' Time for Dirac metadata : '+str(now-start))

            logger.debug('Job '+job.fqid+' OutputDataInfo: '+str(file_info_dict))
            logger.debug('Job '+job.fqid+' OutputSandbox: '+str(getSandboxResult))

            ## Set DiracFile metadata
            wildcards = [f.namePattern for f in job.outputfiles.get(DiracFile) if regex.search(f.namePattern) is not None]

            with open(os.path.join(job.getOutputWorkspace().getPath(), getConfig('Output')['PostProcessLocationsFileName']),'wb') as postprocesslocationsfile:
                if not hasattr(file_info_dict, 'keys'):
                    logger.error("Error understanding OutputDataInfo: %s" % str(file_info_dict))
                    from Ganga.Core.exceptions import GangaException
                    raise GangaException("Error understanding OutputDataInfo: %s" % str(file_info_dict))
                for file_name in file_info_dict.keys():
                    info = file_info_dict.get( file_name )
                    logger.debug( "file_name: %s,\tinfo: %s" % (str(file_name), str(info)) )

                    valid_wildcards = [wc for wc in wildcards if fnmatch.fnmatch(file_name, wc)]
                    if not valid_wildcards:
                        valid_wildcards=['']

                    for wc in valid_wildcards:
                        logger.debug( "wildcard: %s" % str(wc) )

                        DiracFileData = 'DiracFile:::%s&&%s->%s:::%s:::%s\n'% (wc,
                                                                               file_name,
                                                                               info.get('LFN','Error Getting LFN!'),
                                                                               str(info.get('LOCATIONS',['NotAvailable'])),
                                                                               info.get('GUID','NotAvailable')
                                                                               )
                        logger.debug( "DiracFileData: %s" % str(DiracFileData) )
                        postprocesslocationsfile.write( DiracFileData )

            ## check outputsandbox downloaded correctly
            if not result_ok(getSandboxResult):
                logger.warning('Problem retrieving outputsandbox: %s' % str(getSandboxResult))
                DiracBase._getStateTime(job,'failed')
                if job.status in ['removed', 'killed']: return
                if (job.master and job.master.status in ['removed','killed']): return #user changed it under us
                job.updateStatus('failed')
                if job.master: job.master.updateMasterJobStatus()
                return

            ## finally update job to completed
            DiracBase._getStateTime(job,'completed')
            if job.status in ['removed', 'killed']: return
            if (job.master and job.master.status in ['removed','killed']): return #user changed it under us
            job.updateStatus('completed')
            if job.master: job.master.updateMasterJobStatus()
            now = time.time()
            logger.debug('Job '+job.fqid+' Time for complete update : '+str(now-start))

        elif updated_dirac_status == 'failed':
            ## firstly update status to failed
            DiracBase._getStateTime(job,'failed')
            if job.status in ['removed', 'killed']: return
            if (job.master and job.master.status in ['removed','killed']): return #user changed it under us
            job.updateStatus('failed')
            if job.master: job.master.updateMasterJobStatus()
            
            ## if requested try downloading outputsandbox anyway
            if getConfig('DIRAC')['failed_sandbox_download']:
                execute("getOutputSandbox(%d,'%s')" % (job.backend.id, job.getOutputWorkspace().getPath()), cred_req=job.backend.credential_requirements)
        else:
            logger.error("Unexpected dirac status '%s' encountered"%updated_dirac_status)

<<<<<<< HEAD
    @staticmethod
    def updateMonitoringInformation(jobs):
=======
    def updateMonitoringInformation(_jobs):
>>>>>>> 02d396ab
        """Check the status of jobs and retrieve output sandboxes"""
        ## Only those jobs in 'submitted','running' are passed in here for checking
        ## if however they have already completed in Dirac they may have been put on queue
        ## for processing from last time. These should be put back on queue without 
        ## querying dirac again. Their signature is status = running and job.backend.status
        ## already set to Done or Failed etc.

<<<<<<< HEAD
=======
        jobs = [ stripProxy(j) for j in _jobs ]

        logger = getLogger()

        from Ganga.Core import monitoring_component

        ## make sure proxy is valid
        proxy = getCredential('GridProxy', '')
        if not proxy.isValid():
            if DiracBase.dirac_monitoring_is_active:
                logger.warning('DIRAC monitoring inactive (no valid proxy '\
                               'found).')
                DiracBase.dirac_monitoring_is_active = False
            return
        else:
            DiracBase.dirac_monitoring_is_active = True

>>>>>>> 02d396ab
        # remove from consideration any jobs already in the queue. Checking this non persisted attribute
        # is better than querying the queue as cant tell if a job has just been taken off queue and is being processed
        # also by not being persistent, this attribute automatically allows queued jobs from last session to be considered
        # for requeing
        interesting_jobs = [ j for j in jobs if not j.been_queued ]
        ## status that correspond to a ganga 'completed' or 'failed' (see DiracCommands.status(id))
        ## if backend status is these then the job should be on the queue
        requeue_dirac_status = { 'Completed'                  : 'completed',
                                 'Done'                       : 'completed',
                                 'Failed'                     : 'failed',
                                 'Deleted'                    : 'failed',
                                 'Unknown: No status for Job' : 'failed' }

        monitor_jobs = [ j for j in interesting_jobs if j.backend.status not in requeue_dirac_status]
        requeue_jobs = [ j for j in interesting_jobs if j.backend.status     in requeue_dirac_status]

        logger.debug('Interesting jobs: ' + repr([j.fqid for j in interesting_jobs]))
        logger.debug('Monitor jobs    : ' + repr([j.fqid for j in monitor_jobs    ]))
        logger.debug('Requeue jobs    : ' + repr([j.fqid for j in requeue_jobs    ]))

        from Ganga.GPI import queues

        ## requeue existing completed job
        for j in requeue_jobs:
#            if j.backend.status in requeue_dirac_status:
            queues._monitoring_threadpool.add_function(DiracBase.job_finalisation,
                                                       args = (j, requeue_dirac_status[j.backend.status]),
                                                       priority     = 5, name = "Job %s Finalizing" % j.fqid )           
            j.been_queued=True

        # now that can submit in non_blocking mode, can see jobs in submitting
        # that have yet to be assigned an id so ignore them
        ## NOT SURE THIS IS VALID NOW BULK SUBMISSION IS GONE
        ## EVEN THOUGH COULD ADD queues.add(j.submit) WILL KEEP AN EYE ON IT
#        dirac_job_ids    = [ j.backend.id for j in monitor_jobs if j.backend.id is not None ]
        ## Correction this did become a problem for a crashed session during submit, see #104454
        dead_jobs = ( j for j in monitor_jobs if j.backend.id is None )
        for d in dead_jobs:
            d.updateStatus('failed')
            if d.master is not None:
                d.master.updateMasterJobStatus()

<<<<<<< HEAD
        # Mapping of job backend ids to old backend statuses
        ganga_job_old_status = dict((j.backend.id, j.status) for j in monitor_jobs if j.backend.id is not None)

        monitor_jobs_dict = dict((job.backend.id, job) for job in monitor_jobs if job.backend.id)

        # Group jobs by the backend's credential requirements
        cred_to_backend_id_list = defaultdict(list)  # type: Mapping[ICredentialRequirement, List[int]]
        for job in jobs:
            cred_to_backend_id_list[job.backend.credential_requirements].append(job.backend.id)

        monitor_job_status_dict = {}  # type: Mapping[int, List[str]]
        for cred_req, job_ids in cred_to_backend_id_list.items():
            # If the credential is not valid or doesn't exist then skip it
            cred = credential_store.get(cred_req)
            if not cred or not cred.is_valid():
                    needed_credentials.add(cred_req)
                    continue
            statuses = execute('status(%s)' % str(job_ids), cred_req=cred_req)
            monitor_job_status_dict.update(dict(zip(job_ids, statuses)))
=======
        ganga_job_status = [ j.status     for j in monitor_jobs if j.backend.id is not None ]
        dirac_job_ids    = [ j.backend.id for j in monitor_jobs if j.backend.id is not None ]

        #logger.debug("GangaStatus: %s" % str(ganga_job_status))
        #logger.debug("diracJobIDs: %s" % str(dirac_job_ids))

        result = execute( 'status(%s)' % str(dirac_job_ids) )

        if len(result) != len(ganga_job_status):
            logger.warning('Dirac monitoring failed fro %s, result = %s' % (str(dirac_job_ids), str(result)))
            return

        #logger.debug("%s, %s, %s" % (str(len(ganga_job_status)), str(len(dirac_job_ids)), str(len(result))))
>>>>>>> 02d396ab

        thread_handled_states = ['completed', 'failed']
        for jid, state in monitor_job_status_dict.items():

            job = monitor_jobs_dict[jid]

            job.backend.statusInfo = state[0]
            job.backend.status     = state[1]
            job.backend.actualCE   = state[2]
            updated_dirac_status   = state[3]
            try:
                job.backend.extraInfo  = state[4]
            except:
                pass
            logger.debug('Job status vector  : ' + job.fqid + ' : ' + repr(state))

            ## Is this really catching a real problem?
            if job.status != ganga_job_old_status[job.backend.id]:
                logger.warning('User changed Ganga job status from %s -> %s' % (ganga_job_old_status[job.backend.id], job.status))
                continue
            ####################

            if updated_dirac_status == job.status: continue

            if updated_dirac_status in thread_handled_states:
                if job.status != 'running':
                    DiracBase._getStateTime(job,'running')
                    if job.status in ['removed', 'killed']: continue
                    if (job.master and job.master.status in ['removed','killed']): continue #user changed it under us
                    job.updateStatus('running')
                    if job.master: job.master.updateMasterJobStatus()

                queues._monitoring_threadpool.add_function(DiracBase.job_finalisation,
                                                           args = (job, updated_dirac_status),
                                                           priority = 5, name = "Job %s Finalizing" % job.fqid )
                job.been_queued=True

            else:
                DiracBase._getStateTime(job,updated_dirac_status)
                if job.status in ['removed', 'killed']: continue
                if (job.master and job.master.status in ['removed','killed']): continue #user changed it under us
                job.updateStatus(updated_dirac_status)
                if job.master: job.master.updateMasterJobStatus()

#\/\/\/\/\/\/\/\/\/\/\/\/\/\/\/\/\/\/\/\/\/\/\/\/\/\/\/\/\/\/\/\/\/\/\/\/\/\/\#
<|MERGE_RESOLUTION|>--- conflicted
+++ resolved
@@ -14,13 +14,9 @@
 from Ganga.Utility.ColourText                import getColour
 from Ganga.Utility.Config                    import getConfig
 from Ganga.Utility.logging                   import getLogger
-<<<<<<< HEAD
 from Ganga.GPIDev.Credentials2               import VomsProxy, require_credential, credential_store, needed_credentials
 
-=======
-from Ganga.GPIDev.Credentials                import getCredential
 from Ganga.GPIDev.Base.Proxy                 import stripProxy
->>>>>>> 02d396ab
 logger = getLogger()
 regex  = re.compile('[*?\[\]]')
 
@@ -589,12 +585,8 @@
         else:
             logger.error("Unexpected dirac status '%s' encountered"%updated_dirac_status)
 
-<<<<<<< HEAD
     @staticmethod
-    def updateMonitoringInformation(jobs):
-=======
     def updateMonitoringInformation(_jobs):
->>>>>>> 02d396ab
         """Check the status of jobs and retrieve output sandboxes"""
         ## Only those jobs in 'submitted','running' are passed in here for checking
         ## if however they have already completed in Dirac they may have been put on queue
@@ -602,26 +594,8 @@
         ## querying dirac again. Their signature is status = running and job.backend.status
         ## already set to Done or Failed etc.
 
-<<<<<<< HEAD
-=======
         jobs = [ stripProxy(j) for j in _jobs ]
 
-        logger = getLogger()
-
-        from Ganga.Core import monitoring_component
-
-        ## make sure proxy is valid
-        proxy = getCredential('GridProxy', '')
-        if not proxy.isValid():
-            if DiracBase.dirac_monitoring_is_active:
-                logger.warning('DIRAC monitoring inactive (no valid proxy '\
-                               'found).')
-                DiracBase.dirac_monitoring_is_active = False
-            return
-        else:
-            DiracBase.dirac_monitoring_is_active = True
-
->>>>>>> 02d396ab
         # remove from consideration any jobs already in the queue. Checking this non persisted attribute
         # is better than querying the queue as cant tell if a job has just been taken off queue and is being processed
         # also by not being persistent, this attribute automatically allows queued jobs from last session to be considered
@@ -664,7 +638,6 @@
             if d.master is not None:
                 d.master.updateMasterJobStatus()
 
-<<<<<<< HEAD
         # Mapping of job backend ids to old backend statuses
         ganga_job_old_status = dict((j.backend.id, j.status) for j in monitor_jobs if j.backend.id is not None)
 
@@ -684,21 +657,6 @@
                     continue
             statuses = execute('status(%s)' % str(job_ids), cred_req=cred_req)
             monitor_job_status_dict.update(dict(zip(job_ids, statuses)))
-=======
-        ganga_job_status = [ j.status     for j in monitor_jobs if j.backend.id is not None ]
-        dirac_job_ids    = [ j.backend.id for j in monitor_jobs if j.backend.id is not None ]
-
-        #logger.debug("GangaStatus: %s" % str(ganga_job_status))
-        #logger.debug("diracJobIDs: %s" % str(dirac_job_ids))
-
-        result = execute( 'status(%s)' % str(dirac_job_ids) )
-
-        if len(result) != len(ganga_job_status):
-            logger.warning('Dirac monitoring failed fro %s, result = %s' % (str(dirac_job_ids), str(result)))
-            return
-
-        #logger.debug("%s, %s, %s" % (str(len(ganga_job_status)), str(len(dirac_job_ids)), str(len(result))))
->>>>>>> 02d396ab
 
         thread_handled_states = ['completed', 'failed']
         for jid, state in monitor_job_status_dict.items():
