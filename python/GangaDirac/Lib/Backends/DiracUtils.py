import time
import itertools
from Ganga.Core.exceptions import GangaException, BackendError
#from GangaDirac.BOOT       import dirac_ganga_server
from GangaDirac.Lib.Utilities.DiracUtilities import execute, GangaDiracError
from Ganga.Utility.logging import getLogger
from Ganga.GPIDev.Base.Proxy import stripProxy
logger = getLogger()
#\/\/\/\/\/\/\/\/\/\/\/\/\/\/\/\/\/\/\/\/\/\/\/\/\/\/\/\/\/\/\/\/\/\/\/\/\/\/\#


def result_ok(result):
    '''
    Check if result of DIRAC API command is OK.
    '''
    if result is None:
        return False
    elif type(result) is not dict:
        return False
    else:
        output = result.get('OK', False)
        return output


def get_result(command, exception_message=None, eval_includes=None, retry_limit=5, credential_requirements=None):
    '''
    This method returns the object from the result of running the given command against DIRAC.
    Args:
        command (str): This is the command we want to get the output from
        exception_message (str): This is the message we want to display if the command fails
        eval_includes (str): This is optional extra objects to include when evaluating the output from the command
        retry_limit (int): This is the number of times to retry the command if it initially fails
        credential_requirements (ICredentialRequirement): This is the optional credential which is to be used for this DIRAC session
    '''

    retries = 0
    while retries < retry_limit:

        try:
            return execute(command, eval_includes=eval_includes, cred_req=credential_requirements)
        except GangaDiracError as err:
            logger.error(exception_message)
            logger.debug("Sleeping for 5 additional seconds to reduce possible overloading")
            time.sleep(5.)
            if retries == retry_limit - 1:
                raise
            retries = retries + 1
            logger.error("An Error Occured: %s" % err)
            logger.error("Retrying: %s / %s " % (str(retries + 1), str(retry_limit)))


def get_job_ident(dirac_script_lines):
    '''parse the dirac script for the label given to the job object'''
    target_line = [
        line for line in dirac_script_lines if line.find('Job()') >= 0]
    if len(target_line) != 1:
        raise BackendError(
            'Dirac', 'Could not determine the identifier of the Dirac Job object in API script')

    return target_line[0].split('=', 1)[0].strip()


def get_parametric_datasets(dirac_script_lines):
    '''parse the dirac script and retrieve the parametric inputdataset'''
    method_str = '.setParametricInputData('

    def parametric_input_filter(API_line):
        return API_line.find(method_str) >= 0
        # return API_line.find('.setParametricInputData(') >= 0

    parametric_line = filter(parametric_input_filter, dirac_script_lines)
    if len(parametric_line) is 0:
        raise BackendError(
            'Dirac', 'No "setParametricInputData()" lines in dirac API')
    if len(parametric_line) > 1:
        raise BackendError(
            'Dirac', 'Multiple "setParametricInputData()" lines in dirac API')

    end_method_marker = parametric_line[0].find(method_str) + len(method_str)
    dataset_str = parametric_line[0][end_method_marker:-1]
    return eval(dataset_str)


# Note could combine selection_pred with file_type
# using types.typetype or types.functiontype
def outputfiles_iterator(job, file_type, selection_pred=None,
                         include_subfiles=True):
    def combined_pred(f):
        if selection_pred is not None:
            return issubclass(f.__class__, file_type) and selection_pred(f)
        return issubclass(f.__class__, file_type)

    for f in itertools.chain(job.outputfiles, job.non_copyable_outputfiles):
        if include_subfiles and hasattr(f, 'subfiles') and f.subfiles:
            for sf in itertools.ifilter(combined_pred, f.subfiles):
                yield sf
        else:
            if combined_pred(f):
                yield f


def outputfiles_foreach(job, file_type, func, fargs=(), fkwargs=None,
                        selection_pred=None, include_subfiles=True):
    if fkwargs is None:
        fkwargs = {}
    if fargs is None:
        fargs =  ()
    output = []
    for f in outputfiles_iterator(job, file_type, selection_pred, include_subfiles):
        output.append(func(f, *fargs, **fkwargs))
    return output

#\/\/\/\/\/\/\/\/\/\/\/\/\/\/\/\/\/\/\/\/\/\/\/\/\/\/\/\/\/\/\/\/\/\/\/\/\/\/\#


def ifilter_chain(selection_pred, *iterables):
    for item in itertools.ifilter(selection_pred,
                                  itertools.chain(*iterables)):
        yield item


def for_each(func, *iterables, **kwargs):
    result = []
    for item in ifilter_chain(kwargs.get('selection_pred', None),
                              *iterables):
        result.append(func(item,
                           *kwargs.get('fargs', ()),
                           **kwargs.get('fkwargs', {})))
    return result

def getAccessURLs(lfns, defaultSE = '', protocol = '', credential_requirements=None):
    """
    This is a function to get a list of the accessURLs
    for a provided list of lfns. If no defaultSE is provided then one is chosen at random
    from those with replicase. The protocol allows you the option of specifying xroot or root (or any other available)
    protocols for the file accessURL. If left blank the default protocol for the SE will be used by Dirac.
    """
    lfnList = []
    # Has a list of strings, which are probably lfns been given 
    if all(isinstance(item, str) for item in lfns):
        lfnList = lfns
    else:
        #If some elements are not strings look for the DiracFiles, separates out the LocalFiles from a job's outputfiles list
        for diracFile in lfns:
            try:
                lfnList.append(diracFile.lfn)
            except AttributeError:
                pass
    if not lfnList:
        logger.error("Provided list does not have LFNs or DiracFiles in it")
        return
    # Get all the replicas
    reps = execute('getReplicas(%s)' % lfnList, cred_req=credential_requirements)
    # Get the SEs
    SEs = []
    for lf in reps['Successful']:
        for thisSE in reps['Successful'][lf].keys():
            if thisSE not in SEs:
                SEs.append(thisSE)
    myURLs = []
    # If an SE is specified, move it to be the first element in the list to be processed.
    if defaultSE != '':
        if defaultSE in SEs:
            SEs.remove(defaultSE)
            SEs.insert(0, defaultSE)
        else:
            logger.warning('No replica at specified SE, here is a URL for another replica')
    remainingLFNs = list(lfnList)
    # Loop over the possible SEs and get the URLs of the files stored there.
    # Remove the successfully found ones from the list and move on to the next SE.
    for SE in SEs:
        lfns = remainingLFNs
<<<<<<< HEAD
        thisSEFiles = execute('getAccessURL(%s, "%s", "%s")' % (lfns, SE, protocol), cred_req=credential_requirements)['Successful']
=======
        thisSEFiles = execute('getAccessURL(%s, "%s", %s)' % (lfns, SE, protocol))['Successful']
>>>>>>> 5330bb68
        for lfn in thisSEFiles.keys():
            myURLs.append(thisSEFiles[lfn])
            remainingLFNs.remove(lfn)
        # If we gotten to the end of the list then break
        if not remainingLFNs:
            break
    return myURLs

from Ganga.Runtime.GPIexport import exportToGPI
exportToGPI('getAccessURLs', getAccessURLs, 'Functions')<|MERGE_RESOLUTION|>--- conflicted
+++ resolved
@@ -170,11 +170,7 @@
     # Remove the successfully found ones from the list and move on to the next SE.
     for SE in SEs:
         lfns = remainingLFNs
-<<<<<<< HEAD
-        thisSEFiles = execute('getAccessURL(%s, "%s", "%s")' % (lfns, SE, protocol), cred_req=credential_requirements)['Successful']
-=======
-        thisSEFiles = execute('getAccessURL(%s, "%s", %s)' % (lfns, SE, protocol))['Successful']
->>>>>>> 5330bb68
+        thisSEFiles = execute('getAccessURL(%s, "%s", %s)' % (lfns, SE, protocol), cred_req=credential_requirements)['Successful']
         for lfn in thisSEFiles.keys():
             myURLs.append(thisSEFiles[lfn])
             remainingLFNs.remove(lfn)
