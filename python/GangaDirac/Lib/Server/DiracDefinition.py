import os
import sys
import time
import datetime
import glob
import pickle
from functools import wraps
## NB parseCommandLine first then import Dirac!!
from DIRAC.Core.Base.Script import parseCommandLine
parseCommandLine()
from DIRAC.Interfaces.API.Dirac import Dirac
from DIRAC.Interfaces.API.DiracAdmin import DiracAdmin
from DIRAC.DataManagementSystem.Client.DataManager import DataManager
dirac = Dirac()
<<<<<<< HEAD
diracDM = DataManager()
=======

def diracCommand(f):
    '''
    This wrapper is intended to be used to wrap all 'commands' from the Ganga DIRAC API
    The intention is that all functions will now return a dict which is used to identify failures
    Args:
        f(function): Function we are wrapping
    '''
    @wraps(f)
    def diracWrapper(*args, **kwargs):
        ''' This method does the parsing of the wrapped function and it's output '''

        # When pipe_out == False this function is being called internally and shouldn't pipe the output to the streams
        if kwargs.get('pipe_out', True) is False:
            return f(*args, **kwargs)

        # We know we want to pipe the output to the streams when pipe_out == True
        output_dict = {}
        try:
            # Execute the function
            cmd_output = f(*args, **kwargs)
            if isinstance(cmd_output, dict) and 'OK' in cmd_output and ('Value' in cmd_output or 'Message' in cmd_output):
                # Handle the returned values from DIRAC HERE into a dictionary which Ganga can parse
                output_dict = cmd_output
            else:
                # Wrap all other returned objects in the output dict for Ganga
                output_dict['OK'] = True
                output_dict['Value'] = cmd_output
        except Exception as err:
            # Catch __ALL__ errors and report them back to Ganga
            # STDERR is lost in normal running so this will have to do!
            output_dict['OK'] = False
            output_dict['Message'] = str(err)

        # Pipe the output to the streams
        output(output_dict)

    return diracWrapper
>>>>>>> 8dca1c06
<|MERGE_RESOLUTION|>--- conflicted
+++ resolved
@@ -12,9 +12,7 @@
 from DIRAC.Interfaces.API.DiracAdmin import DiracAdmin
 from DIRAC.DataManagementSystem.Client.DataManager import DataManager
 dirac = Dirac()
-<<<<<<< HEAD
 diracDM = DataManager()
-=======
 
 def diracCommand(f):
     '''
@@ -53,4 +51,3 @@
         output(output_dict)
 
     return diracWrapper
->>>>>>> 8dca1c06
