import os
import base64
import subprocess
import threading
import pickle
import signal
from Ganga.Utility.Config import getConfig
from Ganga.Utility.logging import getLogger
from Ganga.Utility.Shell import get_env_from_arg
from Ganga.Core.exceptions import GangaException
from Ganga.GPIDev.Credentials import getCredential
import Ganga.Utility.execute as gexecute


import time
import math
from copy import deepcopy
import inspect

logger = getLogger()
proxy = getCredential('GridProxy', '')

# Cache
# /\/\/\/\/\/\/\/\/\/\/\/\/\/\/\/\/\/\/\/\/\/\/\/\/\/\/\/\/\/\/\/\/\/\
DIRAC_ENV = {}
DIRAC_INCLUDE = ''
Dirac_Env_Lock = threading.Lock()
Dirac_Proxy_Lock = threading.Lock()

# /\/\/\/\/\/\/\/\/\/\/\/\/\/\/\/\/\/\/\/\/\/\/\/\/\/\/\/\/\/\/\/\/\/\


def getDiracEnv(force=False):
    """
    Returns the dirac environment stored in a global dictionary by Ganga.
    This is expected to be stored as some form of 'source'-able file on disk which can be used to get the printenv after sourcing
    Once loaded and stored his is used for executing all DIRAC code in future
    Args:
        force (bool): This triggers a compulsory reload of the env from disk
    """
    global DIRAC_ENV
    with Dirac_Env_Lock:
        if DIRAC_ENV == {} or force:
            config_file = getConfig('DIRAC')['DiracEnvFile']
            if not os.path.exists(config_file):
                absolute_path = os.path.join(os.path.dirname(os.path.realpath(__file__)), '../../..', config_file)
            else:
                absolute_path = config_file
            if getConfig('DIRAC')['DiracEnvFile'] != "" and os.path.exists(absolute_path):

                env_dict = get_env_from_arg(this_arg = absolute_path, def_env_on_fail = False)

                if env_dict is not None:
                    DIRAC_ENV = env_dict
                else:
                    logger.error("Error determining DIRAC environment")
                    raise GangaException("Error determining DIRAC environment")

            else:
                logger.error("'DiracEnvFile' config variable empty or file not present")
                logger.error("Tried looking in : '%s' Please check your config" % absolute_path) 
    logger.debug("Dirac Env: %s" % DIRAC_ENV)
    return DIRAC_ENV

# /\/\/\/\/\/\/\/\/\/\/\/\/\/\/\/\/\/\/\/\/\/\/\/\/\/\/\/\/\/\/\/\/\/\


def getDiracCommandIncludes(force=False):
    """
    This helper function returns the Ganga DIRAC helper functions which are called by Ganga code to talk to DIRAC
    These are loaded from disk once and then saved in memory.
    Args:
        force (bool): Triggers a reload from disk when True
    """
    global DIRAC_INCLUDE
    if DIRAC_INCLUDE == '' or force:
        for fname in getConfig('DIRAC')['DiracCommandFiles']:
            if not os.path.exists(fname):
                raise GangaException("Specified Dirac command file '%s' does not exist." % fname)
            with open(fname, 'r') as inc_file:
                DIRAC_INCLUDE += inc_file.read() + '\n'

    return DIRAC_INCLUDE

# /\/\/\/\/\/\/\/\/\/\/\/\/\/\/\/\/\/\/\/\/\/\/\/\/\/\/\/\/\/\/\/\/\/\


def getValidDiracFiles(job, names=None):
    """
    This is a generator for all DiracFiles in a jobs outputfiles
    TODO: Is this still called anywhere?
    Args:
        job (Job): The job which is having it's DiracFiles tested
        names (list): list of strings of names to be matched to namePatterns in outputfiles
    """
    from GangaDirac.Lib.Files.DiracFile import DiracFile
    from Ganga.GPIDev.Base.Proxy import isType
    if job.subjobs:
        for sj in job.subjobs:
            for df in (f for f in sj.outputfiles if isType(f, DiracFile)):
                if df.subfiles:
                    for valid_sf in (sf for sf in df.subfiles if sf.lfn != '' and (names is None or sf.namePattern in names)):
                        yield valid_sf
                else:
                    if df.lfn != '' and (names is None or df.namePattern in names):
                        yield df
    else:
        for df in (f for f in job.outputfiles if isType(f, DiracFile)):
            if df.subfiles:
                for valid_sf in (sf for sf in df.subfiles if sf.lfn != '' and (names is None or sf.namePattern in names)):
                    yield valid_sf
            else:
                if df.lfn != '' and (names is None or df.namePattern in names):
                    yield df

last_modified_time = None
last_modified_valid = False

# This will move/change when new credential system in place
############################


def _dirac_check_proxy( renew = True):
    """
    This function checks the validity of the DIRAC proxy
    Args:
        renew (bool): When True this will require a proxy to be valid before we proceed. False means raise Exception when expired
    """
    global last_modified_valid
    global proxy
    _isValid = proxy.isValid()
    if not _isValid:
        if renew is True:
            proxy.renew()
            if not proxy.isValid():
                last_modified_valid = False
                raise GangaException('Can not execute DIRAC API code w/o a valid grid proxy.')
            else:
                last_modified_valid = True
        else:
            last_modified_valid = False
    else:
        last_modified_valid = True
############################

# /\/\/\/\/\/\/\/\/\/\/\/\/\/\/\/\/\/\/\/\/\/\/\/\/\/\/\/\/\/\/\/\/\/\

def _proxyValid():
    """
    This function is a wrapper for the _checkProxy with a default of False for renew. Returns the last modified time global object
    """
    _checkProxy( renew = False )
    return last_modified_valid

def _checkProxy( delay=60, renew = True ):
    """
    Check the validity of the DIRAC proxy. If it's marked as valid, check once every 'delay' seconds.
    Args:
        delay (int): number of seconds between calls to the tools to test the proxy
        renew (bool): If True, trigger the regeneration of a valid proxy
    """
    ## Handling mutable globals in a multi-threaded system to remember to LOCK
    with Dirac_Proxy_Lock:
        ## Function to check for a valid proxy once every 60( or n) seconds
        global last_modified_time
        if last_modified_time is None:
            # This will move/change when new credential system in place
            ############################
            _dirac_check_proxy( True )
            ############################
            last_modified_time = time.time()

        if abs(last_modified_time - time.time()) > int(delay):
            _dirac_check_proxy( renew )
            last_modified_time = time.time()


def execute(command,
            timeout=getConfig('DIRAC')['Timeout'],
            env=None,
            cwd=None,
            shell=False,
            python_setup='',
            eval_includes=None,
            update_env=False):
    """
    Execute a command on the local DIRAC server.

    This function blocks until the server returns.
    
    Args:
        command (str): This is the command we're running within our DIRAC session
        timeout (bool): This is the length of time that a DIRAC call has before it's decided some interaction has timed out
        env (dict): an optional environment to execute the DIRAC code in
        cwd (str): an optional string to a valid path where this code should be executed
        shell (bool): Should this code be executed in a new shell environment
        python_setup (str): Optional extra code to pass to python when executing
        eval_incldes (???): TODO document me
        update_env (bool): Should this modify the given env object with the env after the command has executed
    """

    if env is None:
        env = getDiracEnv()
    if python_setup == '':
        python_setup = getDiracCommandIncludes()

    _checkProxy()

    #logger.info("Executing command:\n'%s'" % str(command))
    #logger.debug("python_setup:\n'%s'" % str(python_setup))
    #logger.debug("eval_includes:\n'%s'" % str(eval_includes))

    returnable = gexecute.execute(command,
                                  timeout=timeout,
                                  env=env,
                                  cwd=cwd,
                                  shell=shell,
                                  python_setup=python_setup,
                                  eval_includes=eval_includes,
                                  update_env=update_env)

<<<<<<< HEAD
    # TODO can we just deepcopy?

    return copy.deepcopy(returnable)

=======
    return deepcopy(returnable)
>>>>>>> 883eeaaf
<|MERGE_RESOLUTION|>--- conflicted
+++ resolved
@@ -219,11 +219,4 @@
                                   eval_includes=eval_includes,
                                   update_env=update_env)
 
-<<<<<<< HEAD
-    # TODO can we just deepcopy?
-
-    return copy.deepcopy(returnable)
-
-=======
     return deepcopy(returnable)
->>>>>>> 883eeaaf
