import os, base64, subprocess, threading, pickle, signal
from Ganga.Utility.Config  import getConfig
from Ganga.Utility.logging import getLogger
from Ganga.Core.exceptions import GangaException
from Ganga.GPIDev.Credentials2 import credential_store
import Ganga.Utility.execute as gexecute


import time
import math
import copy

logger = getLogger()

## Cache
# /\/\/\/\/\/\/\/\/\/\/\/\/\/\/\/\/\/\/\/\/\/\/\/\/\/\/\/\/\/\/\/\/\/\
DIRAC_ENV={}
DIRAC_INCLUDE=''
Dirac_Env_Lock = threading.Lock()

# /\/\/\/\/\/\/\/\/\/\/\/\/\/\/\/\/\/\/\/\/\/\/\/\/\/\/\/\/\/\/\/\/\/\
def getDiracEnv(force=False):
    global DIRAC_ENV
    global Dirac_Env_Lock
    lock = Dirac_Env_Lock
    lock.acquire()
    if DIRAC_ENV == {} or force:
        if getConfig('DIRAC')['DiracEnvFile'] != "" and os.path.exists(getConfig('DIRAC')['DiracEnvFile']):
            with open(getConfig('DIRAC')['DiracEnvFile'],'r') as env_file:
                DIRAC_ENV = dict((tuple(line.strip().split('=',1)) for line in env_file.readlines() if len(line.strip().split('=',1)) == 2))
                keys_to_remove = []
                for k, v in DIRAC_ENV.iteritems():
                    if str(v).startswith('() {'):
                        keys_to_remove.append( k )
                for key in keys_to_remove:
                    del DIRAC_ENV[ key ]

        else:
            logger.error("'DiracEnvFile' config variable empty or file not present")
    lock.release()
    #print DIRAC_ENV
    return DIRAC_ENV

# /\/\/\/\/\/\/\/\/\/\/\/\/\/\/\/\/\/\/\/\/\/\/\/\/\/\/\/\/\/\/\/\/\/\
def getDiracCommandIncludes(force=False):
    global DIRAC_INCLUDE
    if DIRAC_INCLUDE == '' or force:
        for fname in getConfig('DIRAC')['DiracCommandFiles']:
            if not os.path.exists(fname):
                raise GangaException("Specified Dirac command file '%s' does not exist." % fname )
            with open(fname, 'r') as inc_file:
                DIRAC_INCLUDE += inc_file.read() + '\n'

    return DIRAC_INCLUDE

# /\/\/\/\/\/\/\/\/\/\/\/\/\/\/\/\/\/\/\/\/\/\/\/\/\/\/\/\/\/\/\/\/\/\
def getValidDiracFiles(job, names=None):
    from GangaDirac.Lib.Files.DiracFile import DiracFile
    from Ganga.GPIDev.Base.Proxy import isType
    if job.subjobs:
        for sj in job.subjobs:
            for df in (f for f in sj.outputfiles if isType(f, DiracFile)):
                if df.subfiles:
                    for valid_sf in (sf for sf in df.subfiles if sf.lfn!='' and (names is None or sf.namePattern in names)):
                        yield valid_sf
                else:
                    if df.lfn!='' and (names is None or df.namePattern in names):
                        yield df
    else:
        for df in (f for f in job.outputfiles if isType(f, DiracFile)):
            if df.subfiles:
                for valid_sf in (sf for sf in df.subfiles if sf.lfn!='' and (names is None or sf.namePattern in names)):
                    yield valid_sf
            else:
                if df.lfn!='' and (names is None or df.namePattern in names):
                    yield df

<<<<<<< HEAD
=======
last_modified_time = None

## This will move/change when new credential system in place
############################
def _dirac_check_proxy():
    if not proxy.isValid():
        proxy.create()
        if not proxy.isValid():
            raise GangaException('Can not execute DIRAC API code w/o a valid grid proxy.')
############################
>>>>>>> 02d396ab

# /\/\/\/\/\/\/\/\/\/\/\/\/\/\/\/\/\/\/\/\/\/\/\/\/\/\/\/\/\/\/\/\/\/\
def execute(command,
            timeout       = getConfig('DIRAC')['Timeout'],
            env           = None,
            cwd           = None,
            shell         = False,
            python_setup  = '',
            eval_includes = None,
            update_env    = False,
            cred_req      = None):
    """
    Execute a command on the local DIRAC server.
    
    This function blocks until the server returns.
    """

    if env is None:
        env = getDiracEnv()
    if python_setup == '':
        python_setup = getDiracCommandIncludes()

<<<<<<< HEAD
    if cred_req is not None:
        env = env or {}
        env['X509_USER_PROXY'] = credential_store[cred_req].location
=======
    global last_modified_time
    if last_modified_time is None:
        ## This will move/change when new credential system in place
        ############################
        _dirac_check_proxy()
        ############################
        last_modified_time = time.time()

    if abs(last_modified_time - time.time()) > 60:
        _dirac_check_proxy()
        last_modified_time = time.time()
>>>>>>> 02d396ab

    returnable = gexecute.execute(command,
                            timeout       = timeout,
                            env           = env,
                            cwd           = cwd,
                            shell         = shell,
                            python_setup  = python_setup,
                            eval_includes = eval_includes,
                            update_env    = update_env)

    ##  rcurrie I've seen problems with just returning this raw object, expanding it to be sure that an instance remains in memory
    myObject = {}
    if hasattr(returnable, 'keys'):
        # Expand object(s) in dictionaries
        myObject = _expand_object( returnable )
    elif type(returnable) == type([]):
        # Expand object(s) in lists
        myObject = _expand_list( returnable )
    else:
        # Copy object(s) so thet they definately are in memory
        myObject = copy.deepcopy( returnable )

    return myObject

def _expand_object(myobj):
    new_obj = {}
    if hasattr(myobj, 'keys'):
        for key in myobj.keys():
            value = myobj.get(key)
            if hasattr(value, 'keys'):
                new_obj[key] = _expand_object(value)
            else:
                new_obj[key] = copy.deepcopy(value)
    return new_obj

def _expand_list(mylist):
    new_list = []
    for element in mylist:
        new_list.append(copy.deepcopy(element))
    return new_list<|MERGE_RESOLUTION|>--- conflicted
+++ resolved
@@ -75,20 +75,6 @@
                 if df.lfn!='' and (names is None or df.namePattern in names):
                     yield df
 
-<<<<<<< HEAD
-=======
-last_modified_time = None
-
-## This will move/change when new credential system in place
-############################
-def _dirac_check_proxy():
-    if not proxy.isValid():
-        proxy.create()
-        if not proxy.isValid():
-            raise GangaException('Can not execute DIRAC API code w/o a valid grid proxy.')
-############################
->>>>>>> 02d396ab
-
 # /\/\/\/\/\/\/\/\/\/\/\/\/\/\/\/\/\/\/\/\/\/\/\/\/\/\/\/\/\/\/\/\/\/\
 def execute(command,
             timeout       = getConfig('DIRAC')['Timeout'],
@@ -110,23 +96,13 @@
     if python_setup == '':
         python_setup = getDiracCommandIncludes()
 
-<<<<<<< HEAD
     if cred_req is not None:
         env = env or {}
         env['X509_USER_PROXY'] = credential_store[cred_req].location
-=======
-    global last_modified_time
-    if last_modified_time is None:
-        ## This will move/change when new credential system in place
-        ############################
-        _dirac_check_proxy()
-        ############################
-        last_modified_time = time.time()
 
     if abs(last_modified_time - time.time()) > 60:
         _dirac_check_proxy()
         last_modified_time = time.time()
->>>>>>> 02d396ab
 
     returnable = gexecute.execute(command,
                             timeout       = timeout,
