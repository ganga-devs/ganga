--- conflicted
+++ resolved
@@ -37,13 +37,7 @@
     if DIRAC_ENV == {} or force:
         config_file = getConfig('DIRAC')['DiracEnvFile']
         if not os.path.exists(config_file):
-<<<<<<< HEAD
-            import inspect
-            absolute_path = os.path.join(os.path.dirname(os.path.abspath(inspect.getfile(inspect.currentframe()))),
-                                        '../../..', config_file)
-=======
             absolute_path = os.path.join(os.path.dirname(os.path.realpath(__file__)), '../../..', config_file)
->>>>>>> 36c67917
         else:
             absolute_path = config_file
         if getConfig('DIRAC')['DiracEnvFile'] != "" and os.path.exists(absolute_path):
