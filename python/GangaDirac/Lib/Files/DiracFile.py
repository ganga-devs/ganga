--- conflicted
+++ resolved
@@ -145,49 +145,6 @@
             super(DiracFile, self).__construct__(args)
 
         return
-
-<<<<<<< HEAD
-#    def __deepcopy__(self, memo):
-#
-#        c = DiracFile()
-#
-#        c.lfn = self.lfn
-#        c.localDir = self.lfn
-#        c.remoteDir = self.remoteDir
-#        c.namePattern = self.namePattern
-#        c.compressed = self.compressed
-#        c.locations = self.locations
-#        c.guid = self.guid
-#        c._storedReplicas = self._storedReplicas
-#        c._remoteURLs = self._remoteURLs
-#        c.failureReason = self.failureReason
-#
-#        if self.subfiles:
-#            c.subfiles = copy.deepcopy(self.subfiles, memo)
-#        c._have_copied = True
-#        return c
-=======
-    def __deepcopy__(self, memo=None):
-
-        cls = type(stripProxy(self))
-        c = super(cls, cls).__new__(cls)
-        super(DiracFile, c).__init__()
-
-        c.lfn = self.lfn
-        c.localDir = self.lfn
-        c.remoteDir = self.remoteDir
-        c.namePattern = self.namePattern
-        c.compressed = self.compressed
-        c.locations = self.locations
-        c.guid = self.guid
-        c._storedReplicas = self._storedReplicas
-        c._remoteURLs = self._remoteURLs
-        c.failureReason = self.failureReason
-
-        c.subfiles = copy.deepcopy(self.subfiles)
-        c._have_copied = True
-        return c
->>>>>>> 6b8cf5a1
 
     def _attribute_filter__set__(self, name, value):
 
