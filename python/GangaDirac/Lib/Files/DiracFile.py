--- conflicted
+++ resolved
@@ -667,22 +667,11 @@
                 logger.warning("LFN will be generated automatically")
                 self.lfn = ""
 
-<<<<<<< HEAD
-        if self.remoteDir == '':
-            try:
-                job = self.getJobObject()
-            except AssertionError:
-                job = None
-            if job:
-                lfn_folder = os.path.join("GangaUploadedFiles", "GangaJob_%s" % job.getFQID('.'))
-            else:
-=======
         if not self.remoteDir:
             try:
                 job = self.getJobObject()
                 lfn_folder = os.path.join("GangaUploadedFiles", "GangaJob_%s" % job.getFQID('.'))
             except AssertionError:
->>>>>>> c04d78f7
                 t = datetime.datetime.now()
                 this_date = t.strftime("%H.%M_%A_%d_%B_%Y")
                 lfn_folder = os.path.join("GangaUploadedFiles", 'GangaFiles_%s' % this_date)
@@ -846,22 +835,11 @@
         WNscript_location = os.path.join( script_path, 'WNInjectTemplate.py' )
         script = FileUtils.loadScript(WNscript_location, '')
 
-<<<<<<< HEAD
-        if self.remoteDir == '':
-            try:
-                job = self.getJobObject()
-            except AssertionError:
-                job = None
-            if job:
-                lfn_folder = os.path.join("GangaUploadedFiles", "GangaJob_%s" % job.getFQID('.'))
-            else:
-=======
         if not self.remoteDir:
             try:
                 job = self.getJobObject()
                 lfn_folder = os.path.join("GangaUploadedFiles", "GangaJob_%s" % job.getFQID('.'))
             except AssertionError:
->>>>>>> c04d78f7
                 t = datetime.datetime.now()
                 this_date = t.strftime("%H.%M_%A_%d_%B_%Y")
                 lfn_folder = os.path.join("GangaUploadedFiles", 'GangaFiles_%s' % this_date)
