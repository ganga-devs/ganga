#\/\/\/\/\/\/\/\/\/\/\/\/\/\/\/\/\/\/\/\/\/\/\/\/\/\/\/\/\/\/\/\/\/\/\/\/\/\/\#
import os
from GangaGaudi.Lib.RTHandlers.RunTimeHandlerUtils import get_share_path, master_sandbox_prepare, sandbox_prepare, script_generator
from GangaDirac.Lib.RTHandlers.DiracRTHUtils import dirac_inputdata, dirac_ouputdata, mangle_job_name, diracAPI_script_template, diracAPI_script_settings, API_nullifier, dirac_outputfile_jdl
from GangaDirac.Lib.Files.DiracFile import DiracFile
from Ganga.GPIDev.Lib.File.LocalFile import LocalFile
from Ganga.GPIDev.Lib.File.OutputFileManager import getOutputSandboxPatterns, getWNCodeForOutputPostprocessing
from Ganga.GPIDev.Adapters.IRuntimeHandler import IRuntimeHandler
from Ganga.GPIDev.Adapters.StandardJobConfig import StandardJobConfig
from Ganga.Core.exceptions import ApplicationConfigurationError
from Ganga.GPIDev.Lib.File import File, FileBuffer
from Ganga.Utility.Config import getConfig
from Ganga.Utility.logging import getLogger
from Ganga.Utility.util import unique
from Ganga.GPIDev.Base.Proxy import isType, stripProxy
logger = getLogger()

#\/\/\/\/\/\/\/\/\/\/\/\/\/\/\/\/\/\/\/\/\/\/\/\/\/\/\/\/\/\/\/\/\/\/\/\/\/\/\#


class ExeDiracRTHandler(IRuntimeHandler):

    """The runtime handler to run plain executables on the Dirac backend"""

    def master_prepare(self, app, appmasterconfig):
        inputsandbox, outputsandbox = master_sandbox_prepare(app, appmasterconfig)
        if type(app.exe) == File:
            input_dir = app.getJobObject().getInputWorkspace().getPath()
            exefile = os.path.join(input_dir, os.path.basename(app.exe.name))
            if not os.path.exists(exefile):
                msg = 'Executable: "%s" must exist!' % str(exefile)
                raise ApplicationConfigurationError(None, msg)

            os.system('chmod +x %s' % exefile)
        return StandardJobConfig(inputbox=unique(inputsandbox),
                                 outputbox=unique(outputsandbox))

    def prepare(self, app, appsubconfig, appmasterconfig, jobmasterconfig):
        inputsandbox, outputsandbox = sandbox_prepare(app, appsubconfig, appmasterconfig, jobmasterconfig)
        input_data,   parametricinput_data = dirac_inputdata(app)
#        outputdata,   outputdata_path      = dirac_ouputdata(app)

        job = stripProxy(app).getJobObject()
        outputfiles = [this_file for this_file in job.outputfiles if isType(this_file, DiracFile)]

        commandline = []
        commandline.append(app.exe)
        if isType(app.exe, File):
            #logger.info("app: %s" % str(app.exe.name))
            #fileName = os.path.join(get_share_path(app), os.path.basename(app.exe.name))
            #logger.info("EXE: %s" % str(fileName))
            #inputsandbox.append(File(name=fileName))
            inputsandbox.append(app.exe)
            commandline[0]=os.path.join('.', os.path.basename(app.exe.name))
        commandline.extend([str(arg) for arg in app.args])
        logger.debug('Command line: %s: ', commandline)

        #exe_script_path = os.path.join(job.getInputWorkspace().getPath(), "exe-script.py")
        exe_script_name = 'exe-script.py'

        logger.info("Setting Command to be: '%s'" % repr(commandline))

        inputsandbox.append(FileBuffer(name=exe_script_name,
                            contents=script_generator(exe_script_template(),
                                                    #remove_unreplaced = False,
                                                    # ,
                                                    COMMAND=repr(commandline),
                                                    OUTPUTFILESINJECTEDCODE = getWNCodeForOutputPostprocessing(job, '    ')
                                                    ),
                                       executable=True))

<<<<<<< HEAD
        contents=script_generator(exe_script_template(), COMMAND=repr(commandline),
                                    OUTPUTFILESINJECTEDCODE = getWNCodeForOutputPostprocessing(job, '    ')
                                    )

        #logger.info("Script is: %s" % str(contents))

        from os.path import abspath, expanduser

        for _file in job.inputfiles:
            if isinstance(_file, LocalFile):
                for name in _file.getFilenameList():
                    inputsandbox.append(File(abspath(expanduser(name))))
=======
        for _file in job.inputfiles:
            if isinstance(_file, LocalFile):
                for name in _file.getFilenameList():
                    inputsandbox.append(name)
>>>>>>> ee1115c8
            elif isinstance(_file, DiracFile):
                name = _file.lfn
                if isinstance(input_data, list):
                    input_data.append(name)
                else:
                    input_data = [name]

<<<<<<< HEAD
        dirac_outputfiles = dirac_outputfile_jdl(outputfiles)
=======

        dirac_outputfiles = dirac_outputfile_jdl(outputfiles, True)
>>>>>>> ee1115c8

        # NOTE special case for replicas: replicate string must be empty for no
        # replication
        dirac_script = script_generator(diracAPI_script_template(),
                                        DIRAC_IMPORT='from DIRAC.Interfaces.API.Dirac import Dirac',
                                        DIRAC_JOB_IMPORT='from DIRAC.Interfaces.API.Job import Job',
                                        DIRAC_OBJECT='Dirac()',
                                        JOB_OBJECT='Job()',
                                        NAME=mangle_job_name(app),
                                        # os.path.basename(exe_script_path),
                                        EXE=exe_script_name,
                                        # ' '.join([str(arg) for arg in app.args]),
                                        EXE_ARG_STR='',
                                        EXE_LOG_FILE='Ganga_Executable.log',
                                        ENVIRONMENT=None,  # app.env,
                                        INPUTDATA=input_data,
                                        PARAMETRIC_INPUTDATA=parametricinput_data,
                                        OUTPUT_SANDBOX=API_nullifier(outputsandbox),
                                        OUTPUTFILESSCRIPT=dirac_outputfiles,
                                        OUTPUT_PATH="",  # job.fqid,
                                        SETTINGS=diracAPI_script_settings(app),
                                        DIRAC_OPTS=job.backend.diracOpts,
                                        REPLICATE='True' if getConfig('DIRAC')['ReplicateOutputData'] else '',
                                        # leave the sandbox for altering later as needs
                                        # to be done in backend.submit to combine master.
                                        # Note only using 2 #s as auto-remove 3
                                        INPUT_SANDBOX='##INPUT_SANDBOX##'
                                        )

        logger.info("dirac_script: %s" % dirac_script)

        #logger.info("inbox: %s" % str(unique(inputsandbox)))
        #logger.info("outbox: %s" % str(unique(outputsandbox)))

        return StandardJobConfig(dirac_script,
                                 inputbox=unique(inputsandbox),
                                 outputbox=unique(outputsandbox))


#\/\/\/\/\/\/\/\/\/\/\/\/\/\/\/\/\/\/\/\/\/\/\/\/\/\/\/\/\/\/\/\/\/\/\/\/\/\/\#


def exe_script_template():
    script_template = """#!/usr/bin/env python
'''Script to run Executable application'''
from __future__ import print_function
from os import system, environ, pathsep, getcwd, listdir, path
import sys
import subprocess

# Main
if __name__ == '__main__':

    my_env = environ
    my_env['PATH'] = getcwd() + (pathsep + my_env['PATH'])

    exe_cmd = ###COMMAND###

    if isinstance(exe_cmd, list):
        exe_cmd[0] = path.abspath(exe_cmd[0])

    err = None
    try:
        rc = (subprocess.call(exe_cmd, env=my_env, shell=True)/256)
    except Exception as x:
        rc = -9999
        print('Exception occured in running process: ' + exe_cmd)
        print('Err was: ' + str(err))
        subprocess.call('''['echo', '$PATH']''')
        print('PATH: ' + str(my_env['PATH']))
        print('PWD: ' + str(my_env['PWD']))
        print("files on WN: " + str(listdir('.')))
        raise

    print("files on WN: " + str(listdir('.')))

    ###OUTPUTFILESINJECTEDCODE###

    sys.exit(rc)
"""
    return script_template

#\/\/\/\/\/\/\/\/\/\/\/\/\/\/\/\/\/\/\/\/\/\/\/\/\/\/\/\/\/\/\/\/\/\/\/\/\/\/\#

from Ganga.GPIDev.Adapters.ApplicationRuntimeHandlers import allHandlers
allHandlers.add('Executable', 'Dirac', ExeDiracRTHandler)<|MERGE_RESOLUTION|>--- conflicted
+++ resolved
@@ -69,7 +69,6 @@
                                                     ),
                                        executable=True))
 
-<<<<<<< HEAD
         contents=script_generator(exe_script_template(), COMMAND=repr(commandline),
                                     OUTPUTFILESINJECTEDCODE = getWNCodeForOutputPostprocessing(job, '    ')
                                     )
@@ -82,12 +81,6 @@
             if isinstance(_file, LocalFile):
                 for name in _file.getFilenameList():
                     inputsandbox.append(File(abspath(expanduser(name))))
-=======
-        for _file in job.inputfiles:
-            if isinstance(_file, LocalFile):
-                for name in _file.getFilenameList():
-                    inputsandbox.append(name)
->>>>>>> ee1115c8
             elif isinstance(_file, DiracFile):
                 name = _file.lfn
                 if isinstance(input_data, list):
@@ -95,12 +88,7 @@
                 else:
                     input_data = [name]
 
-<<<<<<< HEAD
-        dirac_outputfiles = dirac_outputfile_jdl(outputfiles)
-=======
-
         dirac_outputfiles = dirac_outputfile_jdl(outputfiles, True)
->>>>>>> ee1115c8
 
         # NOTE special case for replicas: replicate string must be empty for no
         # replication
