--- conflicted
+++ resolved
@@ -12,16 +12,11 @@
 
 
 def mangle_job_name(app):
-<<<<<<< HEAD
-    """ Create a safe job name to send to DIRAC """
-    job = app.getJobObject()
-=======
     """ Create a safe job name to send to DIRAC (includes full fqid)
     Args:
         app (IApplication): This is the application belonging to the job of interest
     """
-    job = stripProxy(app).getJobObject()
->>>>>>> f762b312
+    job = app.getJobObject()
 
     jobName = job.name
     jobIndex = job.getStringFQID()
