from Ganga.Core.exceptions import BackendError, ApplicationConfigurationError
from Ganga.Core.exceptions import SplitterError
from Ganga.Utility.logging import getLogger
from Ganga.Utility.Config import getConfig
from Ganga.Utility.util import unique
from GangaDirac.Lib.Splitters.SplitterUtils import DiracSplitter
from GangaDirac.Lib.Files.DiracFile import DiracFile
from Ganga.GPIDev.Base.Proxy import isType, getName, stripProxy
logger = getLogger()

#\/\/\/\/\/\/\/\/\/\/\/\/\/\/\/\/\/\/\/\/\/\/\/\/\/\/\/\/\/\/\/\/\/\/\/\/\/\/\#


def mangle_job_name(app):
    """ Create a safe job name to send to DIRAC """
    job = stripProxy(app).getJobObject()

    jobName = job.name
    jobIndex = job.getStringFQID()
    appName = str(getName(app))
    appVersion = None
    if hasattr(app, 'version'):
        appVersion = str(app.version)

    result = ''
    addBracket = False
    if jobName:
        result += '%s__' % jobName
    if appName:
        # and not j.subjobs: #not necessary?
        if not job.master and job.splitter:
            result += '{Ganga_%s_(%s.%s)' % (appName, jobIndex, '%n')
        else:
            result += '{Ganga_%s_(%s)' % (appName, jobIndex)
        addBracket = True
    if appVersion:
        result += '_%s' % appVersion
    if not result:
        result = '{Ganga_Job}'
    elif addBracket:
        result += '}'
    return result
#\/\/\/\/\/\/\/\/\/\/\/\/\/\/\/\/\/\/\/\/\/\/\/\/\/\/\/\/\/\/\/\/\/\/\/\/\/\/\#


def API_nullifier(item):
    """ Return is item None or emtpy list"""
    if item is None or len(item) == 0:
        return None
    return item

def dirac_outputfile_jdl(output_files, empty_SE_check):
    """
    This constructs the setOutputData such that the data will be sent to the chosen SE/Token
    In the case that the empty_SE_check is True it will raise an exception if the defaultSE is empty
    In the case that it's False an empty SE is allowed.
    """

    _output_files = [this_file for this_file in output_files if isType(this_file, DiracFile)]

    file_SE_dict = {}

    for this_file in _output_files:
        if not this_file.defaultSE in file_SE_dict:
            file_SE_dict[this_file.defaultSE] = []
        file_SE_dict[this_file.defaultSE].append( this_file.namePattern )

    per_SE_JDL = '''j.setOutputData(###OUTPUTDATA###, outputPath='###OUTPUT_PATH###', outputSE=###OUTPUT_SE###)'''
    total_JDL = ''

    for outputSE, namePatterns in file_SE_dict.iteritems():

        myLine = str(per_SE_JDL)
        myLine = myLine.replace('###OUTPUTDATA###', str(namePatterns))
        if outputSE != '':
            myLine = myLine.replace('###OUTPUT_SE###', str([outputSE]))
        else:
<<<<<<< HEAD
            if empty_SE_check is True:
=======
            if empty_SE_check:
                ## If true check, if not false check
>>>>>>> 36c67917
                raise BackendError("Dirac", "Can't submit a DIRAC job with DiracFile outputfile without setting a defaultSE.")
            config = getConfig('Dirac')
            myLine = myLine.replace('###OUTPUT_SE###', str([]))

        total_JDL += myLine + "\n"

    return total_JDL


def dirac_inputdata(app, hasOtherInputData=False):
    """ Construct the JDL compoenent which requests the inputdata for a job """
    job = stripProxy(app).getJobObject()
    input_data = None
    parametricinput_data = None

    inputLFNs = []

    if hasattr(job.inputdata, 'getLFNs'):
        inputLFNs = job.inputdata.getLFNs()

    if job.master:
        logger.debug("job.master.inputdata: %s " % str(job.master.inputdata))
    logger.debug("job.inputdata: %s" % str(job.inputdata))
    if hasattr(job.inputdata, 'getLFNs'):
        logger.debug("getLFNs(): %s" % job.inputdata.getLFNs())

    has_input_DiracFile = False
    for this_file in job.inputfiles:
        if isType(this_file, DiracFile):
            has_input_DiracFile = True
            break
    if job.master and not has_input_DiracFile:
        for this_file in job.master.inputfiles:
            if isType(this_file, DiracFile):
                has_input_DiracFile = True
                break

    if len(inputLFNs) > 0:
        # master job with a splitter reaching prepare, hence bulk submit
        if not job.master and job.splitter:
            parametricinput_data = dirac_parametric_split(app)
            if parametricinput_data is not None and len(parametricinput_data) > getConfig('DIRAC')['MaxDiracBulkJobs']:
                raise BackendError('Dirac', 'Number of bulk submission jobs \'%s\' exceeds the maximum allowed \'%s\' if more are needed please modify your config. Note there is a hard limit in Dirac of currently 1000.' % (
                    len(parametricinput_data), getConfig('DIRAC')['MaxDiracBulkJobs']))
        # master job with no splitter or subjob already split proceed as normal
        else:
            input_data = job.inputdata.getLFNs()

    elif 'Destination' not in job.backend.settings and not has_input_DiracFile and not hasOtherInputData:
        ##THIS IS NOT VERY DIRAC CENTRIC
        ##PLEASE WHEN TIME MOVE TO LHCBDIRAC where T1 is more applicable rcurrie
        ##Also editing the settings on the fly is asking for potential problems, should avoid
        t1_sites = getConfig('DIRAC')['noInputDataBannedSites']
        logger.info('Job has no inputdata (T1 sites will be banned to help avoid overloading them).')
        if 'BannedSites' in job.backend.settings:
            job.backend.settings['BannedSites'].extend(t1_sites)
            job.backend.settings['BannedSites'] = unique(job.backend.settings['BannedSites'])
        else:
            if t1_sites:
                job.backend.settings['BannedSites'] = t1_sites[:]

    #import traceback
    # traceback.print_stack()

    return input_data, parametricinput_data

#\/\/\/\/\/\/\/\/\/\/\/\/\/\/\/\/\/\/\/\/\/\/\/\/\/\/\/\/\/\/\/\/\/\/\/\/\/\/\#


def dirac_parametric_split(app):
    """ Bulk job submission splitter. TODO document more """
    data = app.getJobObject().inputdata
    splitter = app.getJobObject().splitter

    split_data = [dataset for dataset in DiracSplitter(data, splitter.filesPerJob, splitter.maxFiles, splitter.ignoremissing)]

    split_files = []

    for dataset in split_data:
        this_dataset = []
        for this_file in dataset:
            if isType(this_file, DiracFile):
                this_dataset.append(this_file.lfn)
            else:
                raise SplitterError("ERROR: file: %s NOT of type DiracFile" % str(this_file) )
        split_files.append(this_dataset)

    if len(split_files) > 0:
        return split_files

    return None


#\/\/\/\/\/\/\/\/\/\/\/\/\/\/\/\/\/\/\/\/\/\/\/\/\/\/\/\/\/\/\/\/\/\/\/\/\/\/\#
def dirac_ouputdata(app):
    """ TODO work out if this is still called anywhere, returns the outputdata files as a tuple of files and location """
    job = app.getJobObject()
    if job.outputdata:
        return job.outputdata.files[:], job.outputdata.location
    return None, None


#\/\/\/\/\/\/\/\/\/\/\/\/\/\/\/\/\/\/\/\/\/\/\/\/\/\/\/\/\/\/\/\/\/\/\/\/\/\/\#
def diracAPI_script_template():
    # NOTE setOutputData(replicate) replicate keyword only for LHCbDirac. must
    # move there when get a chance.

    import inspect
    import os.path
    script_location = os.path.join(os.path.dirname(os.path.abspath(inspect.getfile(inspect.currentframe()))),
                                   'DiracRTHScript.py')

    from Ganga.GPIDev.Lib.File import FileUtils
    script_template = FileUtils.loadScript(script_location, '')

    return script_template

#\/\/\/\/\/\/\/\/\/\/\/\/\/\/\/\/\/\/\/\/\/\/\/\/\/\/\/\/\/\/\/\/\/\/\/\/\/\/\#


def diracAPI_script_settings(app):
    """
    Set some additional setting on the diracAPI in the JDL making use of any custom parameters set in the backend object
    return JDL lines
    """
    job = stripProxy(app).getJobObject()
    diracAPI_line = ''
    if type(job.backend.settings) is not dict:
        raise ApplicationConfigurationError(
            None, 'backend.settings should be a dict')
    for setting, setting_val in job.backend.settings.iteritems():
        if str(setting).startswith('set'):
            _setting = str(setting)[3:]
        else:
            _setting = str(setting)
        if type(setting_val) is str:
            setting_line = 'j.set###SETTING###("###VALUE###")\n'
        else:
            setting_line = 'j.set###SETTING###(###VALUE###)\n'
        diracAPI_line += setting_line.replace('###SETTING###', _setting).replace('###VALUE###', str(setting_val))
    if diracAPI_line == '':
        diracAPI_line = None

    return diracAPI_line
#\/\/\/\/\/\/\/\/\/\/\/\/\/\/\/\/\/\/\/\/\/\/\/\/\/\/\/\/\/\/\/\/\/\/\/\/\/\/\#
<|MERGE_RESOLUTION|>--- conflicted
+++ resolved
@@ -75,12 +75,8 @@
         if outputSE != '':
             myLine = myLine.replace('###OUTPUT_SE###', str([outputSE]))
         else:
-<<<<<<< HEAD
-            if empty_SE_check is True:
-=======
             if empty_SE_check:
                 ## If true check, if not false check
->>>>>>> 36c67917
                 raise BackendError("Dirac", "Can't submit a DIRAC job with DiracFile outputfile without setting a defaultSE.")
             config = getConfig('Dirac')
             myLine = myLine.replace('###OUTPUT_SE###', str([]))
