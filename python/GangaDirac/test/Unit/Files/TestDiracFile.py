import os

import pytest
try:
    from unittest.mock import patch
except ImportError:
    from mock import patch

from Ganga.Core import GangaException
from Ganga.Utility.logging import getLogger
from GangaDirac.Lib.Files.DiracFile import DiracFile
from GangaDirac.Lib.Utilities.DiracUtilities import GangaDiracException

logger = getLogger(modulename=True)


@pytest.fixture(scope='function')
def df():
    f = DiracFile('np', 'ld', 'lfn')
    f.locations = ['location']
    f.guid = 'guid'
    return f


def test__init__(df):
    assert df.namePattern == 'np', 'namePattern not initialised as np'
    assert df.lfn == 'lfn', 'lfn not initialised as lfn'
    assert df.localDir == 'ld', 'localDir not initialised as ld'

    d1 = DiracFile()
    assert d1.namePattern == '', 'namePattern not default initialised as empty'
    assert d1.lfn == '', 'lfn not default initialised as empty'
    assert d1.localDir is None, 'localDir not default initialised as None'
    assert d1.locations == [], 'locations not initialised as empty list'

    d2 = DiracFile(namePattern='np', lfn='lfn', localDir='ld')
    assert d2.namePattern == 'np', 'namePattern not keyword initialised as np, initialized as: %s\n%s' % (d2.namePattern, str(d2))
    assert d2.lfn == 'lfn', 'lfn not keyword initialised as lfn, initialized as: %s\n%s' % (d2.lfn, str(d2))
    assert d2.localDir == 'ld', 'localDir not keyword initialised as ld, initializes as %s\n%s' % (d2.localDir, str(d2.localDir))


def test__attribute_filter__set__(df):
    assert df._attribute_filter__set__('dummyAttribute', 12) == 12, 'Pass through of non-specified attribute failed'
    assert df._attribute_filter__set__('lfn', 'a/whole/newlfn') == 'a/whole/newlfn', "setting of lfn didn't return the lfn value"
    assert df.namePattern == 'newlfn', "Setting the lfn didn't change the namePattern accordingly"
    assert df._attribute_filter__set__('localDir', '~') == os.path.expanduser('~'), "Didn't fully expand the path"


def test__repr__(df):
    assert repr(df) == "DiracFile(namePattern='%s', lfn='%s', localDir='%s')" % (df.namePattern, df.lfn, df.localDir)


def test__auto_remove(df):
    with patch('GangaDirac.Lib.Files.DiracFile.execute') as execute:
        assert df._auto_remove() is None
        execute.assert_called_once_with('removeFile("lfn")')

    with patch('GangaDirac.Lib.Files.DiracFile.execute') as execute:
        df.lfn = ''
        assert df._auto_remove() is None
        execute.assert_not_called()


def test_remove(df):
    with patch('GangaDirac.Lib.Files.DiracFile.execute', return_value={'Successful': {'lfn': True}}) as execute:
        assert df.remove() is None
        assert df.lfn == ''
        assert df.locations == []
        assert df.guid == ''
        execute.assert_called_once_with('removeFile("lfn")')

    # Now lfn='' exception should be raised
    with pytest.raises(Exception):
        df.remove()

    df.lfn = 'lfn'

    logger.info("Testing failure when exception is raised")
    with patch('GangaDirac.Lib.Files.DiracFile.execute', side_effect=GangaDiracException('test Exception')):
        with pytest.raises(GangaDiracException):
            assert df.remove()
        assert df.lfn == 'lfn'


def test_replicate(df):
    with patch('GangaDirac.Lib.Files.DiracFile.execute', return_value={'Successful': {'lfn': {}}}) as execute:
        assert df.replicate('DEST') is None
        execute.assert_called_once_with('replicateFile("lfn", "DEST", "")')
        assert df.locations == ['location', 'DEST']

    df.locations = ['location']
    with patch('GangaDirac.Lib.Files.DiracFile.execute', return_value={'Successful': {'lfn': {}}}) as execute:
        assert df.replicate('DEST', 'location') is None
        execute.assert_called_once_with('replicateFile("lfn", "DEST", "location")')
        assert df.locations == ['location', 'DEST']

        logger.info("Testing failure when exception thrown")
        with patch('GangaDirac.Lib.Files.DiracFile.execute', side_effect=GangaDiracException('test Exception')) as execute:
            with pytest.raises(GangaDiracException):
                assert df.replicate('DEST')
            execute.assert_called_once_with('replicateFile("lfn", "DEST", "")')

    df.lfn = ''
    with pytest.raises(GangaException):
        df.replicate('DEST')


def test_get(df):
    with pytest.raises(GangaException):
        df.get()

    df.localDir = os.getcwd()
    df.lfn = ''
    with pytest.raises(GangaException):
        df.get()

    df.lfn = 'lfn'
<<<<<<< HEAD
    with patch('GangaDirac.Lib.Files.DiracFile.execute', return_value={'Successful': {'%s' % df.lfn: True}}) as execute:
        assert df.get() is None
=======
    with patch('GangaDirac.Lib.Files.DiracFile.execute', return_value={'OK': True, 'Value': {'Successful': {'%s' % df.lfn: True}}}) as execute:
        assert df.get() is True
>>>>>>> 30e862b3
        execute.assert_called_once_with('getFile("%s", destDir="%s")' % (df.lfn, df.localDir))

    df.lfn = '/the/root/lfn'
    df.namePattern = ''
<<<<<<< HEAD
    with patch('GangaDirac.Lib.Files.DiracFile.execute', return_value={'Successful': {'%s' % df.lfn: True}}) as execute:
        assert df.get() is None
=======
    with patch('GangaDirac.Lib.Files.DiracFile.execute', return_value={'OK': True, 'Value': {'Successful': {'%s' % df.lfn: True}}}) as execute:
        assert df.get() is True
>>>>>>> 30e862b3
        execute.assert_called_once_with('getFile("%s", destDir="%s")' % (df.lfn, df.localDir))
        assert df.namePattern == 'lfn'

    df.lfn = '/the/root/lfn.gz'
    df.compressed = True
    df.namePattern = ''
<<<<<<< HEAD
    with patch('GangaDirac.Lib.Files.DiracFile.execute', return_value={'Successful': {'%s' % df.lfn: True}}) as execute:
        assert df.get() is None
=======
    with patch('GangaDirac.Lib.Files.DiracFile.execute', return_value={'OK': True, 'Value': {'Successful': {'%s' % df.lfn: True}}}) as execute:
        assert df.get() is True
>>>>>>> 30e862b3
        execute.assert_called_once_with('getFile("%s", destDir="%s")' % (df.lfn, df.localDir))
        assert df.namePattern == 'lfn'

    def getMetadata(this):
        assert this == df
        df.guid = 'guid'
        df.locations = ['location']

    df.guid = ''
    with patch('GangaDirac.Lib.Files.DiracFile.execute', return_value={'Successful': {'%s' % df.lfn: True}}) as execute:
        with patch('GangaDirac.Lib.Files.DiracFile.DiracFile.getMetadata', getMetadata):
            assert df.get() is True
            execute.assert_called_once_with('getFile("%s", destDir="%s")' % (df.lfn, df.localDir))
            assert df.guid == 'guid'
            assert df.locations == ['location']

    df.locations = []
    with patch('GangaDirac.Lib.Files.DiracFile.execute', return_value={'Successful': {'%s' % df.lfn: True}}) as execute:
        with patch('GangaDirac.Lib.Files.DiracFile.DiracFile.getMetadata', getMetadata):
            assert df.get() is True
            execute.assert_called_once_with('getFile("%s", destDir="%s")' % (df.lfn, df.localDir))
            assert df.guid == 'guid'
            assert df.locations == ['location']

    df.guid = ''
    df.locations = []
    with patch('GangaDirac.Lib.Files.DiracFile.execute', return_value={'Successful': {'%s' % df.lfn: True}}) as execute:
        with patch('GangaDirac.Lib.Files.DiracFile.DiracFile.getMetadata', getMetadata):
            assert df.get() is True
            execute.assert_called_once_with('getFile("%s", destDir="%s")' % (df.lfn, df.localDir))
            assert df.guid == 'guid'
            assert df.locations == ['location']

<<<<<<< HEAD
    logger.info("Testing failure when an exception is raised")
    with patch('GangaDirac.Lib.Files.DiracFile.execute', side_effect=GangaDiracException('test Exception')) as execute:
        with pytest.raises(GangaDiracException):
            assert df.get()
        execute.assert_called_once_with('getFile("%s", destDir="%s")' % (df.lfn, df.localDir))
=======
    fail_returns = [
        ('Not Dict', 'STRING!'),
        ("No 'OK' present", {'Value': {'Successful': {'lfn': True}}}),
        ('OK is False', {'OK': False, 'Value': {'Successful': {'lfn': True}}}),
        ("No 'Value' present", {'OK': True}),
        ("LFN not in Value['Successful']", {'OK': True, 'Value': {'Successful': {}}})
    ]
    for label, fr in fail_returns:
        logger.info("Testing failure when return is {0} ...".format(label))
        with patch('GangaDirac.Lib.Files.DiracFile.execute', return_value=fr) as execute:
            with pytest.raises(GangaException):
                df.get()
            execute.assert_called_once_with('getFile("%s", destDir="%s")' % (df.lfn, df.localDir))
>>>>>>> 30e862b3
<|MERGE_RESOLUTION|>--- conflicted
+++ resolved
@@ -115,37 +115,22 @@
         df.get()
 
     df.lfn = 'lfn'
-<<<<<<< HEAD
     with patch('GangaDirac.Lib.Files.DiracFile.execute', return_value={'Successful': {'%s' % df.lfn: True}}) as execute:
-        assert df.get() is None
-=======
-    with patch('GangaDirac.Lib.Files.DiracFile.execute', return_value={'OK': True, 'Value': {'Successful': {'%s' % df.lfn: True}}}) as execute:
         assert df.get() is True
->>>>>>> 30e862b3
         execute.assert_called_once_with('getFile("%s", destDir="%s")' % (df.lfn, df.localDir))
 
     df.lfn = '/the/root/lfn'
     df.namePattern = ''
-<<<<<<< HEAD
     with patch('GangaDirac.Lib.Files.DiracFile.execute', return_value={'Successful': {'%s' % df.lfn: True}}) as execute:
-        assert df.get() is None
-=======
-    with patch('GangaDirac.Lib.Files.DiracFile.execute', return_value={'OK': True, 'Value': {'Successful': {'%s' % df.lfn: True}}}) as execute:
         assert df.get() is True
->>>>>>> 30e862b3
         execute.assert_called_once_with('getFile("%s", destDir="%s")' % (df.lfn, df.localDir))
         assert df.namePattern == 'lfn'
 
     df.lfn = '/the/root/lfn.gz'
     df.compressed = True
     df.namePattern = ''
-<<<<<<< HEAD
     with patch('GangaDirac.Lib.Files.DiracFile.execute', return_value={'Successful': {'%s' % df.lfn: True}}) as execute:
-        assert df.get() is None
-=======
-    with patch('GangaDirac.Lib.Files.DiracFile.execute', return_value={'OK': True, 'Value': {'Successful': {'%s' % df.lfn: True}}}) as execute:
         assert df.get() is True
->>>>>>> 30e862b3
         execute.assert_called_once_with('getFile("%s", destDir="%s")' % (df.lfn, df.localDir))
         assert df.namePattern == 'lfn'
 
@@ -179,24 +164,8 @@
             assert df.guid == 'guid'
             assert df.locations == ['location']
 
-<<<<<<< HEAD
     logger.info("Testing failure when an exception is raised")
     with patch('GangaDirac.Lib.Files.DiracFile.execute', side_effect=GangaDiracException('test Exception')) as execute:
         with pytest.raises(GangaDiracException):
             assert df.get()
         execute.assert_called_once_with('getFile("%s", destDir="%s")' % (df.lfn, df.localDir))
-=======
-    fail_returns = [
-        ('Not Dict', 'STRING!'),
-        ("No 'OK' present", {'Value': {'Successful': {'lfn': True}}}),
-        ('OK is False', {'OK': False, 'Value': {'Successful': {'lfn': True}}}),
-        ("No 'Value' present", {'OK': True}),
-        ("LFN not in Value['Successful']", {'OK': True, 'Value': {'Successful': {}}})
-    ]
-    for label, fr in fail_returns:
-        logger.info("Testing failure when return is {0} ...".format(label))
-        with patch('GangaDirac.Lib.Files.DiracFile.execute', return_value=fr) as execute:
-            with pytest.raises(GangaException):
-                df.get()
-            execute.assert_called_once_with('getFile("%s", destDir="%s")' % (df.lfn, df.localDir))
->>>>>>> 30e862b3
