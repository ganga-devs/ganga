###############################################################################
# Ganga Project. http://cern.ch/ganga
#
# $Id: Athena.py,v 1.64 2009-07-09 19:04:03 elmsheus Exp $
###############################################################################
# Athena Job Handler
#
# ARDA/ATLAS
# 

import os, re, commands, string, sys, shutil
import math

from Ganga.Core.exceptions import ApplicationConfigurationError
from Ganga.GPIDev.Base import GangaObject
from Ganga.GPIDev.Schema import *

from Ganga.Utility.Config import getConfig, ConfigError
from Ganga.Utility.logging import getLogger
from Ganga.Utility.files import expandfilename

from Ganga.GPIDev.Adapters.IApplication import PostprocessStatusUpdate
from Ganga.GPIDev.Adapters.IApplication import IApplication
from Ganga.GPIDev.Adapters.IPrepareApp import IPrepareApp
from Ganga.GPIDev.Adapters.IRuntimeHandler import IRuntimeHandler
from GangaAtlas.Lib.ATLASDataset import filecheck, ATLASOutputDataset

from Ganga.Lib.Mergers.Merger import *
from Ganga.Core.GangaRepository import getRegistry
from Ganga.GPIDev.Lib.File import ShareDir, File
from Ganga.GPIDev.Base.Proxy import GPIProxyObjectFactory, GPIProxyObject

from pandatools import AthenaUtils
from Ganga.Utility.Plugin import allPlugins

def mktemp(extension,name,path):
    """Create a unique file"""
         
    pattern=os.path.join(path,name+"-%05d"+extension)
    i=1
    while i<99999:
        filename=pattern % i
        if not os.path.exists(filename):
            return filename
        i+=1

    return None

def file_install(athena_compile_flag='True'):

    return """# genereated by GANGA4
# Install a user area
#
# ATLAS/ARDA

ATHENA_MAJOR_RELEASE=`echo $ATLAS_RELEASE | cut -d '.' -f 1`

if [ n$SITEROOT != n'/afs/cern.ch' ] && [ n$CMTSITE != n'CERN' ]
then
  if [ ! -z `echo $ATLAS_RELEASE | grep 11.` ]
  then
      source $SITEROOT/dist/$ATLAS_RELEASE/AtlasRelease/*/cmt/setup.sh
  elif ( [ $ATHENA_MAJOR_RELEASE -gt 11 ] ) && ( [ -z $ATLAS_PRODUCTION_ARCHIVE ] )
  then
      if [ -z $ATLAS_PROJECT ]
      then
          source $SITEROOT/AtlasOffline/$ATLAS_RELEASE/AtlasOfflineRunTime/cmt/setup.sh
      elif [ ! -z $ATLAS_PROJECT ]
      then
          source $SITEROOT/${ATLAS_PROJECT}/$ATLAS_PRODUCTION/${ATLAS_PROJECT}RunTime/cmt/setup.sh
      fi
  fi
else
  if [ ! -z `echo $ATLAS_RELEASE | grep 11.` ]
  then
      source $SITEROOT/software/dist/$ATLAS_RELEASE/Control/AthenaRunTime/*/cmt/setup.sh
  elif ( [ ! -z `echo $ATLAS_RELEASE | grep 12.` ] || [ ! -z `echo $ATLAS_RELEASE | grep 13.` ] ) && [ -z $ATLAS_PRODUCTION_ARCHIVE ]
  then
      source $ATLAS_SOFTWARE/$ATLAS_RELEASE/cmtsite/setup.sh 
      export ATLASOFFLINE=`cmt show path | grep AtlasOffline | sed -e ""s:.*path\ ::"" | sed -e ""s:\ from.*::""`
      source $ATLASOFFLINE/AtlasOfflineRunTime/cmt/setup.sh
      RHREL=`cat /etc/redhat-release`
      SC4=`echo $RHREL | grep -c 'Scientific Linux CERN SLC release 4'`
      if [ $SC4 -gt 0 ]; then
        export PATH=/afs/cern.ch/atlas/offline/external/slc3compat/1.0.0/bin/i686-slc3-gcc323/:$PATH
        export LD_LIBRARY_PATH=/afs/cern.ch/atlas/offline/external/slc3compat/1.0.0/bin/i686-slc3-gcc323/:$LD_LIBRARY_PATH
      fi
  elif ( [ ! -z `echo $ATLAS_RELEASE | grep 14.` ] || [ ! -z `echo $ATLAS_RELEASE | grep 14.` ] ) && [ -z $ATLAS_PRODUCTION_ARCHIVE ]
  then
      source $ATLAS_SOFTWARE/$ATLAS_RELEASE/cmtsite/setup.sh -tag=$ATLAS_RELEASE,32
      source $ATLAS_SOFTWARE/$ATLAS_RELEASE/AtlasOffline/$ATLAS_RELEASE/AtlasOfflineRunTime/cmt/setup.sh
  fi
fi

export CMTPATH=$PWD:$CMTPATH
dum=`echo $LD_LIBRARY_PATH | tr ':' '\n' | egrep -v '^/lib' | egrep -v '^/usr/lib' | tr '\n' ':' `
export LD_LIBRARY_PATH=$dum

echo '**********************************************************'
echo 'CMTPATH = ' $CMTPATH
echo 'PYTHONPATH = '$PYTHONPATH
echo '**********************************************************'

cmt config
#cmt broadcast source setup.sh
#cmt broadcast cmt config
source setup.sh

echo '**********************************************************'
echo 'CMTPATH = ' $CMTPATH
echo 'PYTHONPATH = '$PYTHONPATH
echo '**********************************************************'

if [ '%(athena_compile_flag)s' = 'True' ]
then
    echo '==========================='
    echo 'GCC =' `which gcc`
    echo `gcc --version`
    echo 'PATH =' $PATH
    echo 'LD_LIBRARY_PATH =' $LD_LIBRARY_PATH
    echo '==========================='
    cmt broadcast gmake -s

    cmt config
    #cmt broadcast source setup.sh
    #cmt broadcast cmt config
    source setup.sh

fi
echo '**********************************************************'
echo 'CMTPATH = ' $CMTPATH
echo 'PYTHONPATH = '$PYTHONPATH
echo '**********************************************************'

""" % { 'athena_compile_flag' : athena_compile_flag } 

def create_tarball( userarea, runDir, currentDir, archiveDir, extFile, excludeFile, maxFileSize, useAthenaPackages, verbose, compile_flag ):
    """Helper function to create EXE tarball"""
    # gather normal files

    # go to workdir
    os.chdir(userarea)

    # gather files under work dir
    logger.info("gathering files under %s", userarea)

    # change from glob to re
    excludeFile2 = []
    for tmpItem in excludeFile:
        # change . to \. for regexp
        tmpItem = tmpItem.replace('.','\.')        
        # change * to .* for regexp
        tmpItem = tmpItem.replace('*','.*')
        # append
        excludeFile2.append(tmpItem)

    extFile2 = []
    for tmpItem in extFile:
        # change . to \. for regexp
        ###tmpItem = tmpItem.replace('.','\.')
        # change * to .* for regexp
        ####tmpItem = tmpItem.replace('*','.*')
        # append
        extFile2.append(tmpItem)

    # get files in the working dir
    skippedExt   = ['.o','.a','.so']
    skippedFlag  = False
    workDirFiles = []
    for tmpRoot,tmpDirs,tmpFiles in os.walk('.'):
        emptyFlag    = True
        for tmpFile in tmpFiles:
            tmpPath = '%s/%s' % (tmpRoot,tmpFile)
            # get size
            try:
                size = os.path.getsize(tmpPath)
            except:
                # skip dead symlink
                if verbose:
                    type,value,traceBack = sys.exc_info()
                    logger.info("  Ignore : %s:%s" % (type,value))
                continue
            # check exclude files
            excludeFileFlag = False
            for tmpPatt in excludeFile2:
                if re.search(tmpPatt,tmpPath) != None:
                    excludeFileFlag = True
                    break
            if excludeFileFlag:
                continue
            # skipped extension
            isSkippedExt = False
            for tmpExt in skippedExt:
                if tmpPath.endswith(tmpExt):
                    isSkippedExt = True
                    break
            # check root
            isRoot = False
            if re.search('\.root(\.\d+)*$',tmpPath) != None:
                isRoot = True
            # extra files
            isExtra = False
            for tmpExt in extFile2:
                if re.search(tmpExt+'$',tmpPath) != None:
                    isExtra = True
                    break
            # regular files
            if not isExtra:
                # unset emptyFlag even if all files are skipped
                emptyFlag = False
                # skipped extensions
                if isSkippedExt:
                    logger.info( "  skip %s %s" % (str(skippedExt),tmpPath))
                    skippedFlag = True
                    continue
                # skip root
                if isRoot:
                    logger.info( "  skip root file %s" % tmpPath)
                    skippedFlag = True
                    continue
                # check size
                if size > maxFileSize:
                    logger.info( "  skip large file %s:%sB>%sB" % (tmpPath,size, maxFileSize))
                    skippedFlag = True
                    continue

            # remove ./
            tmpPath = re.sub('^\./','',tmpPath)
            # append
            workDirFiles.append(tmpPath)
            emptyFlag = False
        # add empty directory
        if emptyFlag:
            # check for .* subdirs that will be excluded later
            skip = False
            for tmpdir in tmpDirs:
                if tmpdir[0] != '.':
                    skip = True
            for tmpfile in tmpFiles:
                if tmpdir[0] != '.':
                    skip = True
            if skip:
                continue
            
            tmpPath = re.sub('^\./','',tmpRoot)
            # skip tmpDir
            if tmpPath.split('/')[-1] == archiveDir.split('/')[-1]:
                continue
            # append
            workDirFiles.append(tmpPath)
    if skippedFlag:
        logger.info("please use --inputsandbox or j.inputdata.inputsandbox or change config.Athena.EXE_MAXFILESIZE if you need to send the skipped files to WNs")

    # create archive
    # use 'jobO' for libDS/noBuild
    # and 'sources' for build job
    if not compile_flag:
        archiveName     = 'jobO.%s.tar' % commands.getoutput('uuidgen 2> /dev/null')
        archiveFullName = "%s/%s" % (archiveDir,archiveName)
    else:
        archiveName     = 'sources.%s.tar' % commands.getoutput('uuidgen 2> /dev/null')
        archiveFullName = "%s/%s" % (archiveDir,archiveName)

    # collect files
    chunkLength = 100
    chunks = lambda l, n: [l[x: x+n] for x in xrange(0, len(l), n)]
    chunksworkDirFiles = chunks(workDirFiles, chunkLength)
    logger.info('Adding files to source tarball %s' % archiveFullName )
    for tmpChunkFiles in chunksworkDirFiles:
        #if os.path.islink(tmpChunkFiles):
        #    status,out = commands.getstatusoutput("tar --exclude '.[a-zA-Z]*' -rh '%s' -f '%s'" % (tmpFile,archiveFullName))
        #else:
        cmd = "tar --exclude '.[a-zA-Z]*' -rhf '%s' " % archiveFullName
        for tmpFile in tmpChunkFiles:
            cmd = cmd + " '%s' " % tmpFile
        status,out = commands.getstatusoutput(cmd)
        if verbose:
            logger.info(cmd)
        if status != 0 or out != '':
            logger.info(out)

    # go to tmpdir
    os.chdir(archiveDir)

    # compress
    #status,out = commands.getstatusoutput('gzip %s' % archiveName)
    #archiveName += '.gz'
    #if status !=0 or verbose:
    #    logger.info( out)

    # check archive
    #status,out = commands.getstatusoutput('ls -l %s' % archiveName)
    #if verbose:
    #    logger.info( out)
    #if status != 0:
    #    raise ApplicationConfigurationError("Failed to archive working area.\n If you see 'Disk quota exceeded'") 
 
    # check symlinks
    if useAthenaPackages:
        logger.info("checking symbolic links")
        status,out = commands.getstatusoutput('tar tvf %s' % archiveName)
        if status != 0:
            raise ApplicationConfigurationError("Failed to expand archive")

        symlinks = []    
        for line in out.split('\n'):
            items = line.split()
            if items[0].startswith('l') and items[-1].startswith('/'):
                symlinks.append(line)
        if symlinks != []:
            tmpStr  = "Found some unresolved symlinks which may cause a problem\n"
            tmpStr += "     See, e.g., http://savannah.cern.ch/bugs/?43885\n"
            tmpStr += "   Please ignore if you believe they are harmless"
            logger.warning(tmpStr)
            for symlink in symlinks:
                logger.info("  %s" % symlink)

    return archiveName, archiveFullName

class AthenaOutputDataset(GangaObject):
    """Specify the output datasets"""
   
    _schema = Schema(Version(1,0), {
        'location' : SimpleItem(defvalue='',doc='Output location'),
        'files'    : SimpleItem(defvalue = [], typelist=['str'], sequence=1,doc='Files to be returned') 
    })
   
    _category = 'athena_output_dataset'
    _name     = 'AthenaOutputDataset'
   
    def __init__(self):
        super(AthenaOutputDataset,self).__init__()
      
class Athena(IPrepareApp):
    """The main Athena Job Handler"""

    _schema = Schema(Version(2,3), {
                 'atlas_release'          : SimpleItem(defvalue='',doc='ATLAS Software Release'),
                 'atlas_production'       : SimpleItem(defvalue='',doc='ATLAS Production Software Release'),
                 'atlas_project'          : SimpleItem(defvalue='',doc='ATLAS Project Name'),
                 'atlas_cmtconfig'        : SimpleItem(defvalue='',doc='ATLAS CMTCONFIG environment variable'),
                 'atlas_exetype'          : SimpleItem(defvalue='ATHENA',doc='Athena Executable type, e.g. ATHENA, PYARA, ROOT, TRF, EXE '),
                 'atlas_environment'      : SimpleItem(defvalue=[], typelist=['str'], sequence=1, doc='Extra environment variable to be set'),
                 'atlas_dbrelease'        : SimpleItem(defvalue='LATEST',doc='ATLAS DBRelease DQ2 dataset and DQ2Release tar file. Use LATEST for most recent.'),
                 'atlas_run_dir'          : SimpleItem(defvalue='./', doc='ATLAS run directory'),
                 'atlas_run_config'       : SimpleItem(defvalue={'input': {'noInput': True}, 'other': {}, 'output': {'alloutputs': []}}, doc='ATLAS run configuration'),
                 'atlas_supp_stream'      : SimpleItem(defvalue=[], typelist=['str'], sequence=1, doc='suppress some output streams. e.g., [\'ESD\',\'TAG\']'),
                 'atlas_use_AIDA'         : SimpleItem(defvalue=False, doc='use AIDA'),
                 'trf_parameter'          : SimpleItem(defvalue={},typelist=["dict","str"], doc='Parameters for transformations'),
                 'user_area'              : FileItem(preparable=1, doc='A tar file of the user area'),
                 'user_area_path'         : SimpleItem(defvalue='', doc='Path where user_area tarfile is created'),
                 'athena_compile'         : SimpleItem(defvalue=False, doc='Switch if user code should be compiled remotely'),
                 'useAthenaPackages'      : SimpleItem(defvalue=False, doc='Switch to add AthenaPackages to tarball if Athena.exetype=EXE is used. Also used to enable cmt setup of athena packages for Panda when exetype is PYARA.'),
                 'group_area'             : FileItem(preparable=1, doc='A tar file of the group area'),
                 'max_events'             : SimpleItem(defvalue=-999, typelist=['int'], doc='Maximum number of events'),
                 'skip_events'            : SimpleItem(defvalue=0, typelist=['int'], doc='Number of events to skip'),
                 'run_event'              : SimpleItem(defvalue=[], typelist=['list'], doc='Run event list'),
                 'run_event_file'         : SimpleItem(defvalue='', doc='Name of the file containing run/event list for Panda backend'),
                 'option_file'            : FileItem(defvalue = [], typelist=['str'], sequence=1, strict_sequence=0, doc="list of job options files" ),
                 'options'                : SimpleItem(defvalue='',doc='Additional Athena options'),
                 'command_line'           : SimpleItem(defvalue='',doc='Command line to run in the given atlas_run_dir after Athena setup'),
                 'user_setupfile'         : FileItem(preparable=1, doc='User setup script for special setup'),
                 'exclude_from_user_area' : SimpleItem(defvalue = [], typelist=['str'], sequence=1,doc='Pattern of files to exclude from user area'),
                 'append_to_user_area'    : SimpleItem(defvalue = [], typelist=['str'], sequence=1,doc='Extra files to include in the user area'),
                 'exclude_package'        : SimpleItem(defvalue = [], typelist=['str'], sequence=1,doc='Packages to exclude from user area requirements file'),
                 'stats'                  : SimpleItem(defvalue = {}, doc='Dictionary of stats info'),
                 'collect_stats'          : SimpleItem(defvalue = False, doc='Switch to collect statistics info and store in stats field'),
                 'recex_type'             : SimpleItem(defvalue = '',doc='Set to RDO, ESD or AOD to enable RecExCommon type jobs of appropriate type'),
                 'glue_packages'          : SimpleItem(defvalue = [], typelist=['str'], sequence=1,doc='list of glue packages which cannot be found due to empty i686-slc4-gcc34-opt. e.g., [\'External/AtlasHepMC\',\'External/Lhapdf\']'),
                 'is_prepared'            : SharedItem(defvalue=None, strict_sequence=0, visitable=1, copyable=1, typelist=['type(None)', 'bool', 'str'],protected=0,doc='Location of shared resources. Presence of this attribute implies the application has been prepared.'),
        'hash': SimpleItem(defvalue=None, typelist=['type(None)', 'str'], hidden=1, doc='MD5 hash of the string representation of applications preparable attributes'),
                 'useRootCore'            : SimpleItem(defvalue = False, doc='Use RootCore'),
                 'useRootCoreNoBuild'     : SimpleItem(defvalue = False, doc='Use RootCore with NoBuild'),
                 'useMana'            : SimpleItem(defvalue = False, doc='Use Mana'),
                 'useNoDebugLogs'         : SimpleItem(defvalue = False, doc='Use debug print-out in logfiles of Local/Batch/CREAM/LCG backend'),
                 'useNewTRF'              : SimpleItem(defvalue = True, doc='Use the original filename with the attempt number for input in --trf when there is only one input, which follows the globbing scheme of new transformation framework'),
                 'useNoAthenaSetup'       : SimpleItem(defvalue = False, doc='Use No Athena setup to allow e.g. free ROOT setup'),
                 })
                     
    _category = 'applications'
    _name = 'Athena'
    _exportmethods = ['prepare_old', 'setup', 'postprocess', 'prepare', 'unprepare']
    
    _GUIPrefs = [ { 'attribute' : 'atlas_release',     'widget' : 'String' },
                  { 'attribute' : 'atlas_production',  'widget' : 'String' },
                  { 'attribute' : 'atlas_project',     'widget' : 'String' },
                  { 'attribute' : 'atlas_cmtconfig',   'widget' : 'String' },
                  { 'attribute' : 'atlas_exetype',    'widget' : 'String_Choice', 'choices':['ATHENA', 'PYARA', 'ROOT', 'TRF' ]},
                  { 'attribute' : 'atlas_environment', 'widget' : 'String_List' },
                  { 'attribute' : 'user_area',         'widget' : 'FileOrString' },
                  { 'attribute' : 'user_area_path',    'widget' : 'String' },
                  { 'attribute' : 'athena_run_dir',    'widget' : 'String' },
                  { 'attribute' : 'athena_compile',    'widget' : 'Bool' },
                  { 'attribute' : 'group_area',        'widget' : 'FileOrString' },
                  { 'attribute' : 'max_events',        'widget' : 'Int' },
                  { 'attribute' : 'skip_events',        'widget' : 'Int' },
                  { 'attribute' : 'run_event',        'widget' : 'List' },
                  { 'attribute' : 'option_file',       'widget' : 'FileOrString_List' },
                  { 'attribute' : 'options',           'widget' : 'String_List' },
                  { 'attribute' : 'user_setupfile',    'widget' : 'FileOrString' },
                  { 'attribute' : 'exclude_from_user_area', 'widget' : 'FileOrString_List' },
                  { 'attribute' : 'exclude_package',   'widget' : 'String_List' },
                  { 'attribute' : 'collect_stats',     'widget' : 'Bool' },
                  { 'attribute' : 'recex_type',     'widget' : 'String' },  
                  { 'attribute' : 'glue_packages',   'widget' : 'String_List' }
                  ]



    def read_cmt(self):
        """Get some relevant CMT settings"""
 
        rc, output = commands.getstatusoutput('cmt -quiet show macros')
        if rc: logger.warning('Return code %d from cmt command.',rc) 

        cmt = dict(re.findall('(.*)=\'(.*)\'\n',output))

        try:
            self.package       = cmt['package']
            self.userarea      = os.path.realpath(cmt['%s_cmtpath' % self.package])
        except KeyError:
            raise ApplicationConfigurationError('CMT could not parse correct environment ! \n Did you start/setup ganga in the run/ or cmt/ subdirectory of your athena analysis package ?')

        # Determine ATLAS Release Version
        rc, output = commands.getstatusoutput('cmt -quiet show projects')
        if rc: logger.warning('Return code %d from cmt command.',rc) 

        cmt = dict(re.findall('([\w]+) ([\w]+\.[\w]+\.[\w]+)',output))

        path = dict(re.findall('([\w]+) [\w]+\.[\w]+\.[\w]+\.[\w]+ \(in ([\S]+)\)',output))

        # Version 11.0.x
        try:
            self.atlas_release = cmt['AtlasRelease']
        except:
            pass
        # Version 12.0.x
        try:
            self.atlas_release = cmt['AtlasOffline']
        except:
            try:
                self.atlas_release = os.environ['AtlasVersion']
            except:
                pass

        try:
            self.atlas_production = os.path.basename(path['AtlasProduction'])
        except:
            self.atlas_production = ''

        # GroupArea
        lines = output.split('\n')
        tupLines = tuple(lines)
        lines = []
        for line in tupLines:
            if not line.startswith('#'):
                lines.append(line)
        lines = output.split('\n')
        athenaVer = ''
        productionVer = ''
        projectName = ''
        self.grouparea = ''
        allitems = []
        for line in lines:
            res = re.search('\(in ([^\)]+)\)',line)
            if res != None:
                items = line.split()
                allitems.append(items[0])
                if items[0] in ('dist', 'AtlasRelease', 'AtlasOffline'):
                    # Atlas release
                    athenaVer = os.path.basename(res.group(1))
                    break
                elif items[0] in [ 'AtlasProduction', 'AtlasPoint1', 'AtlasTier0'  ]:
                    # production cache
                    productionVer = '%s' % os.path.basename(res.group(1))
                    projectName = '%s' %items[0]
                else:
                    # group area
                    self.grouparea = os.path.realpath(res.group(1))
                    if (self.grouparea == self.userarea):
                        self.grouparea = ''

        if ('dist' not in allitems) and ('AtlasRelease' not in allitems) and ('AtlasOffline' not in allitems):
            self.grouparea = ''

        if self.atlas_release =='':
            self.atlas_release = athenaVer
        if productionVer != '':
            self.atlas_production = productionVer
        if projectName != '':
            self.atlas_project = projectName
        if 'CMTCONFIG' in os.environ:
            self.atlas_cmtconfig = os.environ['CMTCONFIG']
            if self.atlas_cmtconfig.startswith('x86_64'):
                raise ApplicationConfigurationError('CMTCONFIG = %s, Your CMT setup is using 64 bit - please change to 32 bit !'% self.atlas_cmtconfig )
        return

    def setup(self):
        """Run CMT setup script"""

        rc, output = commands.getstatusoutput('source setup.sh; printenv')
        if rc: logger.warning('Unexpected return code %d from setup command',rc)

        for key, val in re.findall('(\S+)=(\S+)\n',output):
            if key not in ['_','PWD','SHLVL']:
                os.environ[key] = val

    def collectStats(self):
        """Collect job statistics from different log files and fill dict
        Athena.stats"""
        import gzip, time, fileinput
        from Ganga.GPIDev.Lib.Job import Job
        job = self.getJobObject()

        if job.backend._name in [ 'Panda' ]:
            self.stats = job.backend.get_stats()
            return

        if job.backend._name in [ 'Jedi' ]:
            if job.backend.pandajobs:
                self.stats = [ pj.get_stats() for pj in job.backend.pandajobs ]
            return

        # Collect stats from LCG backend stats.pickle file
        if job.backend._name in [ 'LCG', 'CREAM', 'Local', 'SGE', 'LSF', 'PBS' ]:
            import pickle
            fileName =  os.path.join(job.outputdir + "stats.pickle")
            if "stats.pickle" in os.listdir(job.outputdir):  
                f = open(fileName,"r")
                self.stats = pickle.load(f)
                f.close()
                
        # collect stats from __jobscript__.log
        if '__jobscript__.log' in os.listdir(job.outputdir):
            fileName = os.path.join(job.outputdir,'__jobscript__.log' )
            try:
                for line in fileinput.input([fileName]):
                    if line.find('[Info] Job Wrapper start.')>-1:
                        starttime = re.match('(.*)  .*Info.* Job Wrapper start.',line).group(1)
                        self.stats['starttime'] = time.mktime(time.strptime(starttime))-time.timezone
                    if line.find('[Info] Job Wrapper stop.')>-1:
                        stoptime = re.match('(.*)  .*Info.* Job Wrapper stop.',line).group(1)
                        self.stats['stoptime'] = time.mktime(time.strptime(stoptime))-time.timezone
            except:
                pass

        # Collect stats from __jdlfile__ (LCG)
        if '__jdlfile__' in os.listdir(job.inputdir):
            self.stats['jdltime']  = int(os.stat(os.path.join(job.inputdir,'__jdlfile__'))[9])

        try:        
            if 'starttime' not in self.stats and 'gangatime1' in self.stats:
                self.stats['starttime'] = self.stats['gangatime1']
            if 'stoptime' not in self.stats and 'gangatime5' in self.stats:
                self.stats['stoptime'] = self.stats['gangatime5'] 
        except:
            pass

        # Return for LCG backend since stats.pickle is used
        if job.backend._name in [ 'LCG', 'CREAM', 'Local', 'SGE', 'LSF', 'PBS' ]:
            return

        # Compress NG stdout.txt
        if 'stdout.txt' in os.listdir(job.outputdir):
            fileNameIn = os.path.join(job.outputdir,'stdout.txt')
            fileNameOut = os.path.join(job.outputdir,'stdout.txt.gz')
            f_in = open(fileNameIn, 'rb')
            f_out = gzip.open(fileNameOut, 'wb')
            f_out.writelines(f_in)
            f_out.close()
            f_in.close()

        # Compress NG stdout (fix for problem of gzip broken on some NG sites)
        if 'stdout' in os.listdir(job.outputdir):
            fileNameIn = os.path.join(job.outputdir,'stdout')
            fileNameOut = os.path.join(job.outputdir,'stdout.gz')
            f_in = open(fileNameIn, 'rb')
            f_out = gzip.open(fileNameOut, 'wb')
            f_out.writelines(f_in)
            f_out.close()
            f_in.close()

        # collect stats from stderr
        try:
            if 'stderr.gz' in os.listdir(job.outputdir) or 'stdout.txt.gz' in os.listdir(job.outputdir) or 'stdout.gz' in os.listdir(job.outputdir):
                percentcpu = 0
                ipercentcpu = 0
                wallclock = 0
                usertime = 0
                systemtime = 0
                # LCG backend
                if 'stderr.gz' in os.listdir(job.outputdir):
                    zfile = os.popen('zcat '+os.path.join(job.outputdir,'stderr.gz' ))
                # NG has stdout.txt as output
                elif 'stdout.txt.gz' in os.listdir(job.outputdir):
                    zfile = os.popen('zcat '+os.path.join(job.outputdir,'stdout.txt.gz' ))
                elif 'stdout.gz' in os.listdir(job.outputdir):  
                    zfile = os.popen('zcat '+os.path.join(job.outputdir,'stdout.gz' ))   
                for line in zfile:
                    if line.find('Percent of CPU this job got')>-1:
                        try:
                            percentcpu = percentcpu + int(re.match('.*got: (.*).',line).group(1))
                        except ValueError:
                            percentcpu = 0  
                        ipercentcpu = ipercentcpu + 1
                    if line.find('Elapsed (wall clock) time')>-1:
                        try:
                            iwallclock = re.match('.*m:ss\): (.*)\.\d\d',line).group(1).split(':')
                            wallclock = wallclock + int(iwallclock[0])*60+int(iwallclock[1])
                        except:
                            iwallclock = re.match('.*m:ss\): (.*)',line).group(1).split(':')
                            wallclock = wallclock + int(iwallclock[0])*3600+int(iwallclock[1])*60+int(iwallclock[2])
                    if line.find('User time (seconds)')>-1:
                        iusertime = float(re.match('.*User time \(seconds\): (.*)',line).group(1))
                        usertime = usertime + iusertime
                    if line.find('System time (seconds)')>-1:
                        isystemtime = float(re.match('.*System time \(seconds\): (.*)',line).group(1))
                        systemtime = systemtime + isystemtime
                    if line.find('Exit status')>-1:
                        self.stats['exitstatus'] = re.match('.*status: (.*)',line).group(1)
                    if line.find('can not be opened for reading (Timed out)')>-1:
                        self.stats['filetimedout'] = True

                if ipercentcpu > 0:            
                    self.stats['percentcpu'] = percentcpu / ipercentcpu
                    self.stats['usertime'] = usertime
                    self.stats['systemtime'] = systemtime
                    self.stats['wallclock'] = wallclock
                else:
                    self.stats['percentcpu'] = 0
                    self.stats['wallclock'] = 0
                    self.stats['usertime'] = 0
                    self.stats['systemtime'] = 0
                if zfile:        
                    zfile.close()

        except MemoryError:
            logger.warning('ERROR in Athena.collectStats - logfiles too large to be unpacked.')
            pass

        # collect stats from stdout
        try:
            if 'stdout.gz' in os.listdir(job.outputdir) or 'stdout.txt.gz' in os.listdir(job.outputdir):
                totalevents = 0
                itotalevents = 0
                jtotalevents = 0
                numfiles = 0
                numfiles2 = 0
                numfiles3 = 0
                if 'stdout.gz' in os.listdir(job.outputdir):
                    zfile = os.popen('zcat '+os.path.join(job.outputdir,'stdout.gz' ))
                # NG has stdout.txt as output
                if 'stdout.txt.gz' in os.listdir(job.outputdir):
                    zfile = os.popen('zcat '+os.path.join(job.outputdir,'stdout.txt.gz' ))
                for line in zfile:
                    if line.find('Storing file at:')>-1:
                        self.stats['outse'] = re.match('.*at: (.*)',line).group(1)
                    if line.find('SITE_NAME=')>-1:
                        self.stats['site'] = re.match('SITE_NAME=(.*)',line).group(1)
                    #if line.find('Database being retired...')>-1:
                    #    self.stats['dbretired'] = True
                    if line.find('Core dump from CoreDumpSvc')>-1:
                        self.stats['coredump'] = True
                    if line.find('Cannot load entry')>-1:
                        self.stats['cannotloadentry'] = True
                    if line.find('cannot open a ROOT file in mode READ if it does not exists')>-1:
                        self.stats['filenotexist'] = True
                    if line.find('FATAL finalize: Invalid state "Configured"')>-1:
                        self.stats['invalidstateconfig'] = True
                    if line.find('failure in an algorithm execute')>-1:
                        self.stats['failalg'] = True
                    if line.find('events processed so far')>-1:
                        try:
                            itotalevents = int(re.match('.* run #\d+ (\d+) events processed so far.*',line).group(1))
                            jtotalevents = int(itotalevents)
                        except:
                            pass
                    if line.find('cObj_DataHeader...')>-1:
                        numfiles2 = numfiles2 + int(re.match('.* #=(.*)',line).group(1))
                    if line.find('"PFN:')>-1:
                        numfiles3 = numfiles3 + 1
                    if line.find('rfio://')>-1 and line.find('Always Root file version')>-1:
                        try:
                            self.stats['server'] = re.match('(.+://.+)//.*',line).group(1)
                        except:
                            self.stats['server'] = 'unknown'

                    if line.find('Info Database being retired...')>-1:
                        numfiles = numfiles + 1
                        totalevents = totalevents + itotalevents
                        itotalevents = 0
                    if line.find('GANGATIME1')==0:
                        self.stats['gangatime1'] = int(re.match('GANGATIME1=(.*)',line).group(1))
                    if line.find('GANGATIME2')==0:
                        self.stats['gangatime2'] = int(re.match('GANGATIME2=(.*)',line).group(1))
                    if line.find('GANGATIME3')==0:
                        self.stats['gangatime3'] = int(re.match('GANGATIME3=(.*)',line).group(1))
                    if line.find('GANGATIME4')==0:
                        self.stats['gangatime4'] = int(re.match('GANGATIME4=(.*)',line).group(1))
                    if line.find('GANGATIME5')==0:
                        self.stats['gangatime5'] = int(re.match('GANGATIME5=(.*)',line).group(1))

                    try:
                        if line.find('NET_ETH_RX_PREATHENA')==0:
                            self.stats['NET_ETH_RX_PREATHENA'] = int(re.match('NET_ETH_RX_PREATHENA=(.*)',line).group(1))
                        if line.find('NET_ETH_RX_AFTERATHENA')==0:
                            self.stats['NET_ETH_RX_AFTERATHENA'] = int(re.match('NET_ETH_RX_AFTERATHENA=(.*)',line).group(1))
                    except:
                        self.stats['NET_ETH_RX_PREATHENA'] = 0
                        self.stats['NET_ETH_RX_AFTERATHENA'] = 0

                    try:
                        if line.find('### node info:')==0:
                            self.stats['arch'] = re.match('### node info: .*,(.*, .*),.*,.*,.*,.*', line).group(1).strip()
                    except:
                        self.stats['arch'] = ''

                self.stats['numfiles2'] = numfiles2

                if job.inputdata and job.inputdata._name == 'DQ2Dataset':
                    if job.inputdata.type == 'DQ2_COPY':
                        self.stats['numfiles'] = numfiles / 2
                        self.stats['totalevents'] = totalevents
                        self.stats['numfiles3'] = numfiles3 / 2
                    elif job.inputdata.type == 'FILE_STAGER':
                        self.stats['numfiles'] = (numfiles - 2)/2
                        self.stats['totalevents'] = jtotalevents
                        self.stats['numfiles3'] = numfiles3 - 1
                    else:
                        self.stats['numfiles'] = numfiles - 1
                        self.stats['totalevents'] = jtotalevents
                        self.stats['numfiles3'] = numfiles3 - 1

                if zfile:        
                    zfile.close()

        except MemoryError:
            logger.warning('ERROR in Athena.collectStats - logfiles too large to be unpacked.')
            pass

        if job.backend._name in [ 'NG' ]:
            if 'gangatime1' in self.stats:
                self.stats['starttime'] = self.stats['gangatime1'] 
            if 'gangatime5' in self.stats:
                self.stats['stoptime'] = self.stats['gangatime5'] 

        try:        
            if 'starttime' not in self.stats and 'gangatime1' in self.stats:
                self.stats['starttime'] = self.stats['gangatime1']
            if 'stoptime' not in self.stats and 'gangatime5' in self.stats:
                self.stats['stoptime'] = self.stats['gangatime5'] 
        except:
            pass

    def postprocess_failed(self):
        """Check consistency of output dataset"""
        from Ganga.GPIDev.Lib.Job import Job
        job = self.getJobObject()
        if job.backend._name in [ 'LCG', 'CREAM' ]:
            # it's the master job 
            if not job.master and job.subjobs:
                numsubjobs = len(job.subjobs)
            else:
                numsubjobs = 0

            if job.outputdata:
                try:
                    job.outputdata.check_content_consistency(numsubjobs)
                except Exception as Value:
                    logger.warning('An ERROR occured during job.outputdata.check_consistency() call: %s, %s', Exception, Value)
                    pass

        return

    def postprocess(self):
        """Determine outputdata and outputsandbox locations of finished jobs
        and fill output variable"""
        from Ganga.GPIDev.Lib.Job import Job
        job = self.getJobObject()
        
        if not job.backend._name in [ 'NG', 'Panda', 'Jedi' ]:
            if job.outputdata:
                try:
                    job.outputdata.fill()
                except Exception as Value:
                    logger.warning('An ERROR occured during job.outputdata.fill() call: %s, %s', Exception, Value)
                    pass                                   

                if not job.outputdata.output:
                    logger.error('Could not stat output data. Marking job as failed.')
                    raise PostprocessStatusUpdate('failed')
                
        # collect athena job statistics
        if self.collect_stats and job.backend._name in [ 'LCG', 'CREAM', 'NG', 'Panda', 'Jedi', 'Local', 'SGE', 'LSF', 'PBS' ]:
            self.collectStats()
        # collect statistics for master job   
        if not job.master and job.subjobs and not job.backend._name in [ 'Jedi' ]:
            numfiles = 0
            numfiles2 = 0
            numfiles3 = 0
            totalevents = 0
            for subjob in job.subjobs:
                if 'numfiles' in subjob.application.stats:
                    if subjob.application.stats['numfiles']:
                        try:
                            numfiles = numfiles + int(subjob.application.stats['numfiles'])
                        except:
                            pass
                if 'numfiles2' in subjob.application.stats:
                    if subjob.application.stats['numfiles2']:
                        try:
                            numfiles2 = numfiles2 + int(subjob.application.stats['numfiles2'])
                        except:
                            pass
                if 'numfiles3' in subjob.application.stats:
                    if subjob.application.stats['numfiles3']:
                        try:
                            numfiles3 = numfiles3 + int(subjob.application.stats['numfiles3'])
                        except:
                            pass
                if 'totalevents' in subjob.application.stats:
                    if subjob.application.stats['totalevents']:
                        try:
                            totalevents = int(totalevents) + int(subjob.application.stats['totalevents'])
                        except:
                            pass
            self.stats['numfiles']=numfiles
            self.stats['numfiles2']=numfiles2
            self.stats['numfiles3']=numfiles3
            self.stats['totalevents']=totalevents        

    def files_lcg_ng(self):
        """Add install.sh and requirements to inputsandbox needed on LGC/NG backend"""

        # tmpDir
        if 'TMPDIR' in os.environ:
            tmpDir = os.environ['TMPDIR']
        else:
            cn = os.path.basename( os.path.expanduser( "~" ) )
            tmpDir = os.path.realpath('/tmp/' + cn )

        if not os.access(tmpDir,os.W_OK):    
            os.makedirs(tmpDir)

        # Check if user_area_path exists
        if self.user_area_path != '':
            if not os.path.exists(self.user_area_path):
                logger.warning('user_area_path %s does not exist! Using %s instead.', self.user_area_path, tmpDir )
                self.user_area_path = tmpDir
        else:
            self.user_area_path = tmpDir

        archiveDir = self.user_area_path
        
        savedir=os.getcwd()

        if self.athena_compile==1 or self.athena_compile==True:
            athena_compile_flag='True'
        if self.athena_compile==0 or self.athena_compile==False:
            athena_compile_flag='False'

        # Create install.sh
        filename = os.path.join(archiveDir,'install.sh' )
        file(filename,'w').write( file_install( athena_compile_flag))

        # Create requirements
        filename = os.path.join(archiveDir,'requirements' )
        req = file(filename,'w')
        req.write('# generated by GANGA\nuse AtlasPolicy AtlasPolicy-*\n')

        user_excludes = ['']

        os.chdir(self.userarea)
        out = commands.getoutput('find . -name cmt' )
        os.chdir(savedir)

        re_package1 = None
        re_package2 = None
        if self.atlas_release.find('11.')>=0 or self.atlas_release.find('10.')>=0:
            re_package1 = re.compile('^\./(.+)/([^/]+)/([^/]+)/cmt$')
        else:
            re_package1 = re.compile('^\./(.+)/([^/]+)/cmt$')
            re_package2 = re.compile('^\./(.+)/cmt$')

        for line in out.split():
            match1=re_package1.match(line)
            if match1 and not match1.group(2) in self.exclude_package:
                if self.atlas_release.find('11.')>=0 or self.atlas_release.find('10.')>=0:
                    req.write('use %s %s %s\n' % (match1.group(2),match1.group(3),match1.group(1)))
                else:
                    req.write('use %s %s-* %s\n' %  (match1.group(2), match1.group(2), match1.group(1)))

                user_excludes += ["%s/%s" % (match1.group(1),match1.group(2))]
                user_excludes += ["InstallArea/*/%s" % match1.group(2)]

            if re_package2:
                match2=re_package2.match(line)
                if match2 and not match1 and not match2.group(1) in self.exclude_package:
                    #req.write('use %s %s-* %s\n' %  (match2.group(1), match2.group(1), match2.group(1)))
                    req.write('use %s %s-*\n' %  (match2.group(1), match2.group(1) ))
                    user_excludes += ["%s" % match2.group(1)]
                    user_excludes += ["InstallArea/*/%s" % match2.group(1)]

        req.close()

        os.chdir(savedir)       
        # Read in extraFiles
        extraFiles = [ 'requirements', 'install.sh' ]
        extraFilesPath = []
        for ifile in extraFiles:
            extraFilesPath.append(os.path.join(archiveDir, ifile))

        os.chdir(savedir)
        return extraFilesPath

    def prepare(self, force=False, **options):
        """Extract Athena job configuration and prepare job for submission"""

        if (self.is_prepared is not None) and (force is not True):
            raise Exception('%s application has already been prepared. Use prepare(force=True) to prepare again.'%(self._name))

        logger.info('Preparing %s application.'%(self._name))
        logger.debug('New prepare() method has been called. The old prepare method is called now prepare_old()')
        opt_athena_compile = options.get('athena_compile')
        if opt_athena_compile:
            self.athena_compile = opt_athena_compile  
            logger.warning('prepare(athena_compile=True/False) has been used - please change to the new option Athena.athena_compile=True/False.')

        # make sure the exetype is upper case
        self.atlas_exetype = self.atlas_exetype.upper()

        # Set CMTCONFIG
        if self.atlas_cmtconfig == "":
            if 'CMTCONFIG' in os.environ:
                self.atlas_cmtconfig = os.environ['CMTCONFIG']
            else:
                self.atlas_cmtconfig = config['CMTCONFIG']
                os.environ['CMTCONFIG'] = self.atlas_cmtconfig 


        # check for conflicts
        if self.useMana and self.useRootCore:
            raise ApplicationConfigurationError('Cannot specify RootCore and Mana. One or the other please!')
        
        # ensure mana jobs are EXE
        if self.useMana:
            if not self.atlas_exetype in ['EXE']:
                logger.info("Setting atlas_exetype to EXE for Mana running...")
                self.atlas_exetype = 'EXE'

            # setup mana
            from pandatools import MiscUtils

            # find the workarea
            tmpSt,tmpOut = MiscUtils.getManaSetupParam('workarea')
            if not tmpSt:
                raise ApplicationConfigurationError('Problem getting workarea from Mana setup: "%s"' % tmpOut)

            logger.info("Setting the Mana work area to '%s'"% tmpOut.strip())

            # extract mana version number
            if self.atlas_release == '':
                tmpSt,tmpOut = MiscUtils.getManaVer()
                if not tmpSt:
                    raise ApplicationConfigurationError('Problem getting Mana version from Mana setup: "%s"' % tmpOut.strip())

                logger.info("Setting the Mana version to '%s'"% tmpOut.strip())
                self.atlas_release = tmpOut.strip()
                
            # check mana version
            logger.info("Checking Mana version '%s'" % self.atlas_release)
            sMana, oMana, self.atlas_release, self.atlas_cmtconfig = MiscUtils.checkManaVersion(self.atlas_release, self.atlas_cmtconfig)

            if not sMana:
                raise ApplicationConfigurationError('Error checking mana version: "%s"' % oMana)

            logger.info("Final Mana version '%s', cmt config '%s'" % (self.atlas_release, self.atlas_cmtconfig))

        # get info from CMT
        if not self.atlas_exetype in ['EXE'] or (self.atlas_release=='' and self.useNoAthenaSetup==False): 
            # get Athena versions
            rc, out = AthenaUtils.getAthenaVer()
            # failed
            if not rc:
                raise ApplicationConfigurationError('CMT could not parse correct environment ! \n Did you start/setup ganga in the run/ or cmt/ subdirectory of your athena analysis package ?')
            self.userarea = out['workArea'] 
            self.atlas_release = out['athenaVer'] 
            self.grouparea = out['groupArea'] 
            if out['cacheVer']:
                pat = re.compile('-(.*)_(.*)')
                match_pat = pat.match(out['cacheVer'])
                if match_pat:
                    self.atlas_project = match_pat.group(1)
                    self.atlas_production = match_pat.group(2)
            else:
                self.atlas_production = ''

        else: 
            self.userarea = os.path.realpath(os.getcwd())
            self.grouparea = ''
            if self.atlas_production and not self.atlas_project:
                self.atlas_project = 'AtlasProduction'

        logger.info('Found Working Directory %s',self.userarea)
        logger.info('Found ATLAS Release %s',self.atlas_release)
        if self.atlas_production:
            logger.info('Found ATLAS Production Release %s',self.atlas_production)
        if self.atlas_project:
            logger.info('Found ATLAS Project %s',self.atlas_project)
        logger.info('Found ATLAS CMTCONFIG %s',self.atlas_cmtconfig)
        if self.grouparea:
            logger.info('Found GroupArea at %s',self.grouparea)

        # save current dir
        currentDir = os.path.realpath(os.getcwd())
        # get run directory
        # remove special characters                    
        sString=re.sub('[\+]','.', self.userarea)
        runDir = re.sub('^%s' % sString, '', currentDir)
        if runDir == currentDir:
            raise ApplicationConfigurationError('You need to run prepare() in a directory under %s' % self.userarea)
        elif runDir == '':
            runDir = '.'
        elif runDir.startswith('/'):
            runDir = runDir[1:]
        runDir = runDir+'/'
        self.atlas_run_dir = runDir
        if not self.atlas_run_dir and self.atlas_exetype in ['EXE']: 
            self.atlas_run_dir = './'
        logger.info('Using run directory: %s',self.atlas_run_dir)

        # extract run configuration
        # run ConfigExtractor for normal jobO
        logger.info('Extracting athena run configuration ... ')
        logger.info('This can take a while since the athena autoconfiguration is called in the background to extract the jobOption configuration ... ')
        jobO = ''

        # Add special options
        if self.options:
            if self.options.startswith('-c'):
                jobO = ' %s ' % self.options
            else:
                jobO = ' -c %s ' % self.options

<<<<<<< HEAD
        if not self.option_file and not self.atlas_exetype in ['EXE', 'TRF']:
            raise ApplicationConfigurationError('Set option_file before calling prepare()')
        for opt_file in self.option_file:
            if not self.atlas_exetype in ['EXE', 'TRF']: 
                if not opt_file.exists():
                    raise ApplicationConfigurationError('The job option file %s does not exist.' % opt_file.name)
                else:
                    # check for dodgy TAG things
                    if 'uncompress.py' in self.append_to_user_area and 'subcoll.tar.gz' in self.append_to_user_area:
                        for ln in open(opt_file.name).readlines():
                            bad_lines = ['from IOVDbSvc.CondDB import conddb', 'include("RecJobTransforms/UseOracle.py")']
 
                            for bl in bad_lines:
                                posA = ln.find(bl)
                                posB = ln.find("#")
 
                                if posA != -1 and (posA < posB or posB == -1):
                                    raise ApplicationConfigurationError('Please remove the line "%s" from your JOs' % bl)
=======
        if not self.option_file and not self.command_line and not self.atlas_exetype in ['EXE', 'TRF']:
            raise ApplicationConfigurationError(None,'Set option_file before calling prepare()')
        for opt_file in self.option_file:
            if not self.atlas_exetype in ['EXE', 'TRF']: 
                if not opt_file.exists():
                    raise ApplicationConfigurationError(None,'The job option file %s does not exist.' % opt_file.name)
                jobO = jobO + opt_file.name + " "
>>>>>>> fdd48c0f

        if self.command_line:
            jobO = self.command_line

        supStream = [s.upper() for s in self.atlas_supp_stream]
        shipInput = False
        trf = False
        if self.atlas_exetype in ['PYARA','ROOT','TRF','ARES','EXE']:
            trf = True

        logger.debug('jobO : %s', jobO)

        if not self.atlas_exetype in ['EXE']: 
            rc, runConfig = AthenaUtils.extractRunConfig(jobO, supStream, self.atlas_use_AIDA, shipInput, trf)
            #self.atlas_run_config = runConfig
            # The above line sometimes doesn't work and sets self.atlas_run_config to False because runConfig isn't just a dictionary
            # Therefore copy it by hand
            for k in runConfig:
                self.atlas_run_config[k] = runConfig[k]
            #self.atlas_run_config = {'input': {}, 'other': {}, 'output': {'outAANT': [('AANTupleStream', 'AANT', 'AnalysisSkeleton.aan.root')], 'alloutputs': ['AnalysisSkeleton.aan.root']}}
            logger.info('Detected Athena run configuration: %s',self.atlas_run_config)
            if not rc:
                raise ApplicationConfigurationError('Error in AthenaUtils.extractRunConfig - could not extract Athena configuration!')
        else:
            self.atlas_run_config = {'input': {}, 'other': {}, 'output': {}}
            logger.info('Set Athena run configuration to: %s',self.atlas_run_config)

        # tmpDir
        if 'TMPDIR' in os.environ:
            tmpDir = os.environ['TMPDIR']
        else:
            cn = os.path.basename( os.path.expanduser( "~" ) )
            tmpDir = os.path.realpath('/tmp/' + cn )

        if not os.access(tmpDir,os.W_OK):    
            os.makedirs(tmpDir)

        # Check if user_area_path exists
        if self.user_area_path != '':
            if not os.path.exists(self.user_area_path):
                logger.warning('user_area_path %s does not exist! Using %s instead.', self.user_area_path, tmpDir )
                self.user_area_path = tmpDir
        else:
            self.user_area_path = tmpDir
        savedir=os.getcwd()

        archiveDir = self.user_area_path

        # set extFile
        AthenaUtils.extFile=[]
        AthenaUtils.setExtFile(self.append_to_user_area)
        AthenaUtils.excludeFile=[]
        AthenaUtils.setExcludeFile(','.join(self.exclude_from_user_area))


        # copy RootCore packages
        if self.useRootCore or self.useRootCoreNoBuild:
            # check $ROOTCOREDIR
            if 'ROOTCOREDIR' not in os.environ:
                raise ApplicationConfigurationError('$ROOTCOREDIR is not definied in your enviornment. Please setup RootCore runtime beforehand')

            # check grid_submit.sh
            rootCoreSubmitSh  = os.environ['ROOTCOREDIR'] + '/scripts/grid_submit.sh'
            if self.useRootCoreNoBuild:
                rootCoreSubmitSh  = os.environ['ROOTCOREDIR'] + '/scripts/grid_submit_nobuild.sh'

            rootCoreCompileSh = os.environ['ROOTCOREDIR'] + '/scripts/grid_compile.sh'
            rootCoreRunSh     = os.environ['ROOTCOREDIR'] + '/scripts/grid_run.sh'
            for tmpShFile in [rootCoreSubmitSh,rootCoreCompileSh,rootCoreRunSh]:
                if not os.path.exists(tmpShFile):
                    tmpErrMsg  = "%s doesn't exist. Please use a newer version of RootCore" % tmpShFile
                    raise ApplicationConfigurationError(tmpErrMsg)

            logger.info("Copying RootCore packages to current dir ...")
            # destination
            pandaRootCoreWorkDirName = '__panda_rootCoreWorkDir'
            rootCoreDestWorkDir = currentDir + '/' + pandaRootCoreWorkDirName

            # If exist, then delete tmp RootCore dir
            if os.path.exists(rootCoreDestWorkDir):
                logger.warning('Removing already previously existing temporary RootCore submission directory %s ...', rootCoreDestWorkDir)
                out = commands.getoutput('rm -rf ' + rootCoreDestWorkDir)

            # add all files to extFile
            #AthenaUtils.extFile.append(pandaRootCoreWorkDirName + '/.*')
            self.append_to_user_area+=[pandaRootCoreWorkDirName + '/.*']
            # add to be deleted on exit
            ###delFilesOnExit.append(rootCoreDestWorkDir)
            
            tmpStat = os.system('%s %s' % (rootCoreSubmitSh,rootCoreDestWorkDir))
            tmpStat %= 255
            if tmpStat != 0:
                tmpErrMsg  = "%s failed with %s" % (rootCoreSubmitSh,tmpStat)
                raise ApplicationConfigurationError(tmpErrMsg)
            # copy build and run scripts
            shutil.copy(rootCoreRunSh,rootCoreDestWorkDir)            
            shutil.copy(rootCoreCompileSh,rootCoreDestWorkDir)
                                            

        # archive sources
        verbose = False
        if self.atlas_exetype in ['EXE']: #and not self.athena_compile:  - for EXE, compilation decides what the tarball is called
            maxFileSize = config['EXE_MAXFILESIZE']
            archiveName, archiveFullName = create_tarball(self.userarea, runDir, currentDir, archiveDir, self.append_to_user_area, self.exclude_from_user_area, maxFileSize, self.useAthenaPackages, verbose, self.athena_compile )
        else:
            archiveName, archiveFullName = AthenaUtils.archiveSourceFiles(self.userarea, runDir, currentDir, archiveDir, verbose, self.glue_packages, config['dereferenceSymLinks'])
        logger.info('Creating %s ...', archiveFullName )

        # Add InstallArea
        if not self.athena_compile: 
            if not self.atlas_exetype in ['EXE']: 
                nobuild = True
                AthenaUtils.archiveInstallArea(self.userarea, self.grouparea, archiveName, archiveFullName, archiveDir, nobuild, verbose)
                logger.info('Option athena_compile=%s. Adding InstallArea to %s ...', self.athena_compile, archiveFullName )


        # Add LCG/NG files
        extraFiles = self.files_lcg_ng()
        for ifile in extraFiles:
            filename = os.path.split(ifile)[1]
            out = commands.getoutput('pushd . && cd %s && tar -f %s -rh %s && popd' % (archiveDir, archiveFullName, filename))
            os.unlink(ifile)

        # compress
        rc, out = commands.getstatusoutput('gzip %s' % archiveFullName)
        archiveName += '.gz'
        archiveFullName += '.gz'
        if rc != 0:
            logger.error(out)

        logger.info('Compressing to %s ...', archiveFullName )

        self.user_area.name = archiveFullName
        os.chdir(savedir)

        # Remove tmp RootCore dir
        if self.useRootCore or self.useRootCoreNoBuild:
            logger.info('Removing temporary RootCore submission directory %s ...', rootCoreDestWorkDir)
            out = commands.getoutput('rm -rf ' + rootCoreDestWorkDir)

       
        self.is_prepared = ShareDir()

        send_to_sharedir = self.copyPreparables()

        #get hold of the metadata object for storing shared directory reference counts
        #we now inherit this from the IPrepareApp class
        self.checkPreparedHasParent(self)
        self.post_prepare()

        # remove a temporary user area
        if config['RemoveTempUserAreaAfterPrepare'] and self.user_area_path == tmpDir:
            os.remove( self.user_area.name )

        return 1


    def prepare_old(self, athena_compile=True, NG=False, **options):
        """Prepare the job from the user area"""

        logger.warning('prepare_old() method has been called. The new prepare method is called prepare()')

        self.read_cmt()

        user_excludes = ['']

        logger.info('Found ATLAS Release %s',self.atlas_release)
        if self.atlas_production:
            logger.info('Found ATLAS Production Release %s',self.atlas_production)
        if self.atlas_project:
            logger.info('Found ATLAS Project %s',self.atlas_project)
        logger.info('Found ATLAS CMTCONFIG %s',self.atlas_cmtconfig)
        logger.info('Found User Package %s',self.package)
        logger.debug('Excluding Package %s',self.exclude_package)
        if self.grouparea:
            logger.info('Found GroupArea at %s',self.grouparea)
        savedir=os.getcwd()
        os.chdir(self.userarea)

        pfn = os.path.join(os.getcwd(), 'requirements')
        pfnTmp = pfn+'.gangatmp'            
        fsize = filecheck(pfn)
        if (fsize>0):
            os.rename(pfn,pfnTmp)

        req = file('requirements','w')
        req.write('# generated by GANGA4\nuse AtlasPolicy AtlasPolicy-*\n')

        out = commands.getoutput('find . -name cmt')
        re_package1 = None
        re_package2 = None
        if self.atlas_release.find('11.')>=0 or self.atlas_release.find('10.')>=0:
            re_package1 = re.compile('^\./(.+)/([^/]+)/([^/]+)/cmt$')
        else:
            re_package1 = re.compile('^\./(.+)/([^/]+)/cmt$')
            re_package2 = re.compile('^\./(.+)/cmt$')

        for line in out.split():
            match1=re_package1.match(line)
            if match1 and not match1.group(2) in self.exclude_package:
                if self.atlas_release.find('11.')>=0 or self.atlas_release.find('10.')>=0:
                    req.write('use %s %s %s\n' % (match1.group(2),match1.group(3),match1.group(1)))
                else:
                    req.write('use %s %s-* %s\n' %  (match1.group(2), match1.group(2), match1.group(1)))

                user_excludes += ["%s/%s" % (match1.group(1),match1.group(2))]
                user_excludes += ["InstallArea/*/%s" % match1.group(2)]
    
            if re_package2:
                match2=re_package2.match(line)
                if match2 and not match1 and not match2.group(1) in self.exclude_package:
                    #req.write('use %s %s-* %s\n' %  (match2.group(1), match2.group(1), match2.group(1)))
                    req.write('use %s %s-*\n' %  (match2.group(1), match2.group(1) ))
                    user_excludes += ["%s" % match2.group(1)]
                    user_excludes += ["InstallArea/*/%s" % match2.group(1)]

       
        req.close()

        if (athena_compile==True) and (NG==True):
            raise ApplicationConfigurationError('athena_compile==True and NG==True ! There is no compilation possible on NorduGrid (NG) - please remove either the athena_compile or NG option as argument of the prepare() method !')

        if athena_compile==1 or athena_compile==True:
            athena_compile_flag='True'
        if athena_compile==0 or athena_compile==False:
            athena_compile_flag='False'
        if NG==1 or NG==True:
            athena_compile_flag='False'

        file('install.sh','w').write( file_install( athena_compile_flag))
        if self.user_area_path != '':
            if not os.path.exists(self.user_area_path):
                from Ganga.Core import FileWorkspace
                ws=FileWorkspace.FileWorkspace(FileWorkspace.gettop(),subpath='file')
                ws.create(None)
                self.user_area_path = ws.getPath()

            self.user_area.name=mktemp('.tar.gz',self.package, self.user_area_path)

        else:  
            if 'TMPDIR' in os.environ:
                tmpDir = os.environ['TMPDIR']
            else:
                cn = os.path.basename( os.path.expanduser( "~" ) )
                tmpDir = os.path.realpath('/tmp/' + cn )

            if not os.access(tmpDir,os.W_OK):    
                os.makedirs(tmpDir)
            
            self.user_area_path = tmpDir
            
        self.user_area.name=mktemp('.tar.gz',self.package, self.user_area_path)
        logger.info('Creating %s ...',self.user_area.name)

        # Remove InstallArea from tar file if athena_compile==True
        # And not NorduGrid
        if NG==0 or NG==False:
            if athena_compile==1 or athena_compile==True:
                if not 'InstallArea' in self.exclude_from_user_area:
                    self.exclude_from_user_area.append( 'InstallArea' )
                if not self.atlas_cmtconfig in self.exclude_from_user_area:
                    self.exclude_from_user_area.append( self.atlas_cmtconfig )                    
                    logger.debug("Removing cmt created directories %s from tarfile" %  self.atlas_cmtconfig)
        
        tarcmd = 'tar '
        if self.exclude_from_user_area:
            tarcmd+='--wildcards '
            for ex in self.exclude_from_user_area:
                tarcmd+=' --exclude %s ' % ex

        if athena_compile and not NG:
            cmd = '%(tc)s -czhf %(ua)s . 2>/dev/null' % {'tc':tarcmd,'ua':self.user_area.name}
        elif NG:
            cmd = '%(tc)s -czhf %(ua)s . 2>/dev/null' % {'tc':tarcmd,'ua':self.user_area.name}
        else:
            cmd = '%(tc)s -czhf %(ua)s . 2>/dev/null' % {'tc':tarcmd,'ua':self.user_area.name}

        os.system(cmd)
        logger.debug(cmd)

        os.unlink('requirements')
        os.unlink('install.sh')

        fsize = filecheck(pfnTmp)
        if (fsize>0):
            os.rename(pfnTmp,pfn)

        # GroupArea
        excludes = string.join(user_excludes, " --exclude=")
        group_area_remote = options.get('group_area_remote')
        if self.grouparea:
            if not group_area_remote:
                if 'TMPDIR' in os.environ:
                    tmp = os.environ['TMPDIR']
                else:
                    cn = os.path.basename( os.path.expanduser( "~" ) )
                    tmp = os.path.realpath('/tmp/' + cn )
            
                tmpDir = '%s/%s' % (tmp,commands.getoutput('uuidgen 2> /dev/null'))    
                os.makedirs(tmpDir)
                os.chdir(tmpDir)       

                self.group_area.name=mktemp('.tar.gz',os.path.basename(self.grouparea),tmpDir)
                logger.info('Creating %s ...',self.group_area.name)

                os.chdir(self.grouparea)
            
                tarcmd = 'tar '
                #os.system('%(tc)s -czf %(ua)s . 2>/dev/null' % {'tc':tarcmd,'ua':self.group_area.name})
                os.system('%(tc)s -czf %(ua)s %(ex)s . 2>/dev/null' % {'tc':tarcmd,'ua':self.group_area.name,'ex':excludes})
                logger.debug(tarcmd)
            else:
                logger.info('Using Group area from: %s ',self.group_area.name)            
                
        os.chdir(savedir)       
        self._setDirty()

    def configure(self,masterappconfig):
        logger.debug('Athena configure called')
        return (None,None)

    def getLatestDBRelease(self):
        import tempfile,time
        import cPickle as pickle
        from pandatools import Client
        from GangaAtlas.Lib.Credentials.ProxyHelper import getNickname

        TMPDIR = tempfile.gettempdir()
        nickname = getNickname(allowMissingNickname=False)
        DBRELCACHE = '%s/ganga.latestdbrel.%s'%(TMPDIR,nickname)

        try:
            fh = open(DBRELCACHE)
            dbrelCache = pickle.load(fh)
            fh.close()
            if dbrelCache['mtime'] > time.time() - 3600:
                logger.debug('Loading LATEST DBRelease from local cache')
                self.atlas_dbrelease = dbrelCache['atlas_dbrelease']
            else:
                raise Exception()
        except:
            logger.debug('Updating local LATEST DBRelease cache')
            self.atlas_dbrelease = Client.getLatestDBRelease(False)
            dbrelCache = {}
            dbrelCache['mtime'] = time.time()
            dbrelCache['atlas_dbrelease'] = self.atlas_dbrelease
            fh = open(DBRELCACHE,'w')
            pickle.dump(dbrelCache,fh)
            fh.close()

    def master_configure(self):

        logger.debug('Athena master_configure called')

        if self.user_area.name:
            tmp_user_area_name = self.user_area.name
            if self.is_prepared is not True:
                from Ganga.Utility.files import expandfilename
                shared_path = os.path.join(expandfilename(getConfig('Configuration')['gangadir']),'shared',getConfig('Configuration')['user'])
                tmp_user_area_name = os.path.join(os.path.join(shared_path,self.is_prepared.name),os.path.basename(self.user_area.name))
                                        
            if not os.path.exists( tmp_user_area_name ):
                raise ApplicationConfigurationError('The tar file %s with the user area does not exist.' % tmp_user_area_name)

        if self.group_area.name:
            if string.find(self.group_area.name,"http")<0 and not self.group_area.exists():
                raise ApplicationConfigurationError('The tar file %s with the group area does not exist.' % self.group_area.name)
       
        for opt_file in self.option_file:
            if not self.atlas_exetype in ['EXE', 'TRF'] and not opt_file.exists():
                raise ApplicationConfigurationError('The job option file %s does not exist.' % opt_file.name)


        job = self.getJobObject()

        if job.inputdata:
            if job.inputdata._name == 'DQ2Dataset':
                if job.inputdata.dataset and not job.inputdata.dataset_exists():
                    raise ApplicationConfigurationError('DQ2 input dataset %s does not exist.' % job.inputdata.dataset)
                if job.inputdata.tagdataset and not job.inputdata.tagdataset_exists():
                    raise ApplicationConfigurationError('DQ2 tag dataset %s does not exist.' % job.inputdata.tagdataset)

        # check grid/local class match up
        if job.backend._name in ['LCG', 'CREAM' ,'Panda', 'NG']: 
            # check splitter
            if job.splitter and not job.splitter._name in ['DQ2JobSplitter', 'AnaTaskSplitterJob', 'ATLASTier3Splitter', 'GenericSplitter']:
                raise ApplicationConfigurationError("Cannot use splitter type '%s' with %s backend" % (job.splitter._name, job.backend._name) )
            
            # Check that only DQ2Datasets/AMIDatasets are used on the grid        
            #if job.inputdata and not job.inputdata._name in ['DQ2Dataset', 'AMIDataset']:
            #    raise ApplicationConfigurationError(None,"Cannot use dataset type '%s' with %s backend" % (job.inputdata._name, job.backend._name) )
 
            # Check that only DQ2OutputDatasets are used on the grid
            #if job.outputdata and not job.outputdata._name in ['DQ2OutputDataset']:
            #    raise ApplicationConfigurationError(None,"Cannot use dataset type '%s' with %s backend" % (job.outputdata._name, job.backend._name))
        elif (job.backend._name in ['SGE' ] and config['ENABLE_SGE_DQ2JOBSPLITTER']):
            if job.splitter and not job.splitter._name in ['DQ2JobSplitter', 'AthenaSplitterJob']:
                raise ApplicationConfigurationError("Cannot use splitter type '%s' with %s backend" % (job.splitter._name, job.backend._name) )

        elif job.backend._name in [ 'Jedi']: 
            # check splitter
            if job.splitter and not job.splitter._name in [ 'GenericSplitter']:
                raise ApplicationConfigurationError("Cannot use splitter type '%s' with %s backend" % (job.splitter._name, job.backend._name) )
 
        else:
            
            # check splitter
            if job.splitter and not job.splitter._name in ['AthenaSplitterJob', 'AnaTaskSplitterJob', 'ATLASTier3Splitter']:
                raise ApplicationConfigurationError("Cannot use splitter type '%s' with %s backend" % (job.splitter._name, job.backend._name) )
             
            # Check that only ATLASLocalDataset are used locally       
            #if job.inputdata and not job.inputdata._name in ['ATLASLocalDataset']:
            #    raise ApplicationConfigurationError(None,"Cannot use dataset type '%s' with %s backend" % (job.inputdata._name, job.backend._name) )
 
            # Check that only ATLASOutputDataset are used locally
            #if job.outputdata and not job.outputdata._name in ['ATLASOutputDataset']:
            #    raise ApplicationConfigurationError(None,"Cannot use dataset type '%s' with %s backend" % (job.outputdata._name, job.backend._name))
 
        # Check if DQ2_COPY is set and disable it
        if job.backend._name in ['LCG', 'CREAM' ]:
            if job.inputdata and job.inputdata._name in [ 'DQ2Dataset' ] and job.inputdata.type == 'DQ2_COPY' and not config['ENABLE_DQ2COPY']:
                raise ApplicationConfigurationError("The workflow job.inputdata.type='DQ2_COPY' is not supported anymore ! Please use a different input access mode." )

        # Check if FILE_STAGER is set 
        if job.backend._name in ['SGE' ]:
            if job.inputdata and job.inputdata._name in [ 'DQ2Dataset' ] and job.inputdata.type == 'FILE_STAGER' and not config['ENABLE_SGE_FILESTAGER']:
                raise ApplicationConfigurationError("The workflow job.inputdata.type='FILE_STAGER' is not enabled for SGE backend. Switch is on with config.Athena.ENABLE_SGE_FILESTAGER=True and use it carefully." )
        elif job.backend._name in ['LSF', 'PBS', 'Local', 'Condor' ]:
            if job.inputdata and job.inputdata._name in [ 'DQ2Dataset' ] and job.inputdata.type == 'FILE_STAGER':
                raise ApplicationConfigurationError("The workflow job.inputdata.type='FILE_STAGER' is not enabled for the %s backend." % job.backend._name )
                         
        # check recex options
        if not self.recex_type in ['', 'RDO', 'ESD', 'AOD']:
            raise ApplicationConfigurationError('RecEx type %s not supported. Try RDO, ESD or AOD.' % self.recex_type)

        # Switch to RUCIO - no longer need to find the LATEST DB
        #try:
        #    if self.atlas_dbrelease == 'LATEST':
        #        try:
        #            self.getLatestDBRelease()
        #        except:
        #            from pandatools import Client
        #            self.atlas_dbrelease = Client.getLatestDBRelease(False)
        #except:
        #    raise ApplicationConfigurationError(None, "Error retrieving LATEST DBRelease. Try setting application.atlas_dbrelease manually.")
            

        if self.atlas_dbrelease: 
            match = re.search('DBRelease-(.*)\.tar\.gz', self.atlas_dbrelease )
            if match:
                dbvers = match.group(1)
                self.atlas_environment+=['DBRELEASE_OVERRIDE=%s'%dbvers] 

        return (0,None)

from Ganga.GPIDev.Adapters.ISplitter import ISplitter

class AthenaSplitterJob(ISplitter):
    """Athena handler for job splitting"""
    
    _name = "AthenaSplitterJob"
    _schema = Schema(Version(1,0), {
        'numsubjobs'          : SimpleItem(defvalue=0,sequence=0, doc="Number of subjobs"),
        'numfiles_subjob'     : SimpleItem(defvalue=0,sequence=0, doc="Number of files per subjob"),
        'match_subjobs_files' : SimpleItem(defvalue=False,sequence=0, doc="Match the number of subjobs to the number of inputfiles"),
        'split_per_dataset'   : SimpleItem(defvalue=False,sequence=0, doc="Match the number of subjobs to the number of datasets"),
        'output_loc_to_input' : SimpleItem(defvalue={}, doc='Dictionary that lists the input files that should go to a '
                                                            'particular output dir, e.g. { "/out/dir": ["/in/file1", "/in/file2"].'
                                                            'Input files must match what is given to ATLASLocalDataset }')
        } )

    _GUIPrefs = [ { 'attribute' : 'numsubjobs',           'widget' : 'Int' },
                  { 'attribute' : 'numfiles_subjob',      'widget' : 'Int' },
                  { 'attribute' : 'match_subjobs_files',  'widget' : 'Bool' },
                  { 'attribute' : 'split_per_dataset',    'widget' : 'Bool' },
                  ]

    ### Splitting based on numsubjobs
    def split(self,job):
        from Ganga.GPIDev.Lib.Job import Job
        subjobs = []
        logger.debug("AthenaSplitterJob split called")
        
        # Preparation
        inputnames=[]
        inputguids=[]
        if job.inputdata:

            if (job.inputdata._name == 'ATLASCastorDataset') or \
                   (job.inputdata._name == 'ATLASLocalDataset'):
                inputnames = []
                outputnames = []
                numfiles = len(job.inputdata.get_dataset_filenames())
                if self.numfiles_subjob > 0:
                    self.numsubjobs = int( math.ceil( numfiles / float(self.numfiles_subjob) ) )
                if self.match_subjobs_files:
                    self.numsubjobs = numfiles
                if numfiles < self.numsubjobs:
                    self.numsubjobs = numfiles
                    logger.warning('Number of requested subjobs larger than number of files found - changing j.splitter.numsubjobs = %d ' %self.numsubjobs )

                # check for output data mapping
                if self.output_loc_to_input and isinstance(job.outputdata, ATLASOutputDataset):

                    # check all input data is available in the mapping dictionary
                    all_input = []
                    for file_list in self.output_loc_to_input.values():
                        all_input += file_list

                    if frozenset(all_input) != frozenset(job.inputdata.names):
                        raise ApplicationConfigurationError('Not all inputdata specified in splitter data mapping.'
                                                                  'Please make sure all input data is mapped.')

                    # check we have enough subjobs for outputdirs
                    if self.numsubjobs < len(self.output_loc_to_input):
                        self.numsubjobs = len(self.output_loc_to_input)
                        logger.warning('Number of requested subjobs smaller than number of output dirs found - '
                                       'changing j.splitter.numsubjobs = %d ' % self.numsubjobs)

                    # find num files per subjob - take into account extra jobs from output dir boundaries
                    num_files_per_sj = int(math.ceil(numfiles/(self.numsubjobs - len(self.output_loc_to_input)+1)))

                    # loop over the map and set the input/outputnames to the subjob number appropriately
                    # we split for every output file and also when we hit the number of files per subjob
                    for outdir in self.output_loc_to_input:

                        # another subjob needed
                        inputnames.append([])
                        outputnames.append([])
                        fnum = 0

                        for infile in self.output_loc_to_input[outdir]:
                            inputnames[-1].append(infile)
                            fnum += 1
                            if fnum == num_files_per_sj and infile != self.output_loc_to_input[outdir][-1]:
                                outputnames[-1] = outdir

                                # another subjob needed
                                inputnames.append([])
                                outputnames.append([])
                                fnum = 0

                        outputnames[-1] = outdir

                    if len(inputnames) != self.numsubjobs:
                        logger.warning('Generated %d subjobs instead of the requested %d subjobs due to output '
                                       'mapping' % (len(inputnames), self.numsubjobs))
                        self.numsubjobs = len(inputnames)

                    # check all input data was mapped
                    all_input = []
                    for file_list in inputnames:
                        all_input += file_list
                    if frozenset(all_input) != frozenset(job.inputdata.names):
                        raise ApplicationConfigurationError("Inputdata was incorrectly mapped to output location."
                                                                  "This shouldn't happen - please contact the devs!")

                else:
                    for i in xrange(self.numsubjobs):
                        inputnames.append([])
                        outputnames.append([])

                    for j in xrange(numfiles):
                        inputnames[j % self.numsubjobs].append(job.inputdata.get_dataset_filenames()[j])

            if job.inputdata._name == 'ATLASDataset':
                for i in xrange(self.numsubjobs):    
                    inputnames.append([])
                for j in xrange(len(job.inputdata.get_dataset())):
                    inputnames[j % self.numsubjobs].append(job.inputdata.get_dataset()[j])

            if job.inputdata._name == 'DQ2Dataset':
                # Splitting per dataset
                if self.split_per_dataset:
                    contents = job.inputdata.get_contents(overlap=False)
                    datasets = job.inputdata.dataset
                    self.numsubjobs = len(datasets)
                    for dataset in datasets:
                        content = contents[dataset]
                        content.sort(lambda x,y:cmp(x[1],y[1]))
                        inputnames.append( [ lfn for guid, lfn in content ] )
                        inputguids.append( [ guid for guid, lfn in content ] )
                else:
                    # Splitting per file
                    content = []
                    input_files = []
                    input_guids = []
                    names = None
                    # Get list of filenames and guids
                    contents = job.inputdata.get_contents()
                    if self.match_subjobs_files:
                        self.numsubjobs = len(contents)
                    elif self.numfiles_subjob>0:
                        numjobs = len(contents) / int(self.numfiles_subjob)
                        if (len(contents) % self.numfiles_subjob)>0:
                            numjobs += 1
                        self.numsubjobs = numjobs
                        logger.info('Submitting %s subjobs',numjobs)

                    # Fill dummy values
                    for i in xrange(self.numsubjobs):    
                        inputnames.append([])
                        inputguids.append([])
                    input_files = [ lfn  for guid, lfn in contents ]
                    input_guids = [ guid for guid, lfn in contents ]

                    # Splitting
                    for j in xrange(len(input_files)):
                        inputnames[j % self.numsubjobs].append(input_files[j])
                        inputguids[j % self.numsubjobs].append(input_guids[j])

        if job.backend._name == 'LCG' and job.backend.middleware=='GLITE' and self.numsubjobs>config['MaxJobsAthenaSplitterJobLCG']:
            printout = 'Job submission failed ! AthenaSplitterJob.numsubjobs>%s - glite WMS does not like bulk jobs with more than approximately 100 subjobs - use less subjobs or use job.backend.middleware=="EDG"  ' %config['MaxJobsAthenaSplitterJobLCG']
            raise ApplicationConfigurationError(printout)

        # Do the splitting
        for i in range(self.numsubjobs):
            j = Job()
            j.name = job.name + "_" + str(i)
            j.inputdata=job.inputdata
            if job.inputdata:
                if job.inputdata._name == 'ATLASDataset':
                    j.inputdata.lfn=inputnames[i]
                else:
                    j.inputdata.names=inputnames[i]
                    if job.inputdata._name == 'DQ2Dataset':
                        j.inputdata.guids=inputguids[i]
                        j.inputdata.number_of_files = len(inputguids[i])
                        if self.split_per_dataset:
                            j.inputdata.dataset=job.inputdata.dataset[i]
            j.outputdata=job.outputdata

            # Set the output location if we have mapping
            if self.output_loc_to_input and isinstance(job.outputdata, ATLASOutputDataset):
                j.outputdata.location = outputnames[i]

            j.application = job.application
            j.backend=job.backend
            j.inputsandbox=job.inputsandbox
            j.outputsandbox=job.outputsandbox

            subjobs.append(j)
        return subjobs

class ATLASTier3Splitter(ISplitter):
    """Splitter for ATLASTier3Dataset"""
    
    _name = "ATLASTier3Splitter"
    _schema = Schema(Version(1,0), {
        'numjobs'              : SimpleItem(defvalue=0,sequence=0, doc="Number of subjobs"),
        'numfiles'             : SimpleItem(defvalue=0,sequence=0, doc="Number of files per subjob")
        } )

    _GUIPrefs = [ { 'attribute' : 'numjobs',           'widget' : 'Int' },
                  { 'attribute' : 'numfiles',          'widget' : 'Int' },
                  ]

    ### Splitting based on numsubjobs
    def split(self,job):
        from Ganga.GPIDev.Lib.Job import Job
        subjobs = []
        logger.debug("ATLASTier3Splitter split called")
        
        if not job.inputdata:
            raise ApplicationConfigurationError("ATLASTier3Splitter requires ATLASTier3Dataset")
        if job.inputdata._name != 'ATLASTier3Dataset':
            raise ApplicationConfigurationError("ATLASTier3Splitter requires ATLASTier3Dataset")
        if self.numjobs and self.numfiles:
            logger.warning('You specified numjobs and numfiles. Setting numjobs = 0 to continue.')
            self.numjobs = 0
            #raise ApplicationConfigurationError(None, "ATLASTier3Splitter: specify numjobs or numfiles, but not both.")
       
        if job.inputdata.pfnListFile.name:
            logger.info('Loading file names from %s'%job.inputdata.pfnListFile.name)
            pfnListFile = open(job.inputdata.pfnListFile.name)
            job.inputdata.names = [name.strip() for name in pfnListFile]
            pfnListFile.close()
 
        allnames = list(job.inputdata.names)

        # default behaviour is 20 subjobs
        if not self.numjobs and not self.numfiles:
            self.numjobs = min(20,len(allnames))

        # limit numfiles and numjobs
        self.numjobs = min(self.numjobs,len(allnames))
        self.numfiles = min(self.numfiles,len(allnames))

        # calculate numfiles and numjobs
        if self.numfiles:
            (self.numjobs,r) = divmod(len(allnames),self.numfiles)
            if r: self.numjobs += 1
        elif self.numjobs:
            (self.numfiles,r) = divmod(len(allnames),self.numjobs)
            if r: self.numfiles += 1

        # Do the splitting
        allnames.reverse()
        for i in range(self.numjobs):
            j = Job()
            j.inputdata=job.inputdata
            j.inputdata.names=[]
            while allnames and len(j.inputdata.names) < self.numfiles:
                j.inputdata.names.append(allnames.pop())
            j.outputdata = job.outputdata
            j.application = job.application
            j.backend = job.backend
            j.inputsandbox = job.inputsandbox
            j.outputsandbox = job.outputsandbox
            subjobs.append(j)
        
        return subjobs

from Ganga.GPIDev.Adapters.IMerger import IMerger
from commands import getstatusoutput    
import threading
from GangaAtlas.Lib.ATLASDataset import Download
from GangaAtlas.Lib.ATLASDataset import filecheck

class AthenaOutputMerger(IMerger):
    """Athena handler for output merging"""
   
    _name = "AthenaOutputMerger"
    _schema = Schema(Version(1,0), {
        'sum_outputdir': SimpleItem(defvalue='',sequence=0, doc="Output directory of merged files"),
        'subjobs' : SimpleItem(defvalue = [], typelist=['str'], sequence=1, doc="Subjob numbers to be merged" ),
        'ignorefailed' : SimpleItem(defvalue = False, doc='Jobs that are in the failed or killed states will be excluded from the merge when this flag is set to True.')
        } )

    _exportmethods = ['merge']
    _GUIPrefs = [ { 'attribute' : 'sum_outputdir',  'widget' : 'String' },
                  { 'attribute' : 'subjobs',        'widget' : 'Int_List' },
                  {'attribute' : 'ignorefailed', 'widget' : 'Bool'}
                  ]

    # set the automerge to *not* use the output dir of the job
    set_outputdir_for_automerge = False

    def execute(self, job, newstatus):
        """
        Overload Execute primarily so merge isn't called with an directory specified
        """
        if (len(job.subjobs) != 0):
            try:
                return self.merge(job.subjobs)
            except PostProcessException as e:
                logger.error(str(e))
                return self.failure
        else:
            return True

    def merge(self, subjobs = None, sum_outputdir = None, **options ):
        '''Merge local root tuples of subjobs output'''
        import os
        from Ganga.GPIDev.Lib.Job import Job
        job = self._getRoot()
        if (isinstance(job,GPIProxyObject) and not isinstance(job._impl,Job)) or not isinstance(job, Job):
            job = None
            id = None
        else:    
            id = '%d' % job.id

        filelist = []
        joblist = []
        
        # Append jobs to the joblist for cross job merging
        if subjobs:
            for ijob in subjobs:
                # check for subjobs of these jobs
                if not ijob.subjobs:
                    if isinstance(ijob,GPIProxyObject) and isinstance(ijob._impl,Job):
                        joblist.append(ijob._impl)
                    else:
                        joblist.append(ijob)                        
                else:                    
                    for isubjob in ijob.subjobs:
                        if isinstance(isubjob,GPIProxyObject) and isinstance(isubjob._impl,Job):
                            joblist.append(isubjob._impl)
                        else:
                            joblist.append(isubjob)
                    
        # Determine outputlocation
        local_location = options.get('local_location')
        if local_location:
            outputlocation = expandfilename(local_location)
            if id and not outputlocation.endswith(id):
                outputlocation = os.path.join( outputlocation, id )
        elif job.outputdata.local_location:
            outputlocation = expandfilename(job.outputdata.local_location)
            if not outputlocation.endswith(id):
                outputlocation = os.path.join( outputlocation, id )
        elif job.outputdata.location and (job.backend._name == 'Local'):
            outputlocation = expandfilename(job.outputdata.location)
        else:
            if job.outputdata._name=='DQ2OutputDataset':
                outputlocation = job.outputdir
            elif job.outputdata._name=='ATLASOutputDataset':
                outputlocation = job.outputdir

        if not sum_outputdir and self.sum_outputdir:
            sum_outputdir = self.sum_outputdir

        if sum_outputdir:
            try:
                if not os.path.exists(sum_outputdir):
                    os.makedirs(sum_outputdir)
                outputlocation = sum_outputdir
                
            except OSError:
                logger.error('Merger could create sum_outputdir: %s', sum_outputdir )
                pass
 

        #if job.status == 'completed':
        logger.debug('Merger outputlocation is: %s',outputlocation)

        # Determine file names
        if not job:
            sjlist = joblist
        else:
            sjlist = job._getRoot().subjobs

        for isubjob in sjlist:
            if isubjob.outputdata.output:                
                
                iline = 0
                for line in isubjob.outputdata.output:
                    if isubjob.outputdata._name=='DQ2OutputDataset':
                        [dataset,lfn,guid,size,md5sum,siteID]=line.split(",")
                    elif isubjob.outputdata._name=='ATLASOutputDataset':
                        lfn = isubjob.outputdata.outputdata[iline]
                        id = "%d" % (isubjob.id)
                        lfn = os.path.join(id, lfn)

                    pfn = os.path.join(outputlocation,lfn)

                    if not os.path.exists(pfn):
                        if isubjob.outputdata._name=='DQ2OutputDataset':
                            if isubjob.outputdata.local_location:
                                pfn = os.path.join( isubjob.outputdata.local_location, isubjob.outputdata.datasetname, lfn )
                            else:
                                # fall back on usual place
                                pfn = os.path.join( isubjob.outputdir , lfn )
                        else:
                            pfn = isubjob.outputdata.output[iline]

                    # find the output list from outputdata or construct if required
                    output_list = isubjob.outputdata.outputdata
                    if len(output_list) == 0:
                        output_list = []
                        # check for numbered extensions
                        ext = os.path.splitext(lfn)[1]
                        if ext[1:].isdigit():
                            ext = os.path.splitext( os.path.splitext(lfn)[0] )[1]
                        if ext == '.root':
                            output_list.append(lfn.split('.')[3] + '.root')
                            
                    for name in output_list:

                        if (os.path.splitext(name)[0] in lfn and os.path.splitext(name)[1] in lfn) or name in lfn:
                            pfnlink =  os.path.join( isubjob.outputdir, name )

                            if isubjob.outputdata._name=='DQ2OutputDataset' or (isubjob.outputdata._name=='ATLASOutputDataset' and not isubjob.outputdata.local_location==''):

                                try:
                                    open(pfn)
                                    fsize = os.stat(pfn).st_size
                                except IOError:
                                    if isubjob.status == 'completed':
                                        logger.debug('%s does not exist - please use retrieve() method to download file.', pfn)
                                    continue
                                if not fsize>0:
                                    if isubjob.status == 'completed':
                                        logger.debug('Filesize of %s is 0 - please use retrieve() method to download file.', pfn)
                                    continue
                                try:
                                    open(pfnlink)
                                except IOError:
                                    os.symlink(pfn, pfnlink)

                            if not name in filelist:
                                filelist.append(name)
                    iline = iline + 1

                
                if not isubjob in joblist:
                    joblist.append(isubjob)
        
        logger.debug('Merger filelist: %s',filelist)
        logger.debug('Merger joblist: %s', [ '%d.%d'%(j.master.id,j.id) for j in joblist] )
        #logger.debug('Merger joblist: %s', joblist )

        # Start the actual merging
        type = options.get('cmd')
        if type == 'addAANT':
            rm = RootMergerAANT()
        else:
            rm = SmartMerger()

        igfailed = False
        igfailedoption = options.get('ignorefailed')
        if igfailedoption == None:
            igfailedoption = self.ignorefailed

        if igfailedoption == True:
            igfailed = True
        else:
            igfailed = False
        
        rm.files = filelist
        rc = rm.merge(joblist, outputdir=outputlocation, overwrite=True, ignorefailed=igfailed)

        return rc


class RootMergerAANT(IMerger):
    """Merger class for AANT ROOT files"""
    
    _category = 'postprocessor'
    _exportmethods = ['merge']
    _name = 'RootMergerAANT'
    _schema = IMerger._schema.inherit_copy()

    def __init__(self):
        super(RootMergerAANT,self).__init__(_RootMergeToolAANT())

    def merge(self, jobs, outputdir = None, ignorefailed = None, overwrite = None):
        #needed as exportmethods doesn't seem to cope with inheritance
        return super(RootMergerAANT,self).merge(jobs, outputdir, ignorefailed, overwrite)

allPlugins.add(RootMergerAANT,'mergers','RootMergerAANT')

class _RootMergeToolAANT(IMerger):
    """Wrapper around addAANT that merges root files."""

    _category = 'postprocessor'
    _hidden = 1
    _name = '_RootMergeToolAANT'
    _schema = IMerger._schema.inherit_copy()

    def mergefiles(self, file_list, output_file):

        from Ganga.Utility.root import getrootprefix, checkrootprefix
        rc, rootprefix =  getrootprefix()

        if rc != 0:
            raise MergerError('ROOT has not been properly configured. Check your .gangarc file.')

        if checkrootprefix():
            raise MergerError('Can not run ROOT correctly. Check your .gangarc file.')

        #we always force as the overwrite is handled by our parent
        rc,out = commands.getstatusoutput('which addAANT')
        if rc:
            merge_cmd = rootprefix + "hadd -f " 
        else:
            merge_cmd = out + " "

        logger.debug("Merge with: %s", merge_cmd)

        #add the list of files, output file first
        arg_list = [output_file]
        arg_list.extend(file_list)
        merge_cmd += string.join(arg_list,' ')

        logger.info(merge_cmd)
        rc, out = commands.getstatusoutput(merge_cmd)
        
        if rc:
            logger.error(out)
            raise MergerError('The ROOT merge failed to complete. The cammand used was %s.' % merge_cmd)

           

logger = getLogger()
config = getConfig('Athena')

# $Log: not supported by cvs2svn $
# Revision 1.63  2009/07/02 19:36:23  elmsheus
# Small fix
#
# Revision 1.62  2009/07/02 18:15:29  elmsheus
# Initial import
#
# Revision 1.61  2009/06/22 14:36:19  mslater
# Added better support for RecEx* analyses
#
# Revision 1.60  2009/06/09 17:29:13  elmsheus
# Fix bug #51300
#
# Revision 1.59  2009/06/09 16:13:34  elmsheus
# bug #51369: the new prepare method generates bad requirements file
#
# Revision 1.58  2009/05/31 17:36:04  elmsheus
# Protection for fileinput.input
#
# Revision 1.56  2009/05/31 17:00:09  elmsheus
# Protection for itotalevents
#
# Revision 1.55  2009/05/28 08:48:32  elmsheus
# Fix totalevents problem
#
# Revision 1.54  2009/05/19 09:11:22  elmsheus
# Add CPU speed Architecure to stats
#
# Revision 1.53  2009/05/14 16:25:28  dvanders
# added option 'append_to_user_area'
#
# Revision 1.52  2009/05/07 06:32:56  dvanders
# Fix for https://savannah.cern.ch/bugs/index.php?50086
#
# Revision 1.51  2009/04/29 12:52:07  elmsheus
# Change schema version of Athena class
#
# Revision 1.50  2009/04/28 10:21:25  elmsheus
# Fix if numfiles is empty string
#
# Revision 1.49  2009/04/27 15:02:00  elmsheus
# * Fix for bug #49337: PYTHONPATH cmt setup problem in 15.0.0
#   should be solved now.
# * New: prepare() has been rewritten
#   - The functionality should be the same
#   - New CMT detection and tarfile creation for Panda
#   - New Athena.athena_compile variable
#   - prepare(athena_compile=True/False) is obsolete
# * renamed original method prepare() to prepare_old()
#
# Revision 1.48  2009/04/22 07:51:12  dvanders
# collect stats for Panda backend
#
# Revision 1.47  2009/04/20 16:07:16  elmsheus
# Rename prepare->prepare_old and panda_prepare->prepare
#
# Revision 1.46  2009/04/07 08:35:55  elmsheus
# Introduce panda_prepare, dependent now on panda-client external
#
# Revision 1.45  2009/04/06 07:17:41  elmsheus
# Fix for #48964, athena v15 setup
#
# Revision 1.44  2009/02/22 15:32:21  elmsheus
# New numfiles3 stats number
#
# Revision 1.43  2009/02/22 14:20:12  elmsheus
# Corrections for Network stats
#
# Revision 1.42  2009/02/20 10:13:54  elmsheus
# Fix for network
#
# Revision 1.41  2009/02/20 10:07:55  elmsheus
# Fix for network
#
# Revision 1.40  2009/02/20 09:41:08  elmsheus
# Fix for network
#
# Revision 1.39  2009/02/19 09:46:53  elmsheus
# Add network traffic information to Athena.stats
#
# Revision 1.38  2009/01/29 14:59:11  elmsheus
# #4620, Add dbrelease support
#
# Revision 1.37  2009/01/29 14:33:38  mslater
# Fix to make sure the merger works on DQ2OutputDataset
#
# Revision 1.36  2009/01/29 10:50:11  elmsheus
# Support for TRFs in the Athena application
#
# Revision 1.35  2009/01/15 08:31:40  elmsheus
# Some NG statistics patches
#
# Revision 1.34  2009/01/08 08:57:50  elmsheus
# Put patch at correct place
#
# Revision 1.33  2009/01/08 08:45:10  elmsheus
# Improve athena package setup and tarball packing
#
# Revision 1.32  2008/12/12 11:15:28  elmsheus
# Small fix
#
# Revision 1.31  2008/12/11 10:54:52  elmsheus
# Add Athena.user_area_path: configure path where to put user_area
#     file which is created during call of prepare()
#     Changed default to $TMPDIR or /tmp/$USER
#     If Athena.user_area_path='workspace' old default of ganga workspace
#     is used
#
# Revision 1.30  2008/12/10 15:24:20  elmsheus
# Fix for the master job numfiles2
#
# Revision 1.29  2008/12/10 15:20:21  elmsheus
# Change in the .gz reading and fixes for numfiles for the FILE_STAGER
#
# Revision 1.28  2008/12/08 16:01:49  elmsheus
# Make logfile reading more memory friendly
#
# Revision 1.27  2008/12/07 16:21:18  elmsheus
# Small fix
#
# Revision 1.26  2008/12/07 16:19:44  elmsheus
# Add try/except protection
#
# Revision 1.25  2008/12/07 16:02:09  elmsheus
# Introduce Athena.collect_stats switch and add master job statistics collection
#
# Revision 1.24  2008/11/27 12:15:33  elmsheus
# Fix timezone
#
# Revision 1.23  2008/11/27 10:44:59  elmsheus
# Athena.stats updates for GangaNG
#
# Revision 1.22  2008/11/27 07:48:58  elmsheus
# Small fix
#
# Revision 1.21  2008/11/25 19:35:37  elmsheus
# Small fix
#
# Revision 1.20  2008/11/25 19:30:44  elmsheus
# Add numfiles2
#
# Revision 1.19  2008/11/25 19:25:31  elmsheus
# Add numfiles2
#
# Revision 1.18  2008/11/25 08:12:47  elmsheus
# Add addition time parameters for Athena.stats
#
# Revision 1.17  2008/11/24 07:43:05  elmsheus
# Small fix
#
# Revision 1.16  2008/11/23 16:57:43  elmsheus
# Factorize and extend job statistics
#
# Revision 1.15  2008/11/17 15:52:23  elmsheus
# Add MaxJobsAthenaSplitterJobLCG again
#
# Revision 1.14  2008/11/17 15:38:58  elmsheus
# Make DCACHE_RA_BUFFER configurable
#
# Revision 1.13  2008/11/17 15:01:42  elmsheus
# Add Athena.stats
#
# Revision 1.12  2008/11/12 11:28:20  mslater
# Fix for bug 42661: User packages not being recognised in Athena Root dir
#
# Revision 1.11  2008/10/25 16:09:39  elmsheus
# Introduce splitting per dataset
#
# Revision 1.10  2008/10/21 09:23:16  elmsheus
# Add AtlasTier0
#
# Revision 1.9  2008/10/20 07:47:10  elmsheus
# Fix HelloWorld job for Local/Batch backend
#
# Revision 1.8  2008/10/16 15:43:37  elmsheus
# Athena.max_events has to been an integer now (Bug #42613)
#
# Revision 1.7  2008/10/07 21:25:40  elmsheus
# Increase maximum number of subjobs
#
# Revision 1.6  2008/09/30 12:09:31  mslater
# Small bug fix for local dataset merging
#
# Revision 1.5  2008/09/02 16:06:27  elmsheus
# Athena:
# * Fix SE type detection problems for space tokens at DPM sites
# * Change default DQ2 stage-out to use _USERDISK token
# * Change default DQ2Dataset default values of
#   DQ2_BACKUP_OUTPUT_LOCATIONS
# * Disable functionality of DQ2Dataset.match_ce_all and
#   DQ2Dataset.min_num_files and print out warning.
#   These are obsolete and DQ2JobSplitter should be used instead.
# * Add option config['DQ2']['USE_STAGEOUT_SUBSCRIPTION'] to allow DQ2
#   subscription to final output SE destinations instead of "remote lcg-cr"
#   Will be enabled in future version if DQ2 site services are ready for this
# =============================================
# A few changes to enforce the computing model:
# =============================================
# * DQ2OutputDataset: j.backend.location is verified to be in the same cloud
#   as j.backend.requirements.cloud during job submission to LCG
# * Add AtlasLCGRequirements.cloud option.
#   Use: T0, IT, ES, FR, UK, DE, NL, TW, CA, (US, NG) or
#        CERN, ITALYSITES, SPAINSITES, FRANCESITES, UKSITES, FZKSITES,
#        NLSITES, TAIWANSITES, CANADASITES, (USASITES, NDGF)
#
#   *********************************************************
#   Job submission to LCG requires now one of the following options:
#   - j.backend.requirements.cloud='ID'
#   - j.backend.requirements.sites=['SITENAME']
#   ********************************************************
# * Sites specified with j.backend.requirements.sites need to be in the same
#   cloud for the LCG backend
# * Restrict the number of subjobs of AthenaSplitterJob to value of
#   config['Athena']['MaxJobsAthenaSplitterJobLCG'] (100) if glite WMS is
#   used.
#
# scripts:
# * athena: Add --cloud option
#
# Revision 1.4  2008/07/30 13:13:10  elmsheus
# Fix bug #39549: raise execption if (athena_compile==True) and (NG==True)
#
# Revision 1.3  2008/07/30 07:28:57  elmsheus
# Debug print-outs during compilation
#
# Revision 1.2  2008/07/28 14:27:34  elmsheus
# * Upgrade to DQ2Clients 0.1.17 and DQ2 API
# * Add full support for DQ2 container datasets in DQ2Dataset
# * Change in DQ2OutputDataset.retrieve(): use dq2-get
# * Fix bug #39286: Athena().atlas_environment omits type_list
#
# Revision 1.1  2008/07/17 16:41:18  moscicki
# migration of 5.0.2 to HEAD
#
# the doc and release/tools have been taken from HEAD
#
# Revision 1.67.2.19  2008/07/12 09:37:17  elmsheus
# Fix for bug #38795
#
# Revision 1.67.2.18  2008/07/12 08:58:12  elmsheus
# * DQ2JobSplitter.py: Add numsubjobs option - now jobs can also be
#   splitted by number of subjobs
# * Athena.py: Introduce Athena.atlas_exetype, choices: ATHENA, PYARA, ROOT
#   Execute the following executable on worker node:
#   ATHENA: athena.py jobsOptions input.py
#   PYARA: python jobOptions
#   ROOT: root -q -b jobOptions
# * ganga-stage-in-out-dq2.py: produce now in parallel to input.py also a
#   flat file input.txt containing the inputfiles list. This files can be
#   read in but PYARA or ROOT application flow
# * Change --split and --splitfiles to use DQ2JobSplitter if LCG backend is used
# * Add --athena_exe ATHENA or PYARA or ROOT (see above)
#
# Revision 1.67.2.17  2008/07/10 06:26:13  elmsheus
# * athena-lch.sh: Fix problems with some DPM sites in athena v14
# Hurng-Chuns updates:
# * BOOT.py/Athena.py: improvements of cmtconfig magic function
# * DQ2Dataset.py: Fix wrong return value of get_contents
#
# Revision 1.67.2.16  2008/06/30 08:24:30  elmsheus
# Small fix
#
# Revision 1.67.2.15  2008/06/30 08:07:31  elmsheus
# Disallow 64bit user_area code
#
# Revision 1.67.2.14  2008/05/26 19:55:28  elmsheus
# Update AtlasProduction handling, add Athena.atlas_production
#
# Revision 1.67.2.13  2008/05/02 08:26:06  elmsheus
# Change postprocess for Panda and NG
#
# Revision 1.67.2.12  2008/05/01 16:36:06  elmsheus
# Migrate GangaAtlas-4-4-12 changes
#
# Revision 1.67.2.11  2008/04/07 16:28:30  elmsheus
# ATLAS_PROJECT and install.sh fix
#
# Revision 1.67.2.10  2008/04/07 05:02:49  elmsheus
# Update Project setup
#
# Revision 1.67.2.9  2008/04/03 12:50:06  elmsheus
# Update v14 setup for CERN, remove proxy config
#
# Revision 1.67.2.8  2008/04/03 08:01:52  elmsheus
# * Add updates for Athena v14 submission
# * Fix Athena version detection
#
# Revision 1.67.2.7  2008/04/01 13:33:33  elmsheus
# * New feature: DQ2Dataset and all other routine support multiple
#   datasets
# * Update athena 14 support
# * Change from ccdcapatlas to ccdcache for LYON
# * Add addition SE for BEIJING
# * Fix AtlasPoint1 setup problem in athena-lcg.sh and athena-local.sh
#
# Revision 1.67.2.6  2008/03/27 13:53:31  elmsheus
# * Updates for DQ2_COPY
# * Updates for v13 TAGs
# * Remove setting of X509_CERT_DIR during start-up
# * Add additional exception in DQ2Dataset
# * New version of dq2_get
#
# Revision 1.67.2.5  2008/03/20 14:56:02  elmsheus
# * config fixes
# * Typo fixes
#
# Revision 1.67.2.4  2008/03/20 12:53:59  elmsheus
# * Apply GangaAtlas-4-16 update
# * New option DQ2Dataset.type='DQ2_COPY'
#   copies input file from SE to worker node instead of Posix I/O
# * Fix configuration option problems
#
# Revision 1.67.2.3  2008/03/07 20:26:22  elmsheus
# * Apply Ganga-5-0-restructure-config-branch patch
# * Move GangaAtlas-4-15 tag to GangaAtlas-5-0-branch
#
# Revision 1.67.2.2  2008/02/18 11:03:23  elmsheus
# Copy GangaAtlas-4-13 to GangaAtlas-5-0-branch and config updates
#
# Revision 1.68  2008/01/18 09:07:00  elmsheus
# * Improve detection of AtlasPoint1, AtlasProduction and GroupAreas
#
# Revision 1.69  2008/03/03 14:11:43  elmsheus
# Athena:
# * Fix problem in requirements file creation - directories on lowest
#   level are now included by cmt
# * Fix DQ2JobSplitter problem with unused datasets - add exception
# * Fix problem in athena-local.sh - add ServiceMgr correctly
# * Add missing environment variables in DQ2OutputDataset.retrieve()
# * Add python32 detection in ganga-stage-in-out-dq2.py if dq2_get is
#   used
#
# Revision 1.68  2008/01/18 09:07:00  elmsheus
# * Improve detection of AtlasPoint1, AtlasProduction and GroupAreas
#
# Revision 1.67  2007/11/16 16:22:26  elmsheus
# Remove hardcoded atlas_release in install.sh
#
# Revision 1.66  2007/11/12 12:42:08  elmsheus
# Small fix
#
# Revision 1.65  2007/11/04 15:19:35  elmsheus
# Small Fix
#
# Revision 1.64  2007/11/04 14:25:07  elmsheus
# * Improve Athena Production release detection and use Athena.athena_production
# * Improve GroupArea detection
# * Change behaviour at j.application.prepare(athena_compile=False) in Athena
#   application: no files are stripped anymore from inputsandbox, ie. behaviour
#   is the same as for NG=True
#
# Revision 1.63  2007/10/03 17:58:56  elmsheus
# * Add remote group area downloading support
# * Add seconds to filename time stamp
#
# Revision 1.62  2007/10/01 15:12:32  elmsheus
# Set job to failed if job.outputdata.output is empty if ouput was requested
#
# Revision 1.61  2007/09/25 21:40:29  liko
# Improve error messages
#
# Revision 1.60  2007/09/24 15:13:47  elmsheus
# * Change output path in ATLASOutputDataset.retrieve() methode from
#   jobid.subjobid to jobid/subjobid
# * Fix ATLASOutputDataset merging to actually find previously downloaded
#   files
#
# Revision 1.59  2007/08/16 08:19:33  elmsheus
# Remove group area tar -h option and warning in merger
#
# Revision 1.58  2007/08/09 15:12:12  elmsheus
# Fix merger parameter ordering
#
# Revision 1.57  2007/08/02 09:11:31  elmsheus
# * Add ignorefailed variable to AthenaOutputMerger
# * Add 'numfiles_subjob' variable to AthenaSplitterJob
#   Enables job splitting based on the number of files per job
# * Fix logic of j.inputdata.match_ce_all and j.inputdata.min_num_files>X
#   Now min_num_files is chosen over match_ce_all
# * Display complete+incomplete locations as default of
#   DQ2Dataset.list_locations_num_files()
# * Change TAG usage:
#   - j.inputdata.type='TAG' is used now for TAG/AOD reading and ntuple output
#   - j.inputdata.type='TAG_REC' is now used for TAG/AOD reading and
#     AOD production via RecExCommon_topOptions.py
#
# Revision 1.56  2007/07/30 08:41:27  elmsheus
# Move new Merging to main branch
#
# Revision 1.55  2007/07/16 11:40:13  elmsheus
# * Fix groupArea unpacking for Local()
# * Fix 13.0.10 for Local()
# * Change GUIPrefs of Athena.option_file
#
# Revision 1.54.6.1  2007/07/17 15:24:36  elmsheus
# * Migrate to new RootMerger
# * Fix DQ2OutputLocation path problem
#
# Revision 1.54  2007/07/02 12:49:24  elmsheus
# Fix athena 13.0.x support
#
# Revision 1.53  2007/06/19 09:16:57  elmsheus
# Revert back changes
#
# Revision 1.52  2007/05/28 15:11:30  elmsheus
# * Introduce AtlasProduction cache setup with Athena.atlas_production
# * Enable 1 file per job splitting with AthenaSplitterJob.match_subjobs_files=True
# * Catch non-LFC bulk exception
# * Change wrong logging to 'GangaAtlas'
#
# Revision 1.51  2007/05/24 11:39:07  elmsheus
# Prevent overwriting of requirements, Change some logging info
#
# Revision 1.50  2007/05/22 17:21:13  elmsheus
# Introduce GroupAreas
#
# Revision 1.49  2007/05/08 15:51:18  elmsheus
# Fix merge for DQ2OutputDataset
#
# Revision 1.48  2007/04/18 14:45:09  elmsheus
# Change schema version of Athena class
#
# Revision 1.47  2007/04/17 13:54:15  elmsheus
# Another fix
#
# Revision 1.46  2007/04/17 08:43:04  elmsheus
# Fix prepare method for v11
#
# Revision 1.45  2007/04/13 14:04:18  elmsheus
# Fix GUIPrefs typo
#
# Revision 1.44  2007/04/04 08:33:58  elmsheus
# Small fix
#
# Revision 1.43  2007/04/03 11:56:27  elmsheus
# Add Athena.prepare(NG=True) flag to include all subdirectories
# and files of InstallArea and add no-compile flag.
#
# Revision 1.42  2007/04/03 07:40:07  elmsheus
# Add correct number_of_files for jobs and subjobs
#
# Revision 1.41  2007/04/02 09:55:44  elmsheus
# * Add number_of_files option in DQ2Dataset
# * Update splitting etc to new get_contents method
#
# Revision 1.40  2007/04/02 08:07:26  elmsheus
# * Fix directory scanning procedure in Athena.prepare()
# * Fix GUIPrefs problems
#
# Revision 1.39  2007/03/21 15:11:30  elmsheus
# Add GUIPrefs
#
# Revision 1.38  2007/03/19 15:09:33  elmsheus
# Improve tarball creation with athena_compile=False
#
# Revision 1.37  2007/03/13 13:45:21  elmsheus
# * Change default values of Athena.options and max_events and
#   convert max_events to str
# * Change logic of DQ2Dataset submission:
#   - Remove DQ2Dataset.match_ce
#   - by default jobs are sent to complete dataset locations
#   - with DQ2Dataset.match_ce_all=True jobs are sent to complete and
#     incomplete sources
# * Clean code in ganga-stage-in-out-dq2.py,
#   - use lcg-info for storage type identification
#   - VO_ATLAS_DEFAULT_SE as third option for host identification
#
# Revision 1.36  2007/03/07 09:33:46  elmsheus
# Rename fill to postprocess
#
# Revision 1.35  2007/03/07 08:19:00  elmsheus
# Add fill method in application
#
# Revision 1.34  2007/03/05 15:40:48  elmsheus
# Small fixes
#
# Revision 1.33  2007/03/05 09:55:00  liko
# DQ2Dataset leanup
#
# Revision 1.32  2007/02/28 08:52:38  elmsheus
# Add multiple jobOptions files - schema change
#
# Revision 1.31  2007/02/22 12:55:30  elmsheus
# Fix output path and use gridShell
#
# Revision 1.30  2007/02/13 09:12:28  elmsheus
# Add exclude_from_user_area
#
# Revision 1.29  2007/02/12 15:31:42  elmsheus
# Port 4.2.8 changes to head
# Fix job.splitter in Athena*RTHandler
#
# Revision 1.28  2007/01/30 11:19:41  elmsheus
# Port last changes from 4.2.7
#
# Revision 1.27  2007/01/22 09:51:01  elmsheus
# * Port changes from Ganga 4.2.7 to head:
#   - Athena.py: fix bug #22129 local athena jobs on lxplus - cmt interference
#                Fix athena_compile problem
#   - ganga-stage-in-out-dq2.py, athena-lcg:
#     Revise error exit codes correpsonding to ProdSys WRAPLCG schema
#   - DQ2Dataset.py: fix logger hick-ups
#   - Add patch to access DPM SE
#
# Revision 1.26  2006/12/21 17:21:41  elmsheus
# * Remove DQ2 curl functionality
# * Introduce dq2_client library and port all calls
# * Remove curl calls and use urllib instead
# * Remove ganga-stagein-dq2.py and ganga-stageout-dq2.py and merge into
#   new ganga-stage-in-out-dq2.py
# * Move DQ2 splitting from Athena*RTHandler.py into AthenaSplitterJob
#   therefore introduce new field DQ2Dataset.guids
# * Use AthenaMC mechanism to register files in DQ2 also for Athena plugin
#   ie. all DQ2 communication is done in the Ganga UI
#
# Revision 1.25  2006/11/27 12:18:03  elmsheus
# Fix CVS merging errors
#
# Revision 1.24  2006/11/24 15:39:13  elmsheus
# Small fixes
#
# Revision 1.23  2006/11/24 13:32:37  elmsheus
# Merge changes from Ganga-4-2-2-bugfix-branch to the trunk
# Add Frederics changes and improvement for AthenaMC
#
# Revision 1.22.2.5  2006/11/22 14:20:53  elmsheus
# * introduce prefix_hack to lcg-cp/lr calls in
#   ATLASOutputDataset.retrieve()
# * fixed double downloading feature in
#   ATLASOutputDataset.retrieve()
# * move download location for ATLASOutputDataset.retrieve()
#   to job.outputdir from temp directory if local_location is not given
# * Print out clear error message if cmt parsing fails in Athena.py
# * Migrate to GridProxy library in Athena*RTHandler.py
# * Changes in output renaming schema for DQ2OutputDataset files
#
# * Fix proxy name bug in AthenaMCLCGRTHandler.py
# * Fix path problem in wrapper.sh
#
# Revision 1.22.2.4  2006/11/07 09:41:10  elmsheus
# Enable outputdata.retrieve() also for master job
# Add 'addAANT' root tuple merging
#
# Revision 1.22.2.3  2006/11/03 19:16:24  elmsheus
# Fix ATLAS release determination
#
# Revision 1.22.2.2  2006/10/31 11:27:41  elmsheus
# tar -h option fro athena_compile=False
#
# Revision 1.22.2.1  2006/10/27 15:33:16  elmsheus
# * Add compile option to Athena.prepare() method
#   j.application.prepare(athena_compile=False)
#   or j.application.prepare(athena_compile=True)
# * Fix athena setup issues with 12.0.x
# * Fix match_ce issue for subjobs
# * Fix output location issue for Local jobs
#
# Revision 1.22  2006/10/12 09:04:53  elmsheus
# DQ2 code clean-up
#
# Revision 1.21  2006/10/09 09:18:15  elmsheus
# Introduce shared inbox for job submission
#
# Revision 1.20  2006/09/08 16:11:45  elmsheus
# Expand SimpleItem directory variables with expandfilenames
#
# Revision 1.19  2006/09/07 12:41:45  elmsheus
# Fix bug ATLAS_RELEASE, Add cert to inbox for local job
#
# Revision 1.18  2006/09/04 11:54:39  elmsheus
# Fix CERN 11.0.5 setup problem
#
# Revision 1.17  2006/08/14 12:40:29  elmsheus
# Fix dataset handling during job submission, add match_ce flag for DQ2Dataset, enable ATLASDataset also for Local backend
#
# Revision 1.16  2006/08/11 08:22:24  elmsheus
# Fix dq2_get LFC download problem
#
# Revision 1.15  2006/08/10 15:56:10  elmsheus
# Introduction of TAG analysis, dq2_get updates, minor bugfixes
#
# Revision 1.14  2006/08/09 16:22:03  elmsheus
# Introduction of DQ2OutputDataset, fix minor bugs
#
# Revision 1.13  2006/07/31 13:44:16  elmsheus
# DQ2 updates, adapt to framework changes, migrate Ganga-2-7-2 fixes, enable 12.0.x, minor bugfixes
#
# Revision 1.12  2006/07/09 08:41:05  elmsheus
# ATLASOutputDataset introduction, DQ2 updates, Splitter and Merger code clean-up, and more
#
# Revision 1.11  2006/06/16 14:10:14  elmsheus
# Update Merger: new threading mechanism, choose remote download
#
# Revision 1.10  2006/06/13 15:27:25  elmsheus
# Initial Version of AthenaOutputMerger class for root/test merging on local and LCG system
#
# Revision 1.9  2006/05/25 14:25:47  elmsheus
# Fix defvalue of numsubjobs
#
# Revision 1.8  2006/05/09 13:45:30  elmsheus
# Introduction of
#  Athena job splitting based on number of subjobs
#  DQ2Dataset and DQ2 file download
#  AthenaLocalDataset
#
# Revision 1.7  2006/03/21 19:15:29  liko
# Lets do itcd working/ganga/python/GangaAtlascd working/ganga/python/GangaAtlas
#
# Revision 1.6  2006/03/15 15:42:07  liko
# deprecate shell
#
# Revision 1.5  2006/03/15 15:33:35  liko
# Fix ConfigException and some small problem with the options
#
# Revision 1.4  2005/10/11 11:56:37  liko
# Default values for new configuration file
#
# Revision 1.3  2005/09/06 11:37:14  liko
# Mainly the Athena handler
#<|MERGE_RESOLUTION|>--- conflicted
+++ resolved
@@ -1042,26 +1042,6 @@
             else:
                 jobO = ' -c %s ' % self.options
 
-<<<<<<< HEAD
-        if not self.option_file and not self.atlas_exetype in ['EXE', 'TRF']:
-            raise ApplicationConfigurationError('Set option_file before calling prepare()')
-        for opt_file in self.option_file:
-            if not self.atlas_exetype in ['EXE', 'TRF']: 
-                if not opt_file.exists():
-                    raise ApplicationConfigurationError('The job option file %s does not exist.' % opt_file.name)
-                else:
-                    # check for dodgy TAG things
-                    if 'uncompress.py' in self.append_to_user_area and 'subcoll.tar.gz' in self.append_to_user_area:
-                        for ln in open(opt_file.name).readlines():
-                            bad_lines = ['from IOVDbSvc.CondDB import conddb', 'include("RecJobTransforms/UseOracle.py")']
- 
-                            for bl in bad_lines:
-                                posA = ln.find(bl)
-                                posB = ln.find("#")
- 
-                                if posA != -1 and (posA < posB or posB == -1):
-                                    raise ApplicationConfigurationError('Please remove the line "%s" from your JOs' % bl)
-=======
         if not self.option_file and not self.command_line and not self.atlas_exetype in ['EXE', 'TRF']:
             raise ApplicationConfigurationError(None,'Set option_file before calling prepare()')
         for opt_file in self.option_file:
@@ -1069,7 +1049,6 @@
                 if not opt_file.exists():
                     raise ApplicationConfigurationError(None,'The job option file %s does not exist.' % opt_file.name)
                 jobO = jobO + opt_file.name + " "
->>>>>>> fdd48c0f
 
         if self.command_line:
             jobO = self.command_line
