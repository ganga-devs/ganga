--- conflicted
+++ resolved
@@ -22,14 +22,8 @@
 from GangaAtlas.Lib.AtlasLCGRequirements import AtlasLCGRequirements
 from GangaAtlas.Lib.AtlasLCGRequirements import AtlasCREAMRequirements
 
-<<<<<<< HEAD
 from GangaAtlas.Lib.ATLASDataset.DQ2Dataset import DQ2Dataset
 from GangaAtlas.Lib.ATLASDataset.DQ2Dataset import DQ2OutputDataset
-=======
-from GangaAtlas.Lib.ATLASDataset import isDQ2SRMSite, getLocationsCE, getIncompleteLocationsCE, getIncompleteLocations, whichCloud
-from GangaAtlas.Lib.ATLASDataset import DQ2Dataset
-from GangaAtlas.Lib.ATLASDataset import DQ2OutputDataset
->>>>>>> c29dd191
 from Ganga.GPIDev.Adapters.IRuntimeHandler import IRuntimeHandler
 from GangaAtlas.Lib.Rucio import generate_output_datasetname
 from Ganga.Utility.files import expandfilename
@@ -132,11 +126,7 @@
             if job._getRoot().subjobs:
                 if job.inputdata._name == 'ATLASLocalDataset':
                     if not job.inputdata.names: raise ApplicationConfigurationError(None,'No inputdata has been specified.')
-                    input_files = job.inputdata.names
-<<<<<<< HEAD
-=======
-
->>>>>>> c29dd191
+                      
                 elif job.inputdata._name == 'ATLASTier3Dataset':
                     if not job.inputdata.names:
                         raise ApplicationConfigurationError('No inputdata has been specified.')
@@ -493,14 +483,7 @@
 
         
         inputbox.append( File(os.path.join(__directory__,'athena-utility.sh')) )
-<<<<<<< HEAD
-    
-        if job.inputdata and job.inputdata._name == "AMIDataset" and job.inputdata.goodRunListXML.name != '':
-            inputbox.append( File( job.inputdata.goodRunListXML.name ) )
-            
-=======
-
->>>>>>> c29dd191
+
         if app.user_area.name: 
             #we will now use the user_area that's stored in the users shared directory
             if app.is_prepared is not True:
