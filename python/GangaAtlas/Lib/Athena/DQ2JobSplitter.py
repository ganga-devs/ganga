################################################################################
# Ganga Project. http://cern.ch/ganga
#
# $Id: DQ2JobSplitter.py,v 1.41 2009-07-27 13:03:24 mslater Exp $
###############################################################################
# Athena DQ2JobSplitter

import math, socket, operator, copy, os, StringIO
from functools import reduce

from Ganga.Core.exceptions import ApplicationConfigurationError
from Ganga.GPIDev.Adapters.ISplitter import ISplitter
from Ganga.GPIDev.Lib.Job import Job
from Ganga.GPIDev.Schema import *

from Ganga.Utility.logging import getLogger

from GangaAtlas.Lib.ATLASDataset import DQ2Dataset
from GangaAtlas.Lib.ATLASDataset.DQ2Dataset import *
from Ganga.Utility.Config import getConfig, makeConfig, ConfigError

<<<<<<< HEAD
from GangaAtlas.Lib.Rucio import get_dataset_replica_list, list_dataset_files

from Ganga.GPIDev.Credentials import GridProxy
gridProxy = GridProxy()
=======
#from Ganga.GPIDev.Credentials_old import GridProxy
#gridProxy = GridProxy()
>>>>>>> dd49b810

logger = getLogger()

def appendFile(file_path, archive_path):
    file_name = os.path.split(file_path)[1]
    test_area = os.environ['TestArea']
    
    #uncompress
    cmd = "gzip -d %s" % archive_path
    out = commands.getoutput(cmd)
    archive = archive_path.replace(".tar.gz", ".tar")
    
    #create tar ball from file list
    cmd = "cd %s ; cat %s|xargs tar cf event_pick.tar" % (test_area, file_name) 
    #print " Tar cmd %s " %cmd
    out = commands.getoutput(cmd)

    #append
    cmd = "cd %s ; tar Af %s event_pick.tar" % (test_area, archive) 
    #print "Append cmd %s " %cmd
    out = commands.getoutput(cmd)

    #compress
    cmd = "gzip %s " %(archive)
    out = commands.getoutput(cmd)
    
    #remove file
    files = ''
    for line in open(file_path, 'r').readlines():
        files += "%s " % line.strip('\n')

    cmd = " cd %s ; rm event_pick.tar %s; rm %s " %(test_area, file_name, files)
    #print "Delete cmd %s " %cmd
    out = commands.getoutput(cmd)

def dq2_siteinfo(dataset, allowed_sites, locations, udays, faxSites, skipReplicaLookup):

    # get the locations of each GUID for a dataset
    result = {}

    if faxSites:
        allowed_sites = allowed_sites+locations+faxSites

    # first get the dataset locations
    alllocations = []
    for site in get_dataset_replica_list(dataset):
        if not allowed_sites or site in allowed_sites:
            alllocations.append(site)

    logger.info('Dataset %s has %s locations', dataset, len(alllocations))

    # now list the guids and record each guid being at this location
    # Note: This assumes each reported location has the complete dataset
    for ds_files in list_dataset_files(dataset):
        guid = '%s-%s-%s-%s-%s' % (ds_files['guid'][0:8], ds_files['guid'][8:12], ds_files['guid'][12:16],
                                   ds_files['guid'][16:20], ds_files['guid'][20:32])
        result[guid] = alllocations

    siteinfo = {}
    for guid, sites in result.iteritems():
        newsites = [ site for site in sites if site in allowed_sites ]
        # Remove inconsistencies
        if faxSites:
            newsites = [ site for site in newsites if site in locations+faxSites ]
        else:
            newsites = [ site for site in newsites if site in locations ]

        for site in newsites:
            if site.find('TAPE')>=0:
                newsites.remove(site)
    
        if not newsites: continue
        newsites.sort()
        sitekey = ':'.join(newsites)
        if sitekey in siteinfo:
            siteinfo[sitekey].append(guid)
        else:
            siteinfo[sitekey] = [ guid ]

    return siteinfo



def lfc_siteinfo(result,allowed_sites):
   
    siteinfo = {}
    for guid, sites in result.iteritems():
        newsites = [ site for site in sites if site in allowed_sites ]
        if not newsites: continue
        newsites.sort()
        sitekey = ':'.join(newsites)
        if sitekey in siteinfo:
            siteinfo[sitekey].append(guid)
        else:
            siteinfo[sitekey] = [ guid ]

    return siteinfo
 
class DQ2JobSplitter(ISplitter):
    '''Dataset driven job splitting'''

    _name = 'DQ2JobSplitter'
    _schema = Schema(Version(1,1), {
        'numfiles'          : SimpleItem(defvalue=0,doc='Number of files per subjob'),
        'numsubjobs'        : SimpleItem(defvalue=0,sequence=0, doc="Number of subjobs"),
        'use_lfc'           : SimpleItem(defvalue = False, doc = 'Use LFC catalog instead of default site catalog/tracker service'),
        'update_siteindex'  : SimpleItem(defvalue = True, doc = 'Update siteindex during job submission to get the latest file location distribution.'),
        'use_blacklist'     : SimpleItem(defvalue = True, doc = 'Use black list of sites create by GangaRobot functional tests.'),
        'filesize'          : SimpleItem(defvalue=0, doc = 'Maximum filesize sum per subjob im MB.'),
        'numevtsperjob'     : SimpleItem(defvalue=0, doc='Number of events per subjob'),
        'numevtsperfile'    : SimpleItem(defvalue=0,doc='Maximum number of events in a file of input dataset'),
        'missing_files'     : SimpleItem(defvalue=[],typelist=['str'],sequence=1,protected=1,doc='List of names that could not be assigned to a subjob'),
        'use_fax'           : SimpleItem(defvalue = False, doc = 'Allow submission to a site although data is not there for FAX usage'),
    })

    _GUIPrefs = [ { 'attribute' : 'numfiles',         'widget' : 'Int' },
                  { 'attribute' : 'numsubjobs',       'widget' : 'Int' },
                  { 'attribute' : 'use_lfc',          'widget' : 'Bool' },
                  { 'attribute' : 'update_siteindex', 'widget' : 'Bool' },
                  { 'attribute' : 'use_blacklist',    'widget' : 'Bool' },
                  { 'attribute' : 'filesize',         'widget' : 'Int' },
                  { 'attribute' : 'numevtsperjob',       'widget' : 'Int' },
                  { 'attribute' : 'numevtsperfile',       'widget' : 'Int' }
                  ]


    def split(self,job):

        logger.debug('DQ2JobSplitter called')

        faxSites = []

        logger.debug('job.inputdata.dataset %s job.backend.site %s ' % (job.inputdata.dataset, job.backend.site))

        if not job.inputdata:
            if (job.application.options.find("%SKIPEVENTS") != 0) or (job.application.options.find("%RNDM") != 0):

                # no inputdata but splitting options in command line
                logger.info ("Splitting on command line options rather than input data...")
            
                # check splitting options
                if self.numsubjobs <= 0:
                    raise ApplicationConfigurationError('DQ2JobSplitter must have numsubjobs specified if not using inputdata')

                subjobs = []
                skipevent = 0
                rndm_seed = 0

                # update random seed
                match_rndm = re.search('%RNDM(:*)(\d*)( |$|\'|\"|;)',job.application.options)
                if match_rndm:
                    rndm_seed = int(match_rndm.group(2))

                # check for skip events
                match_skip = re.search('%SKIPEVENTS(:*)(\d*)( |$|\'|\"|;)',job.application.options)
                
                for i in range(0, self.numsubjobs):

                    j = Job()
                    j.name = job.name
                    j.application   = job.application
                    
                    # update the command line given split options
                    if match_rndm:
                        j.application.options = re.sub(match_rndm.group(0),'%s%s' % (rndm_seed, match_rndm.group(3)),j.application.options)

                    if match_skip:
                        if match_skip.group(2) == '':
                            j.application.options = re.sub(match_skip.group(0),'%s%s' % (skipevent,match_skip.group(3)),j.application.options)
                        else:
                            j.application.options = re.sub(match_skip.group(0),'%s%s' % (skipevent + int(match.group(2)), match_skip.group(3)),j.application.options)
                                                                                                                                                        
                    j.application.run_event   = []
                    j.outputdata    = job.outputdata
                    j.backend       = job.backend
                    j.inputsandbox  = job.inputsandbox
                    j.outputsandbox = job.outputsandbox

                    subjobs.append(j)

                    # update event counters
                    if job.splitter.numevtsperjob > 0:
                        skipevent += job.splitter.numevtsperjob
                        
                    rndm_seed += 1
                    
                return subjobs
    
            else:
                raise ApplicationConfigurationError('DQ2JobSplitter specifed but no input dataset and no splitter options (%SKIPEVENTS and/or %RNDM) in job.application.options')

        if job.inputdata._name != 'DQ2Dataset'  and job.inputdata._name != 'EventPicking':
            raise ApplicationConfigurationError('DQ2 Job Splitter requires a DQ2Dataset or EventPicking as input')

        if not job.backend._name in [ 'LCG', 'CREAM', 'Panda', 'NG' ] and not ( job.backend._name in ['SGE'] and config['ENABLE_SGE_DQ2JOBSPLITTER'] ):
            raise ApplicationConfigurationError('DQ2JobSplitter requires an LCG, CREAM, Panda or NG backend')
        
        if (self.numevtsperjob <= 0 and self.numfiles <=0 and self.numsubjobs <=0 and self.filesize <=0):
            raise ApplicationConfigurationError("Specify one of the parameters of DQ2JobSplitter for job splitting: numsubjobs, numfiles, numevtsperjob")
 
        # split options are mutually exclusive
        if ( (self.numfiles > 0 or self.numsubjobs > 0) and self.numevtsperjob > 0):
            raise ApplicationConfigurationError("Split by files (or subjobs) and events can not be defined simultaneously")

        if (job.application.max_events > 0 and self.numevtsperjob > 0):
            raise ApplicationConfigurationError("Split by maximum events and split by events can not be defined simultaneously")
        
<<<<<<< HEAD
        # check correct usage of inputdata.tagdataset and create a mapping from TAG DS to parent DS
        tag_dataset_map = {}
        if job.inputdata and job.inputdata._name == 'DQ2Dataset' and len(job.inputdata.tagdataset) != 0:
            if len(job.inputdata.dataset) != 0:

                if len(job.inputdata.tagdataset) != 1 and len(job.inputdata.tagdataset) != len(job.inputdata.dataset):
                    raise ApplicationConfigurationError("There must be a 1->1 mapping of TAG datasets to parent datasets or only a single TAG dataset")

                index = 0

                for inds in job.inputdata.dataset:

                    # expand container
                    indslist = resolve_containers([inds]);

                    for inds2 in indslist:
                        if len(job.inputdata.tagdataset) > 0:
                            tag_dataset_map[inds2] = resolve_containers( [job.inputdata.tagdataset[index]] )
                        else:
                            tag_dataset_map[inds2] = resolve_containers( [job.inputdata.tagdataset[0]] )

                        # attempt to match on tid names
                        if inds2.find('tid') != -1:
                            tidnum = inds2[ inds2.find('tid'): ]

                            for tagds in tag_dataset_map[inds2]:
                                if tagds.find(tidnum) != -1:
                                    tag_dataset_map[inds2] = [tagds]
                                    break
                        
                    index += 1

            else:
                
                # Use ELSSI to match TAGs if required - nicked from PsubUtils to give more flexibility.

                # set up X509_USER_PROXY if needed
                if 'X509_USER_PROXY' in os.environ.keys():
                    old_proxy = os.environ['X509_USER_PROXY']
                else:
                    old_proxy = ''

                os.environ['X509_USER_PROXY'] = gridProxy.location()

                from pandatools import countGuidsClient
                streamRef = 'StreamAOD_ref'
                if 'collRefName' in job.application.atlas_run_config['input']:
                    streamRef = job.application.atlas_run_config['input']['collRefName']
                elif job.inputdata.tag_coll_ref in ['AOD', 'ESD', 'RAW']:
                    streamRef = "Stream%s_ref" % job.inputdata.tag_coll_ref

                newTagDSList = []

                for tagDS in job.inputdata.tagdataset:
                    logger.warning("Using ELSSI DB to match TAG dataset %s to source datasets..." % tagDS)
                    tagIF = countGuidsClient.countGuidsClient()
                    tagIF.debug = False
                    dsNameForLookUp = re.sub('_tid\d+(_\d+)*$','', tagDS)

                    if dsNameForLookUp != tagDS:
                        logger.warning("Cannot search for individual tid datasets. Defaulting to parent container %s" % dsNameForLookUp)

                    if dsNameForLookUp.endswith("/"):
                        dsNameForLookUp = dsNameForLookUp[:-1]

                    tagResults = tagIF.countGuids(dsNameForLookUp,"", streamRef + ",StreamTAG_ref")
                    
                    if not tagResults:
                        tagResults = tagIF.countGuids(dsNameForLookUp,"", streamRef + ",StreamTAG")
                        if not tagResults:
                            raise ApplicationConfigurationError("Could not find references to TAG dataset %s in ELSSI DB. Try matching from dq2 or using TagPrepare." % dsNameForLookUp)
                                                        
                    # NOTE: The folowing should use the TAG info returned by countGuids but ELSSI DB
                    # is messed up for pre 2011 data. This should be fixed!
                    
                    # find the parent datasets
                    parentGUIDs = []
                    for g in tagResults[1]:
                        if not g[1][0] in parentGUIDs:
                            parentGUIDs.append(g[1][0])

                    from pandatools import Client
                    parentDSList = Client.listDatasetsByGUIDs(parentGUIDs,'')
                    parentDSNameList = []
                    for g in parentDSList[0].keys():
                        if not parentDSList[0][g][0] in parentDSNameList:
                            parentDSNameList.append( parentDSList[0][g][0])

                    # attempt to match on tid names with TAG and parent
                    single_tid = ''
                    if tagDS.find('tid') != -1:
                        tidnum = tagDS[ tagDS.find('tid'): ]

                        for ds in parentDSNameList:
                            if ds.find(tidnum) != -1:
                                single_tid = ds

                    # Fill the inputdata fields
                    for g in parentDSList[0].keys():
                        if single_tid != '' and parentDSList[0][g][0] != single_tid:
                            continue

                        if not g in job.inputdata.guids:
                            job.inputdata.guids.append(g)
                            
                        if not parentDSList[0][g][0] in job.inputdata.dataset:
                            job.inputdata.dataset.append(parentDSList[0][g][0])
                            if single_tid != '':
                                tag_dataset_map[ parentDSList[0][g][0] ] = [tagDS]
                            else:
                                if dsNameForLookUp == tagDS:
                                    tag_dataset_map[ parentDSList[0][g][0] ] = resolve_containers( [dsNameForLookUp ] )
                                else:
                                    tag_dataset_map[ parentDSList[0][g][0] ] = resolve_containers( [dsNameForLookUp + '/'] )



                        if not parentDSList[0][g][1] in job.inputdata.names:
                            job.inputdata.names.append(parentDSList[0][g][1])

                # reset the gird proxy
                if old_proxy != '':
                    os.environ['X509_USER_PROXY'] = old_proxy
                else:
                    del os.environ['X509_USER_PROXY']

=======
>>>>>>> dd49b810
        #EventPicking
        if job.inputdata._name == 'EventPicking':
            guid_run_evt_map = job.inputdata.get_pick_dataset()

        # before we do anything, check for tag info for this dataset
        additional_datasets = {}
        local_tag = False
        grid_tag = False

        # now carry on as before
        orig_numfiles = self.numfiles
        orig_numsubjobs = self.numsubjobs

        if self.numfiles <= 0: 
            self.numfiles = 1

        # use a key of the whole inDS structure for cache
        indata_buf = StringIO.StringIO()
        job.inputdata.printTree(indata_buf)
        locations = job.inputdata.get_locations(overlap=False)

        allowed_sites = []
        if job.backend._name in [ 'LCG', 'CREAM' ]:
            if job.backend.requirements._name in [ 'AtlasLCGRequirements', 'AtlasCREAMRequirements']:
                if job.backend.requirements.sites:
                    allowed_sites = job.backend.requirements.sites
                elif job.backend.requirements.cloud:

                    from GangaAtlas.Lib.Athena.AthenaLCGRTHandler import getLCGReleaseTag
                    
                    rel_tag = getLCGReleaseTag( job.application )
                    rel_tag_str = ''
                    if len(rel_tag) > 0:
                        rel_tag_str = rel_tag[0]
                    
                    if job.backend.requirements.cloud == 'ALL' and not job.backend.requirements.sites and job.outputdata and job.outputdata._name == 'DQ2OutputDataset':
                        logger.warning('DQ2OutputDataset being used with \'ALL\' cloud option. Attempting to find suitable sites - this may take some time...')
                        allowed_sites = job.backend.requirements.list_sites( req_str = rel_tag_str )
                    else:
                        allowed_sites = job.backend.requirements.list_sites_cloud( req_str = rel_tag_str )

                    if len(allowed_sites) == 0:
                        raise ApplicationConfigurationError('DQ2JobSplitter could not find any allowed sites. This could be due to blacklisting, not having the required release installed or sites/clouds being manually excluded.')
                else: 
                    raise ApplicationConfigurationError('DQ2JobSplitter requires a cloud or a site to be set - please use the --cloud option, j.backend.requirements.cloud=CLOUDNAME (T0, IT, ES, FR, UK, DE, NL, TW, CA, US, NG) or j.backend.requirements.sites=SITENAME')
                allowed_sites_all = job.backend.requirements.list_sites(True,True)
                # Apply GangaRobot blacklist
                if self.use_blacklist:
                    newsites = []
                    for site in allowed_sites:
                        if site in allowed_sites_all:
                            newsites.append(site)
                    allowed_sites = newsites
                # Check atlas_dbrelease
                if hasattr(job.application,"atlas_dbrelease") and job.application.atlas_dbrelease:
                    if job.application.atlas_dbrelease == 'LATEST':       
                        from pandatools import Client
                        my_atlas_dbrelease = Client.getLatestDBRelease(False)
                        job.application.atlas_dbrelease = my_atlas_dbrelease
                        
                        match = re.search('DBRelease-(.*)\.tar\.gz', my_atlas_dbrelease )
                        if match:
                            dbvers = match.group(1)
                            job.application.atlas_environment+=['DBRELEASE_OVERRIDE=%s'%dbvers] 

                    try:
                        db_dataset = job.application.atlas_dbrelease.split(':')[0]
                    except:
                        raise ApplicationConfigurationError('Problem in DQ2JobSplitter - j.application.atlas_dbrelease is wrongly configured ! ')
                    from dq2.clientapi.DQ2 import DQ2
                    from dq2.info import TiersOfATLAS
                    dq2=DQ2(force_backend='rucio')
                    try:
                        db_locations = dq2.listDatasetReplicas(db_dataset).values()[0][1]
                    except:
                        raise ApplicationConfigurationError('Problem in DQ2JobSplitter - j.application.atlas_dbrelease is wrongly configured ! ')

                    # Update allowed_sites to contain all possible spacetokens of a site
                    dq2alternatenames = []
                    allowed_sites_all = []
                    for site in allowed_sites:
                        alternatename = TiersOfATLAS.getSiteProperty(site,'alternateName')
                        if not alternatename in dq2alternatenames:
                            dq2alternatenames.append(alternatename)
                        else:
                            continue
                        for sitename in TiersOfATLAS.getAllSources():
                            if TiersOfATLAS.getSiteProperty(sitename,'alternateName') == alternatename and not sitename in allowed_sites_all: 
                                allowed_sites_all.append(sitename)

                    allowed_sites = allowed_sites_all

                    db_allowed_sites=[]
                    dq2alternatenames=[]
                    for site in allowed_sites:
                        if site in db_locations:
                            db_allowed_sites.append(site)
                            dq2alternatenames.append(TiersOfATLAS.getSiteProperty(site,'alternateName'))
                    for sitename in TiersOfATLAS.getAllSources():
                        if TiersOfATLAS.getSiteProperty(sitename,'alternateName'):
                            if TiersOfATLAS.getSiteProperty(sitename,'alternateName') in dq2alternatenames and not sitename in db_allowed_sites:
                                db_allowed_sites.append(sitename)
                    allowed_sites = db_allowed_sites
                # Check for additional datasets
                if len(additional_datasets) > 0:
                    from dq2.clientapi.DQ2 import DQ2
                    from dq2.info import TiersOfATLAS
                    dq2=DQ2(force_backend='rucio')
                    add_locations_all = []

                    additional_datasets_all = []
                    
                    for tag_dataset in additional_datasets:
                        for add_dataset in additional_datasets[tag_dataset]:
                            if not add_dataset in additional_datasets_all:
                                additional_datasets_all.append(add_dataset)
                            
                    for add_dataset in additional_datasets_all:
                        if len(add_locations_all) == 0:
                            add_locations_all = dq2.listDatasetReplicas(add_dataset).values()[0][1]
                        else:
                            add_locations = dq2.listDatasetReplicas(add_dataset).values()[0][1]
                            
                            for add_location in add_locations_all:
                                if not add_location in add_locations:
                                    add_locations_all.remove(add_location)
                                    
                    add_allowed_sites=[]
                    dq2alternatenames=[]
                    for site in allowed_sites:
                        if site in add_locations_all:
                            add_allowed_sites.append(site)
                            dq2alternatenames.append(TiersOfATLAS.getSiteProperty(site,'alternateName'))
                    for sitename in TiersOfATLAS.getAllSources():
                        if TiersOfATLAS.getSiteProperty(sitename,'alternateName'):
                            if TiersOfATLAS.getSiteProperty(sitename,'alternateName') in dq2alternatenames and not sitename in add_allowed_sites:
                                add_allowed_sites.append(sitename)
                    allowed_sites = add_allowed_sites

                # Check if site is online:
                newsites = []
                for asite in allowed_sites:
                    if not job.backend.requirements.list_ce(asite):
                        logger.warning('Site %s is currently down or does not allow user analysis - please check carefully if all inputfiles are available for your jobs. Maybe switch to a different cloud.',asite)
                    else:
                        newsites.append(asite)
                allowed_sites = newsites
                    
        elif job.backend._name == 'Panda':
            allowed_sites = job.backend.list_ddm_sites()
            if self.use_fax:
                faxSites = allowed_sites
        elif job.backend._name == 'NG':
            allowed_sites = config['AllowedSitesNGDQ2JobSplitter']
        elif job.backend._name == 'SGE':
            from dq2.clientapi.DQ2 import DQ2
            from dq2.info import TiersOfATLAS
            allowed_sites = TiersOfATLAS.getAllSources()
            
        if not allowed_sites:
            raise ApplicationConfigurationError('DQ2JobSplitter found no allowed_sites for dataset')

        if 'LRZ-LMU_DATADISK' in allowed_sites:
            allowed_sites.append('LRZ-LMU-RUCIOTEST_DATADISK')
        if 'PRAGUELCG2_DATADISK' in allowed_sites:
            allowed_sites.append('PRAGUELCG2-RUCIOTEST_DATADISK')

        logger.debug('allowed_sites = %s ', allowed_sites)

        contents_temp = job.inputdata.get_contents(overlap=False, size=True)

        #if self.numevtsperjob > 0:
            # contents_temp = job.inputdata.get_contents(overlap=False, event=True)
            #THIS DOES NOTHING AND SHOULD BE REMOVED

        logger.debug(contents_temp)

        contents = {}
        datasetLength = {}
        datasetFilesize = {}
        nevents = {}
        allfiles = 0
        allsizes = 0
        allevents = 0
        allnames = []
        for dataset, content in contents_temp.iteritems():
            if not content:
                continue
            contents[dataset] = content
            datasetLength[dataset] = len(contents[dataset])
            allfiles += datasetLength[dataset]
            datasetFilesize[dataset] = reduce(operator.add, map(lambda x: x[1][1],content))
            allsizes += datasetFilesize[dataset]
            allnames += map(lambda x: x[1][0],content)
            if self.numevtsperjob > 0:
                nevents[dataset] = reduce(operator.add, map(lambda x: x[1][2],content))
                allevents += nevents[dataset]
                logger.info('Dataset %s contains %d events in %d files '%(dataset, nevents[dataset], datasetLength[dataset]))
            else:
                logger.info('Dataset %s contains %d files in %d bytes'%(dataset,datasetLength[dataset],datasetFilesize[dataset]))
        logger.info('Total num files=%d, total file size=%d bytes'%(allfiles,allsizes))

        # to a check for the 'ALL' cloud option and if given, reduce the selection
        if hasattr(job.backend, 'requirements') and hasattr(job.backend.requirements, 'cloud') and job.backend.requirements.cloud == 'ALL' and not job.backend.requirements.sites and job.outputdata and job.outputdata._name == 'DQ2OutputDataset':

            if not job.backend.requirements.anyCloud:
            
                logger.warning('DQ2OutputDataset being used with \'ALL\' cloud option. Restricting to a single cloud. Set the \'requirements.anyCloud\' to True to prevent this restriction.')

                avail_clouds = {}
                for key in locations:
                    avail_clouds[key] = []

                    new_locations = []
                    for loc in locations[key]:
                        if loc in allowed_sites:
                            new_locations.append(loc)
                        
                    info = job.backend.requirements.cloud_from_sites(new_locations)
                
                    for all_site in info:
                        if not info[all_site] in avail_clouds[key] and not info[all_site] in ['US', 'NG']:
                            if info[all_site] == 'T0':
                                info[all_site] = 'CERN'                     
                            avail_clouds[key].append(info[all_site])

                # perform logical AND to find a cloud that has all data
                import sys
            
                cloud_set = set(job.backend.requirements.list_clouds())
            
                for key in avail_clouds:
                    cloud_set = cloud_set & set(avail_clouds[key])

                # find users cloud and submit there by preference
                fav_cloud = ''
                for ln in gridProxy.info('--all').split('\n'):
                    if ln.find('attribute') == -1 or ln.find('atlas') == -1:
                        continue
                
                    toks = ln.split('/')
                            
                    if len(toks) < 3:
                        continue
                
                    if toks[2].upper() in job.backend.requirements.list_clouds():
                        fav_cloud = toks[2].upper()
                        break
                            
                if len(cloud_set) == 0:
                    raise ApplicationConfigurationError('Cloud option \'ALL\' could not find a complete replica of the dataset in any cloud. Please try a specific site or cloud.')
                else:
                    cloud_list = list(cloud_set)
                    if not fav_cloud in cloud_list:
                        fav_cloud = cloud_list[0]

                    logger.warning('\'%s\' cloud selected. Continuing job submission...' % fav_cloud)

            new_allowed_sites = []
            for site in allowed_sites:
                if not job.backend.requirements.anyCloud:
                    if job.backend.requirements.cloud_from_sites( site )[site] == fav_cloud:
                        new_allowed_sites.append(site)
                elif not job.backend.requirements.cloud_from_sites( site )[site] in ['US', 'NG']:
                    new_allowed_sites.append(site)

            allowed_sites = new_allowed_sites
                

        siteinfos = {}
        allcontents = {}
        if job.inputdata._name == 'EventPicking' and job.backend._name == 'Panda':
            if (job.inputdata.pick_filter_policy == 'reject'):
                raise ApplicationConfigurationError("Pick event filter policy 'reject' not supported on Panda backend.")
            # create a file containing list of files
            test_area = os.environ['TestArea']
            eventPickFileList = '%s/epFileList_%s.dat' % (test_area, commands.getoutput('uuidgen'))
            evFileList = open(eventPickFileList,'w') 

        for dataset, content in contents.iteritems():
            
            content = dict(content)
            if self.use_lfc:
                logger.warning('Please be patient - scanning LFC catalogs ...')
                result = job.inputdata.get_replica_listing(dataset,SURL=False,complete=-1)
                siteinfo = lfc_siteinfo(result, allowed_sites)
            else:
                if self.update_siteindex:
                    udays = 2
                    skipReplicaLookup = False
                else:
                    udays = 10000
                    skipReplicaLookup = True
                if locations and dataset in locations:
                    siteinfo = dq2_siteinfo(dataset, allowed_sites, locations[dataset], udays, faxSites, skipReplicaLookup)
                else:
                    siteinfo = {}

            siteinfos[dataset]=siteinfo
            allcontents[dataset]=content

        logger.debug('siteinfos = %s', siteinfos)
        logger.debug('allcontents = %s', allcontents)

        subjobs = []
        totalfiles = 0
        events_processed = 0
        
        #print "%10s %20s %10s %10s %10s %10s %10s %10s %10s "  %("nrjob", "guid", "nevents", "skip_events", "max_events", "unused_evts", "id_lower", "id_upper", "counter")

        for dataset, siteinfo in siteinfos.iteritems():
            logger.debug('dataset [%s] siteinfo [%s]' % (dataset, siteinfo))

            self.numfiles = orig_numfiles
            self.numsubjobs = orig_numsubjobs
            if self.numfiles <= 0: 
                self.numfiles = 1

            for sites, guids in siteinfo.iteritems():
<<<<<<< HEAD

                # check for TAG datasets at these sites
                tag_dset_size = 0
                if len(tag_dataset_map) > 0:
                    from dq2.clientapi.DQ2 import DQ2
                    from dq2.info import TiersOfATLAS
                    dq2=DQ2(force_backend='rucio')

                    logger.warning("Parent dataset %s being used with TAG dataset(s) %s. Brokering now..." % (dataset, tag_dataset_map[dataset] ))

                    for tagDS in tag_dataset_map[dataset]:

                        if not job.inputdata.use_cvmfs_tag:
                            tag_locations = dq2.listDatasetReplicas(tagDS).values()[0][1]
                            new_sites = []
                            dq2alternatenames = []
                            for site in sites.split(':'):
                                if site in tag_locations:
                                    new_sites.append(site)
                                    dq2alternatenames.append(TiersOfATLAS.getSiteProperty(site,'alternateName'))
                            for sitename in TiersOfATLAS.getAllSources():
                                if TiersOfATLAS.getSiteProperty(sitename,'alternateName'):
                                    if TiersOfATLAS.getSiteProperty(sitename,'alternateName') in dq2alternatenames and not sitename in new_sites:
                                        new_sites.append(sitename)
                            sites = ':'.join(new_sites)

=======
>>>>>>> dd49b810
                # preferentially select sites given the cloud priority
                cloud_pref = config['AnyCloudPreferenceList']
                if len(cloud_pref) > 0:
                    clouds = {}
                    # use AtlasLCGRequirements for LCG and PandaTools for Panda to find mapping from site to cloud
                    if job.backend._name in ['LCG'] and job.backend.requirements.anyCloud:
                        clouds = job.backend.requirements.cloud_from_sites(sites.split(':'))
                    elif job.backend._name in ['Panda'] and job.backend.requirements.anyCloud:
                        from pandatools import Client
                        for site in sites.split(':'):
                            queue = Client.convertDQ2toPandaID(site)
                            clouds[site] = Client.PandaSites[queue]['cloud']
                            
                    # Now try to match this with the cloud preferences
                    for cl in cloud_pref:
                        if cl in clouds.values():
                            # cloud preference found - remove all but these sites
                            new_sites = []
                            for site in clouds:
                                if clouds[site] == cl:
                                    new_sites.append( site )
                            sites = ':'.join(new_sites)
                            break
                        
                # at these sites process these guids belonging to dataset
                
                counter = 0 ; id_lower = 0;  id_upper = 0; tmpid = 0
                unused_events = 0; nskip =0; second_loop =0; nevtstoskip = 0;  
                totalevent = 0; used_events = 0; first_loop = 0
                left_events = 0; first_iteration = False; last_loop = False; num_of_events = 0;
                dset_size = 0; nsubjob = 0

                if self.numfiles <= 0: 
                    self.numfiles = 1

                allcontent = allcontents[dataset]

                # Fix bug 42044
                # drop unused guids
                removal = []
                for g in guids:
                    if not g in allcontent.keys():
                        logger.debug("Removing guid %s" % g)
                        removal += [g]

                for g in removal:
                    guids.remove(g)

                if len(guids) == 0:
                    continue

                max_subjob_filesize = 0
                # do a Panda brokerage for these sites
                pandaSite = ''
                if job.backend._name == 'Panda':
                    from GangaPanda.Lib.Panda.Panda import selectPandaSite
                    pandaSite = selectPandaSite(job,sites)
                    logger.debug('pandaSite = %s' % pandaSite)
                    # set maximum input size per subjob 
                    from pandatools import Client
                    try:
                        max_subjob_filesize = (Client.PandaSites[pandaSite]['maxinputsize']-1000)*1024*1024
                    except:
                        logger.debug('max_subjob_filesize not set !')
                        pass
                    if not max_subjob_filesize:
                        max_subjob_filesize = config['MaxFileSizePandaDQ2JobSplitter']*1024*1024

                    logger.debug('max_subjob_filesize = %s' % max_subjob_filesize)
                    # direct access site ?
                    from pandatools import PsubUtils
                    # FIXME - set correct parameter values
                    inBS = False
                    inTRF = False
                    try:
                        if job.application.atlas_exetype == 'TRF':
                            inTRF = True
                    except:
                        pass
                    if job.backend.accessmode == 'DIRECT':
                        inTRF=False
                    inARA = False
                    isDirectAccess = PsubUtils.isDirectAccess(pandaSite, inBS, inTRF, inARA)
                    logger.debug('isDirectAccess = %s' % isDirectAccess)
                    if isDirectAccess or job.backend.accessmode in ['DIRECT','FILE_STAGER']: 
                       max_subjob_filesize = 0
                       # use numfiles if user has set it, else use MaxSubjobFilesPandaDQ2JobSplitter
                       if not orig_numsubjobs>0 and not orig_numfiles>0:
                           self.numfiles = config['DefaultNumFilesPandaDirectDQ2JobSplitter']
                           self.numsubjobs = 0
                           logger.info('DQ2JobSplitter has restricted the maximum of files per subjob to %s files.', self.numfiles)
                       else:
                           if orig_numsubjobs>0:
                               nrfiles = int(math.ceil(len(guids)/float(orig_numsubjobs)))
                               if nrfiles > config['DefaultNumFilesPandaDirectDQ2JobSplitter']:
                                   self.numfiles = config['DefaultNumFilesPandaDirectDQ2JobSplitter']
                                   self.numsubjobs = 0
                           if orig_numfiles>config['DefaultNumFilesPandaDirectDQ2JobSplitter']:
                               self.numfiles = config['DefaultNumFilesPandaDirectDQ2JobSplitter']
                               self.numsubjobs = 0
                           logger.info('DQ2JobSplitter has restricted the maximum of files per subjob to %s files.', self.numfiles)

                # Restriction based on the maximum dataset filesize
                if self.filesize > 0:
                    max_subjob_filesize = self.filesize*1024*1024
                elif job.backend._name == 'NG' and (self.filesize < 1 or config['MaxFileSizeNGDQ2JobSplitter'] < self.filesize):
                    max_subjob_filesize = config['MaxFileSizeNGDQ2JobSplitter']*1024*1024
                elif job.backend._name == 'Panda':
                    if max_subjob_filesize > 0:
                    #max_subjob_filesize = config['MaxFileSizePandaDQ2JobSplitter']*1024*1024
                        logger.info('DQ2JobSplitter has restricted the maximum inputsize per subjob to %s Bytes.', max_subjob_filesize)
                    else:
                        max_subjob_filesize = 1180591620717411303424 # 1 zettabyte
                else:
                    max_subjob_filesize = 1180591620717411303424 # 1 zettabyte

                nrfiles = self.numfiles
                nrjob = int(math.ceil(len(guids)/float(nrfiles)))
                if nrjob > self.numsubjobs and self.numsubjobs!=0:
                    nrfiles = int(math.ceil(len(guids)/float(self.numsubjobs)))
                    nrjob = int(math.ceil(len(guids)/float(nrfiles)))
                elif self.numevtsperjob > 0:
                    for g in guids:
                        totalevent += allcontent[g][2]
                        dset_size += allcontent[g][1]
                    nrjob = int(math.ceil(totalevent/float(self.numevtsperjob)))
                   
                    # Restriction based on the maximum dataset filesize
                    filesize_per_event = dset_size/totalevent 
                    filesize_per_subjob = filesize_per_event * self.numevtsperjob
                    if filesize_per_subjob > max_subjob_filesize :
                        events_per_subjob = max_subjob_filesize/filesize_per_event 
                        self.numevtsperjob = events_per_subjob
                        nrjob = int(math.ceil(totalevent/float(events_per_subjob)))
                                    
                # filesize based splitting
                if max_subjob_filesize and self.filesize > 0:
                    nrjob = config['MaxJobsDQ2JobSplitter']
                    nrfiles = len(guids)

                # split on local tag files if required
                if job.inputdata.tag_info and local_tag and nrjob > len(job.inputdata.tag_info):
                    nrfiles = int(math.ceil(len(guids)/float(len(job.inputdata.tag_info))))
                    nrjob = len(job.inputdata.tag_info)

                if nrjob > config['MaxJobsDQ2JobSplitter']: 
                    if self.numevtsperjob > 0:
                        self.numevtsperjob = int(math.ceil(totalevent/float((config['MaxJobsDQ2JobSplitter'] -1))))
                        nrjob = int(math.ceil(totalevent/float(self.numevtsperjob)))
                    else:
                        logger.warning('!!! Number of subjobs %s is larger than maximum allowed of %s - reducing to %s !!!', nrjob, config['MaxJobsDQ2JobSplitter'], config['MaxJobsDQ2JobSplitter'] )
                        nrfiles = int(math.ceil(len(guids)/float(config['MaxJobsDQ2JobSplitter'])))
                        nrjob = int(math.ceil(len(guids)/float(nrfiles)))
                        
                # Restrict number of subjobs is compilation is used
                if job.backend._name in ['LCG', 'CREAM' ] and job.application.athena_compile==True and  nrjob > config['MaxJobsDQ2JobSplitterLCGCompile']: 
                    logger.error('!!! The number of allowed subjobs on the %s backend and with athena_compile=True is %s, but DQ2JobSplitter is trying to split into %s subjobs !!!', job.backend._name, config['MaxJobsDQ2JobSplitterLCGCompile'], nrjob )
                    logger.error('!!! Please pre-compile the code locally and use athena_compile=False in a new job submission if more subjobs are required !!!' )
                    raise ApplicationConfigurationError('!!! Submission stopped !!!')

                if nrfiles > len(guids):
                    nrfiles = len(guids)

                # sort the guids by name order
                names = [allcontent[g][0] for g in guids]
                namesAndGuids = zip(names,guids)
                namesAndGuids.sort()
                names,guids = zip(*namesAndGuids)

                # now assign the files to subjobs
                max_subjob_numfiles = nrfiles
                if self.numevtsperjob > 0:
                    logger.info('DQ2JobSplitter will attempt to create %d subjobs using  %d events per subjob subject to a limit of %d Bytes per subjob.' %(nrjob,self.numevtsperjob, max_subjob_filesize))
                elif max_subjob_filesize and  self.filesize > 0:
                    #logger.info('DQ2JobSplitter will attempt to create %d subjobs using %d files per subjob subject to a limit of %d Bytes per subjob.'%(nrjob,max_subjob_numfiles,max_subjob_filesize))
                    pass
                remaining_guids = list(guids)

                # sort out the tag files that reference this if required
                if job.inputdata.tag_info and local_tag:
                    
                    remaining_tags = []   # c.f. remaining guids: list of tag files that ref. this dataset

                    for tag_file in job.inputdata.tag_info:

                        # check all guids are referenced
                        num = 0                            
                        for ref in job.inputdata.tag_info[tag_file]['refs']:                
                            if ref[2] in remaining_guids:
                                num += 1

                        if num > 0 and num != len(job.inputdata.tag_info[tag_file]['refs']):
                            for ref in job.inputdata.tag_info[tag_file]['refs']:
                                if ref[2] in remaining_guids:
                                    remaining_guids.remove(ref[2])
                            logger.warning('Not all guids referenced by TAG file %s were found in available sites - ignoring this file.' % tag_file)
                        elif num > 0:
                            remaining_tags.append( tag_file )
                            
                while remaining_guids and len(subjobs)<config['MaxJobsDQ2JobSplitter']:
                    num_remaining_guids = len(remaining_guids)
                    j = Job()
                    j.name = job.name
                    j.inputdata = job.inputdata
                    j.inputdata.dataset = dataset
                    j.inputdata.sizes = []
                    j.inputdata.guids = []
                    j.inputdata.names = []
                    j.inputdata.checksums = []
                    j.inputdata.scopes = []
                    j.application   = job.application
                    j.application.run_event   = []

                    if self.numevtsperjob > 0:
                        if  unused_events == 0:
                            nevtstoskip = 0
                            id_lower = id_upper
                        else:
                            previous_guid = guids[id_lower] 
                            nevtstoskip = allcontent[previous_guid][2]- left_events
                        
                        #add events: first loop 
                        while (remaining_guids and not last_loop)  and  self.numevtsperjob > unused_events:
                            next_guid = guids[counter]
                            unused_events += allcontent[next_guid][2]
                            if counter < len(guids):
                                id_upper +=1
                            if counter < (len(guids) -1) :
                                remaining_guids.remove(next_guid)
                            if counter == (len(guids) -1) :
                                last_loop = True
                            counter += 1
                            first_loop = 1
                        
                        #use events: second loop
                        while (self.numevtsperjob <= unused_events) or last_loop:
                            if nsubjob == 0:
                                nevtstoskip = 0
                            elif first_loop != 1:
                                previous_guid = guids[id_lower] 
                                nevtstoskip = allcontent[previous_guid][2]- unused_events
                            first_loop = 0
                            if (nsubjob != nrjob -1):
                                unused_events -= self.numevtsperjob
                                left_events = unused_events
                            second_loop = 1
                            num_of_events = self.numevtsperjob
                            if ( nsubjob == nrjob - 1 ):
                                last_loop = False
                                last_guid = guids[counter - 1]
                                remaining_guids.remove(last_guid)
                                num_of_events = unused_events
                                unused_events = 0
                            break
                        
                        j.inputdata.guids = list(guids[id_lower:id_upper])
                        j.inputdata.names = [allcontent[g][0] for g in j.inputdata.guids]
                        j.inputdata.sizes = [allcontent[g][1] for g in j.inputdata.guids]
                        j.inputdata.checksums = [allcontent[g][2] for g in j.inputdata.guids]
                        j.inputdata.scopes = [allcontent[g][3] for g in j.inputdata.guids]
                        j.application.skip_events = nevtstoskip
                        j.application.max_events = num_of_events
                        events_processed += num_of_events
                        nsubjob += 1
                        
                        """
                        print "%10s %20s %10s %10s %10s %10s %10s %10s %10s "  %("nrjob", "guid", "nevents", "skip_events", "max_events", "unused_evts", "id_lower", "id_upper", "counter")
                        print "\n%10s %20s %10s %10s %10s %10s %10s %10s %10s "  %( nsubjob, (j.inputdata.names[0])[-18:], allcontent[j.inputdata.guids[0]][2] - j.application.skip_events, j.application.skip_events, j.application.max_events, unused_events, id_lower, id_upper, counter - 1)
                        
                        kcnt = 0
                        kevent = 0
                        for guid in j.inputdata.guids:
                            if (kcnt != 0):
                                print "%10s %20s %10s"  %("", allcontent[guid][0][-18:], allcontent[guid][2]) 
                                kevent += allcontent[guid][2]
                            else:
                                kevent += allcontent[guid][2] - j.application.skip_events
                            kcnt +=1
                        if len(j.inputdata.guids) > 1:
                            print "%10s %20s %10s" %("", "total_events", kevent)

                        """

                        #Remove previously added files from the subjobs         
                        id_lower = id_upper -1
                    
                    else:
                        # change the splitting based on local tag files
                        if job.inputdata.tag_info and local_tag:
                            while remaining_tags and len(j.inputdata.guids)<max_subjob_numfiles and sum(j.inputdata.sizes)<max_subjob_filesize:
                                for next_tag in remaining_tags:
                                    
                                    remaining_tags.remove(next_tag)
                                    
                                    for ref in job.inputdata.tag_info[next_tag]['refs']:
                                        if ref[2] in remaining_guids:
                                            remaining_guids.remove(ref[2])
                                        else:
                                            logger.warning("Multiple TAG files referenced GUID %s - this could lead to unexpected results!" % ref[2])
                                                                                                
                                        j.inputdata.guids.append(ref[2])
                                        j.inputdata.names.append(allcontent[ref[2]][0])
                                        j.inputdata.sizes.append(allcontent[ref[2]][1])

                                    break
                            
                                else:
                                    break
                        else:
                            # default splitting
                            while remaining_guids and len(j.inputdata.guids)<max_subjob_numfiles and sum(j.inputdata.sizes)<max_subjob_filesize:

                                too_large_filesizes = []
                                for next_guid in remaining_guids:
                                    
                                    # check if files are bigger than the filesize requirement
                                    if allcontent[next_guid][1] > max_subjob_filesize:
                                        too_large_filesizes.append( allcontent[next_guid][1] / (1024*1024) )
                                    

                                    if sum(j.inputdata.sizes)+allcontent[next_guid][1] < max_subjob_filesize:
                                        remaining_guids.remove(next_guid)
                                        j.inputdata.guids.append(next_guid)
                                        j.inputdata.names.append(allcontent[next_guid][0])
                                        j.inputdata.sizes.append(allcontent[next_guid][1])
                                        j.inputdata.checksums.append(allcontent[next_guid][2])
                                        j.inputdata.scopes.append(allcontent[next_guid][3])
                                        if job.inputdata._name != 'EventPicking':
                                            break
                                    
                                    if job.inputdata._name == 'EventPicking':
                                        for runevent in guid_run_evt_map[next_guid]:
                                            revt = "(%s,%s)" %(long(runevent[0]),long(runevent[1]))     
                                            j.application.run_event.append([long(runevent[0]),long(runevent[1])])
                                        
                                        if job.backend._name == 'Panda':
                                            app = job.application
                                            # copy run/event list in a file
                                            eventPickFile = '%s/%s/ep_%s.dat' % (test_area,app.atlas_run_dir,commands.getoutput('uuidgen'))
                                            evFH = open(eventPickFile,'w') 
                                            tlist = j.application.run_event
                                            j.application.run_event_file = os.path.basename(eventPickFile)

                                            for k in range(len(tlist)):
                                                evFH.write('%s %s\n' % (tlist[k][0], tlist[k][1]))
                                            # close        
                                            evFH.close()
                                            #write in file 
                                            evFileList.write('%s%s\n' %(app.atlas_run_dir, os.path.basename(eventPickFile)))

                                else:
                                    break

                    
                    j.inputdata.number_of_files = len(j.inputdata.guids)
                    if (self.numevtsperjob == 0):
                        if not (job.inputdata.tag_info and local_tag) and num_remaining_guids == len(remaining_guids):
                            logger.warning('Filesize constraint (%d) is too small for some files and has therefore blocked the assignment of %d files having guids: %s. Filesizes are: %s'%(self.filesize, len(remaining_guids),remaining_guids, too_large_filesizes))
                            break
                    #print j.inputdata.names
                    #print j.inputdata.sizes
                    #print sum(j.inputdata.sizes)
                    j.outputdata    = job.outputdata
                    j.backend       = job.backend
                    if j.backend._name in [ 'LCG', 'CREAM']:
                        j.backend.requirements.sites = sites.split(':')
                    if j.backend._name == 'Panda':
                        j.backend.site=pandaSite
                    if j.backend._name == 'SGE':
                        for site in sites.split(':'):
                            if site.startswith('DESY-HH'):
                                j.backend.extraopts+=' -l site=hh '
                                break
                            elif site.startswith('DESY-ZN'):
                                j.backend.extraopts+=' -l site=zn '
                                break

                    j.inputsandbox  = job.inputsandbox
                    j.outputsandbox = job.outputsandbox 

                    # job inputdata type
                    #j.inputdata.type = job.inputdata.type

                    j.inputdata.tag_info = {}
                    if job.inputdata.tag_info:
                        if grid_tag:

                            if job.backend._name == 'Panda':
                                for tag_file in job.inputdata.tag_info:
                                    for tag_ref in job.inputdata.tag_info[tag_file]['refs']:
                                        if tag_ref[1] in j.inputdata.dataset and tag_ref[0] in j.inputdata.names:
                                            if not tag_file in j.inputdata.tag_info:
                                                j.inputdata.tag_info[tag_file] = {}                                                
                                                j.inputdata.tag_info[tag_file]['dataset'] = job.inputdata.tag_info[tag_file]['dataset']
                                                j.inputdata.tag_info[tag_file]['guid'] = job.inputdata.tag_info[tag_file]['guid']
                                                j.inputdata.tag_info[tag_file]['refs'] = []
                                                
                                            j.inputdata.tag_info[tag_file]['refs'].append( tag_ref )
                                    
                            else:
                                for tag_file in j.inputdata.names:
                                    j.inputdata.tag_info[tag_file] = job.inputdata.tag_info[tag_file]

                        if local_tag:
                            for tag_file in job.inputdata.tag_info:
                                if job.inputdata.tag_info[tag_file]['refs'][0][0] in j.inputdata.names:
                                    j.inputdata.tag_info[tag_file]  = job.inputdata.tag_info[tag_file]

                    subjobs.append(j)

                    totalfiles = totalfiles + len(j.inputdata.guids) 

        
        if job.inputdata._name == 'EventPicking' and job.backend._name == 'Panda':
            evFileList.close()
            #append list of files from picking to source archive
            appendFile(eventPickFileList, job.application.user_area.name)

        if not subjobs:
            logger.error('DQ2JobSplitter did not produce any subjobs! Either the dataset is not present in the cloud or at the site or all chosen sites are black-listed for the moment.')
            logger.error('job.inputdata.dataset %s job.backend.site %s ' % (job.inputdata.dataset, job.backend.site))
            raise ApplicationConfigurationError('!!! Stopping submission now !!!')

        # reset missing files in case of a previous submission attempt
        self.missing_files = []

        if self.numevtsperjob > 0:
            logger.info('Total events assigned to subjobs is %d'%events_processed)
            if not (allevents == events_processed) :
                logger.error('DQ2JobSplitter was only able to process %s out of %s events to the subjobs ! Please check your job configuration if this is intended and possibly change to a different cloud or choose different sites!' %(events_processed, allevents) )
        else:
            logger.info('Total files assigned to subjobs is %d'%totalfiles)
            if not (totalfiles == allfiles):
                logger.error('DQ2JobSplitter was only able to assign %s out of %s files to the subjobs ! Please check your job configuration if this is intended and possibly change to a different cloud or choose different sites!', totalfiles, allfiles)
                
                for name in allnames:
                    found=False
                    for sj in subjobs:
                        if name in sj.inputdata.names:
                            found=True
                            break
                    if not found:
                        self.missing_files.append(name)
                logger.info('The files not assigned to jobs have been stored in job.splitter.missing_files')

        return subjobs
    
config = getConfig('Athena')<|MERGE_RESOLUTION|>--- conflicted
+++ resolved
@@ -19,15 +19,9 @@
 from GangaAtlas.Lib.ATLASDataset.DQ2Dataset import *
 from Ganga.Utility.Config import getConfig, makeConfig, ConfigError
 
-<<<<<<< HEAD
 from GangaAtlas.Lib.Rucio import get_dataset_replica_list, list_dataset_files
-
-from Ganga.GPIDev.Credentials import GridProxy
-gridProxy = GridProxy()
-=======
 #from Ganga.GPIDev.Credentials_old import GridProxy
 #gridProxy = GridProxy()
->>>>>>> dd49b810
 
 logger = getLogger()
 
@@ -235,135 +229,6 @@
         if (job.application.max_events > 0 and self.numevtsperjob > 0):
             raise ApplicationConfigurationError("Split by maximum events and split by events can not be defined simultaneously")
         
-<<<<<<< HEAD
-        # check correct usage of inputdata.tagdataset and create a mapping from TAG DS to parent DS
-        tag_dataset_map = {}
-        if job.inputdata and job.inputdata._name == 'DQ2Dataset' and len(job.inputdata.tagdataset) != 0:
-            if len(job.inputdata.dataset) != 0:
-
-                if len(job.inputdata.tagdataset) != 1 and len(job.inputdata.tagdataset) != len(job.inputdata.dataset):
-                    raise ApplicationConfigurationError("There must be a 1->1 mapping of TAG datasets to parent datasets or only a single TAG dataset")
-
-                index = 0
-
-                for inds in job.inputdata.dataset:
-
-                    # expand container
-                    indslist = resolve_containers([inds]);
-
-                    for inds2 in indslist:
-                        if len(job.inputdata.tagdataset) > 0:
-                            tag_dataset_map[inds2] = resolve_containers( [job.inputdata.tagdataset[index]] )
-                        else:
-                            tag_dataset_map[inds2] = resolve_containers( [job.inputdata.tagdataset[0]] )
-
-                        # attempt to match on tid names
-                        if inds2.find('tid') != -1:
-                            tidnum = inds2[ inds2.find('tid'): ]
-
-                            for tagds in tag_dataset_map[inds2]:
-                                if tagds.find(tidnum) != -1:
-                                    tag_dataset_map[inds2] = [tagds]
-                                    break
-                        
-                    index += 1
-
-            else:
-                
-                # Use ELSSI to match TAGs if required - nicked from PsubUtils to give more flexibility.
-
-                # set up X509_USER_PROXY if needed
-                if 'X509_USER_PROXY' in os.environ.keys():
-                    old_proxy = os.environ['X509_USER_PROXY']
-                else:
-                    old_proxy = ''
-
-                os.environ['X509_USER_PROXY'] = gridProxy.location()
-
-                from pandatools import countGuidsClient
-                streamRef = 'StreamAOD_ref'
-                if 'collRefName' in job.application.atlas_run_config['input']:
-                    streamRef = job.application.atlas_run_config['input']['collRefName']
-                elif job.inputdata.tag_coll_ref in ['AOD', 'ESD', 'RAW']:
-                    streamRef = "Stream%s_ref" % job.inputdata.tag_coll_ref
-
-                newTagDSList = []
-
-                for tagDS in job.inputdata.tagdataset:
-                    logger.warning("Using ELSSI DB to match TAG dataset %s to source datasets..." % tagDS)
-                    tagIF = countGuidsClient.countGuidsClient()
-                    tagIF.debug = False
-                    dsNameForLookUp = re.sub('_tid\d+(_\d+)*$','', tagDS)
-
-                    if dsNameForLookUp != tagDS:
-                        logger.warning("Cannot search for individual tid datasets. Defaulting to parent container %s" % dsNameForLookUp)
-
-                    if dsNameForLookUp.endswith("/"):
-                        dsNameForLookUp = dsNameForLookUp[:-1]
-
-                    tagResults = tagIF.countGuids(dsNameForLookUp,"", streamRef + ",StreamTAG_ref")
-                    
-                    if not tagResults:
-                        tagResults = tagIF.countGuids(dsNameForLookUp,"", streamRef + ",StreamTAG")
-                        if not tagResults:
-                            raise ApplicationConfigurationError("Could not find references to TAG dataset %s in ELSSI DB. Try matching from dq2 or using TagPrepare." % dsNameForLookUp)
-                                                        
-                    # NOTE: The folowing should use the TAG info returned by countGuids but ELSSI DB
-                    # is messed up for pre 2011 data. This should be fixed!
-                    
-                    # find the parent datasets
-                    parentGUIDs = []
-                    for g in tagResults[1]:
-                        if not g[1][0] in parentGUIDs:
-                            parentGUIDs.append(g[1][0])
-
-                    from pandatools import Client
-                    parentDSList = Client.listDatasetsByGUIDs(parentGUIDs,'')
-                    parentDSNameList = []
-                    for g in parentDSList[0].keys():
-                        if not parentDSList[0][g][0] in parentDSNameList:
-                            parentDSNameList.append( parentDSList[0][g][0])
-
-                    # attempt to match on tid names with TAG and parent
-                    single_tid = ''
-                    if tagDS.find('tid') != -1:
-                        tidnum = tagDS[ tagDS.find('tid'): ]
-
-                        for ds in parentDSNameList:
-                            if ds.find(tidnum) != -1:
-                                single_tid = ds
-
-                    # Fill the inputdata fields
-                    for g in parentDSList[0].keys():
-                        if single_tid != '' and parentDSList[0][g][0] != single_tid:
-                            continue
-
-                        if not g in job.inputdata.guids:
-                            job.inputdata.guids.append(g)
-                            
-                        if not parentDSList[0][g][0] in job.inputdata.dataset:
-                            job.inputdata.dataset.append(parentDSList[0][g][0])
-                            if single_tid != '':
-                                tag_dataset_map[ parentDSList[0][g][0] ] = [tagDS]
-                            else:
-                                if dsNameForLookUp == tagDS:
-                                    tag_dataset_map[ parentDSList[0][g][0] ] = resolve_containers( [dsNameForLookUp ] )
-                                else:
-                                    tag_dataset_map[ parentDSList[0][g][0] ] = resolve_containers( [dsNameForLookUp + '/'] )
-
-
-
-                        if not parentDSList[0][g][1] in job.inputdata.names:
-                            job.inputdata.names.append(parentDSList[0][g][1])
-
-                # reset the gird proxy
-                if old_proxy != '':
-                    os.environ['X509_USER_PROXY'] = old_proxy
-                else:
-                    del os.environ['X509_USER_PROXY']
-
-=======
->>>>>>> dd49b810
         #EventPicking
         if job.inputdata._name == 'EventPicking':
             guid_run_evt_map = job.inputdata.get_pick_dataset()
@@ -683,35 +548,6 @@
                 self.numfiles = 1
 
             for sites, guids in siteinfo.iteritems():
-<<<<<<< HEAD
-
-                # check for TAG datasets at these sites
-                tag_dset_size = 0
-                if len(tag_dataset_map) > 0:
-                    from dq2.clientapi.DQ2 import DQ2
-                    from dq2.info import TiersOfATLAS
-                    dq2=DQ2(force_backend='rucio')
-
-                    logger.warning("Parent dataset %s being used with TAG dataset(s) %s. Brokering now..." % (dataset, tag_dataset_map[dataset] ))
-
-                    for tagDS in tag_dataset_map[dataset]:
-
-                        if not job.inputdata.use_cvmfs_tag:
-                            tag_locations = dq2.listDatasetReplicas(tagDS).values()[0][1]
-                            new_sites = []
-                            dq2alternatenames = []
-                            for site in sites.split(':'):
-                                if site in tag_locations:
-                                    new_sites.append(site)
-                                    dq2alternatenames.append(TiersOfATLAS.getSiteProperty(site,'alternateName'))
-                            for sitename in TiersOfATLAS.getAllSources():
-                                if TiersOfATLAS.getSiteProperty(sitename,'alternateName'):
-                                    if TiersOfATLAS.getSiteProperty(sitename,'alternateName') in dq2alternatenames and not sitename in new_sites:
-                                        new_sites.append(sitename)
-                            sites = ':'.join(new_sites)
-
-=======
->>>>>>> dd49b810
                 # preferentially select sites given the cloud priority
                 cloud_pref = config['AnyCloudPreferenceList']
                 if len(cloud_pref) > 0:
