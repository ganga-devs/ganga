--- conflicted
+++ resolved
@@ -394,22 +394,9 @@
             jobid = "%d" % job.id
 
         # Generate output dataset name
-<<<<<<< HEAD
-        if job.outputdata:
-            if job.outputdata._name=='DQ2OutputDataset':
-                dq2_datasetname = job.outputdata.datasetname
-                dq2_isGroupDS = job.outputdata.isGroupDS
-                dq2_groupname = job.outputdata.groupname
-            else:
-                dq2_datasetname = ''
-                dq2_isGroupDS = False
-                dq2_groupname = ''
-            self.output_datasetname = generate_output_datasetname(dq2_datasetname, jobid, dq2_isGroupDS, dq2_groupname)
-=======
         dq2_datasetname = ''
         dq2_isGroupDS = False
         dq2_groupname = ''
->>>>>>> dd49b810
 
         # Expand Athena jobOptions
         if not app.option_file and not app.command_line:
