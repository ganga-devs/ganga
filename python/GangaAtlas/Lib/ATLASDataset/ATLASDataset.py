##############################################################################
# Ganga Project. http://cern.ch/ganga
#
# $Id: ATLASDataset.py,v 1.8 2009-04-24 08:54:23 dvanders Exp $
###############################################################################
# A simple ATLAS dataset
#
# ATLAS/ARDA

import os, re, fnmatch
import commands

from Ganga.GPIDev.Lib.Dataset import Dataset
from Ganga.GPIDev.Schema import *

from Ganga.Utility.Config  import getConfig, makeConfig, ConfigError 
from Ganga.Utility.logging import getLogger
from Ganga.Utility.Shell import Shell
from Ganga.Utility.files import expandfilename
from Ganga.Utility.GridShell import getShell

shell = Shell()
logger = getLogger()
config = getConfig('Athena')
configDQ2 = getConfig('DQ2')

def filecheck(filename):
    """Check if filename exists and return filesize"""

    if filename.find("root://") != -1:
        # special check for EOS files
        cmd =  "%s %s// file info %s" % (config['PathToEOSBinary'], "/".join(filename.split("/")[:3]), '/'.join(filename.split("/")[3:]))
        rc, out = commands.getstatusoutput(cmd)

        if rc != 0:
            logger.debug("Problem checking EOS file '%s'. Ouptut: %s" % (filename, out))
            return -1

        # Assume first line is:
        # File: '/eos/atlas/user/m/mslater/tests/1.0/AnalysisSkeleton.aan.root'  Size: 1461388
        toks = out.split("\n")[0].split(":")
        if len(toks) != 3:
            logger.warning("Unexpected EOS output '%s'" % (out.split("\n")[0]))
            return 1

        fsize = int(toks[2])
        return fsize
    else:
        try:
            open(filename)
            fsize = os.stat(filename).st_size
        except IOError:
            logger.debug("File %s not found", filename)
            return -1
        
        if (fsize>0):
            return fsize

<<<<<<< HEAD
from commands import getstatusoutput
=======

from commands import getstatusoutput    
>>>>>>> c29dd191
import threading
from Ganga.Core import GangaThread

class Download:
    """Helper class for background download of files stored on remote SEs"""
    def __init__(self):
        super(Download, self).__init__()

    lfns = []
    #rootfile = []
    lock = threading.RLock()

    class download_lcglr(GangaThread.GangaThread):
        def __init__(self, cmd):
            self.cmd = cmd
            GangaThread.GangaThread.__init__(self,'download_lcglr')

        def run(self):
            gridshell = getShell()

            gridshell.env['LFC_HOST'] = config['ATLASOutputDatasetLFC']
            gridshell.env['LCG_CATALOG_TYPE'] = 'lfc'
                         
            rc, out, m = gridshell.cmd1(self.cmd,allowed_exit=[0,255])
            #rc, out = getstatusoutput(self.cmd)
            if (rc==0):
                logger.debug("lcglr: %s", self.cmd)
                Download.lock.acquire()
                Download.lfns.append(out.strip())
                Download.lock.release()
            else:
                logger.error("Error occured during %s %s", self.cmd, out)

    class download_lcgcp(GangaThread.GangaThread):
        def __init__(self, cmd, ifile, pfn):
            self.cmd = cmd
            self.ifile = ifile
            self.pfn = pfn
            GangaThread.GangaThread.__init__(self,'download_lcgcp')
            
        def run(self):
            gridshell = getShell()
            gridshell.env['LFC_HOST'] = config['ATLASOutputDatasetLFC']
            gridshell.env['LCG_CATALOG_TYPE'] = 'lfc'
            rc, out, m = gridshell.cmd1(self.cmd,allowed_exit=[0,255])
            #rc, out = getstatusoutput(self.cmd)
            if (rc==0):
                logger.debug("lcg-cp finished: %s", self.cmd)
                logger.info("lcg-cp of %s finished", self.pfn)
                #Download.lock.acquire()
                #Download.rootfile[self.ifile].append(self.pfn)
                #Download.lock.release()
            else:
                logger.error("Error occured during %s %s", self.cmd, out)
    
    class download_dq2(GangaThread.GangaThread):
        def __init__(self, cmd):
            self.cmd = cmd
            GangaThread.GangaThread.__init__(self,'download_dq2')
            
        def run(self):
            gridshell = getShell()
            gridshell.env['DQ2_URL_SERVER']=configDQ2['DQ2_URL_SERVER']
            gridshell.env['DQ2_URL_SERVER_SSL']=configDQ2['DQ2_URL_SERVER_SSL']
            gridshell.env['DQ2_LOCAL_ID']=''

            ## Don't set up from the included DQ2 package as this will fail, either because
            # of python version (2.5+ required) or LFC python bindings missing
            
            #import GangaAtlas.PACKAGE
            #try:
            #    pythonpath=GangaAtlas.PACKAGE.setup.getPackagePath2('DQ2Clients','PYTHONPATH',force=False)
            #except:
            #    pythonpath = ''
            #gridshell.env['PYTHONPATH'] = gridshell.env['PYTHONPATH']+':'+pythonpath

            ## exclude the Ganga-owned external package for LFC python binding
            pythonpaths = []
            for path in gridshell.env['PYTHONPATH'].split(':'):
                if not re.match('.*\/external\/lfc\/.*', path):
                    pythonpaths.append(path)
            gridshell.env['PYTHONPATH'] = ':'.join(pythonpaths)
            
            ## exclude any rubbish from Athena
            ld_lib_paths = []
            for path in gridshell.env['LD_LIBRARY_PATH'].split(':'):
                if not re.match('.*\/external\/lfc\/.*', path) and not re.match('.*\/sw\/lcg\/external\/.*', path):
                    ld_lib_paths.append(path)
            gridshell.env['LD_LIBRARY_PATH'] = ':'.join(ld_lib_paths)
            
            paths = []
            for path in gridshell.env['PATH'].split(':'):
                if not re.match('.*\/external\/lfc\/.*', path) and not re.match('.*\/sw\/lcg\/external\/.*', path):
                    paths.append(path)
            gridshell.env['PATH'] = ':'.join(paths)
            
            rc, out, m = gridshell.cmd1("source " + configDQ2['setupScript'] + " && " + self.cmd,allowed_exit=[0,255])

            if (rc==0):
                logger.debug("dq2-get finished: %s", self.cmd)
                logger.debug("dq2-get output: %s %s %s"%(rc,out,m) )
                logger.warning("dq2-get finished")
            else:
                logger.error("Error occured during %s %s", self.cmd, out)


class ATLASTier3Dataset(Dataset):
    """ATLASTier3Dataset is a list of PFNs"""
    
    _schema = Schema(Version(1,0), {
        'names': SimpleItem(defvalue = [], typelist=['str'], sequence=1, doc='List of input file Physical File Names'),
        'pfnListFile': FileItem(doc='A text file containing a newline-separated list of Physical File Names'),
        })
    
    _category = 'datasets'
    _name = 'ATLASTier3Dataset'

    _exportmethods = []

    _GUIPrefs = [ { 'attribute' : 'names',  'widget' : 'String_List' },
                  { 'attribute' : 'pfnListFile',  'widget' : 'File' }
                 ]

    def __init__(self):
        super(ATLASTier3Dataset, self).__init__()

class ATLASLocalDataset(Dataset):
    """ATLAS Datasets is a list of local files"""
    
    _schema = Schema(Version(1,0), {
        'names': SimpleItem(defvalue = [], typelist=['str'], sequence=1,doc='List of input files with full path'),
        'use_poolfilecatalog_failover' : SimpleItem(defvalue = False, doc = 'Use pool_insertFileToCatalog per single file if bulk insert fails'),
        'create_poolfilecatalog' : SimpleItem(defvalue = False, doc = 'Try to add these files to the PoolFileCatalog'),
    })
    
    _category = 'datasets'
    _name = 'ATLASLocalDataset'

    _exportmethods = ['get_dataset', 'get_dataset_filenames', 'get_dataset_from_list' ]

    _GUIPrefs = [ { 'attribute' : 'names',  'widget' : 'String_List' } ]
   
    def __init__(self):
        super(ATLASLocalDataset, self).__init__()
        
    def get_dataset_from_list(self,list_file,no_dir_check = False):
        """Get the dataset files as listed in a text file"""

        logger.info('Reading list file %s ...', list_file)

        if not os.path.exists(list_file):
            logger.error('File %s does not exist', list_file)
            return

        f = open( list_file )
        for ln in f.readlines():

            # ignore comments and blank lines
            if not ln.strip() or ln.strip()[0] == '#':
                continue

            # if no_dir_check then just copy the list of files
            if no_dir_check:
                self.names.append(ln.strip())
                continue

            # split the directory from the file and call get_dataset
            if os.path.isdir(ln.strip()):
                self.get_dataset( ln.strip() )
            else:
                self.get_dataset( os.path.dirname(ln.strip()), os.path.basename( ln.strip() ) )
           
    def get_dataset(self,directory,filter=None):
       """Get the actual files of a dataset"""
      
       logger.info('Reading %s ...',directory)


       if not os.path.isdir(directory):
           logger.error('Path %s is no directory',directory)
           return

       directory = os.path.abspath(directory)
       if filter:
           new_names = [ os.path.join(directory,name) for name in fnmatch.filter(os.listdir(directory),filter) ]
       else:
           new_names = [ os.path.join(directory,name) for name in os.listdir(directory) ]

       self.names.extend( new_names )

       self._setDirty()

    def get_dataset_filenames(self):
        """Get filenames"""
        return self.names

    @staticmethod
    def get_filenames(app):
        """Retrieve the file names starting from an application object"""
      
        job=app._getRoot()
        if not job:
            logger.warning('Application object is not associated to a job.')
            return []
         
#       jobs without inputdata are allowed
         
        if not job.inputdata: return []
      
        if not job.inputdata._name == 'ATLASLocalDataset':
            logger.warning('Dataset is not of type ATLASLocalDataset.')
            return []

        return job.inputdata.names


class ATLASOutputDataset(Dataset):
    """Generic ATLAS Dataset for a list of different outputfiles"""
    
    _schema = Schema(Version(1,0), {
        'outputdata'     : SimpleItem(defvalue = [], typelist=['str'], sequence=1, doc='Output files to be returned via SE'), 
        'output'         : SimpleItem(defvalue = [], typelist=['str'], sequence = 1, protected=1, doc = 'Output information automatically filled by the job'),
        'location'       : SimpleItem(defvalue='',doc='SE output path location'),
        'local_location' : SimpleItem(defvalue='',doc='Local output path location')
        })
    
    _category = 'datasets'
    _name = 'ATLASOutputDataset'

    _exportmethods = [ 'retrieve', 'fill' ]

    _GUIPrefs = [ { 'attribute' : 'outputdata',     'widget' : 'String_List' },
                  { 'attribute' : 'output',         'widget' : 'String_List' },
                  { 'attribute' : 'location',       'widget' : 'String' },
                  { 'attribute' : 'local_location', 'widget' : 'File' } ]

    def __init__(self):
        super(ATLASOutputDataset, self).__init__()

    def fill(self, type=None, name=None, **options ):
        """Determine outputdata and outputsandbox locations of finished jobs
        and fill output variable"""
        from Ganga.GPIDev.Lib.Job import Job
        job = self._getParent()

#       Determine local output path to store files
        if job.outputdata.location and ((job.backend._name == 'Local') or (job.backend._name == 'LSF') or (job.backend._name == 'PBS') or (job.backend._name == 'SGE') or (job.backend._name == 'Condor')):
            outputlocation =  expandfilename(job.outputdata.location)
            # update the local_location variable to point to the location
            job.outputdata.local_location = outputlocation
        elif job.outputdata.local_location:
            outputlocation = expandfilename(job.outputdata.local_location)
        else:
            try:
                tmpdir = os.environ['TMPDIR']
            except:
                tmpdir = '/tmp/'
            outputlocation = tmpdir

#       Output files on SE
        outputfiles = job.outputdata.outputdata
        
#       Search output_guid files from LCG jobs in outputsandbox
        jobguids = []

        if (job.backend._name == 'LCG' ):
            pfn = job.outputdir + "output_guids"
            fsize = filecheck(pfn)
            if (fsize>0):
                jobguids.append(pfn)
                logger.debug('jobsguids: %s', jobguids)
            
#       Get guids from output_guid files
            for ijobguids in jobguids: 
                f = open(ijobguids)
                tempguids =  [ line.strip() for line in f ]
                if not self.output:
                    self.output = self.output + tempguids

#       Local host execution
        if (job.backend._name == 'Local' or \
            job.backend._name == 'LSF' or \
            job.backend._name == 'PBS' or \
            job.backend._name == 'SGE' or \
            job.backend._name == 'Condor'):
            for file in outputfiles:

                pfn = outputlocation+"/"+file
                fsize = filecheck(pfn)
                if (fsize>0):
                    self.output.append(pfn)

#       Output files in the sandbox 
        outputsandboxfiles = job.outputsandbox
        for file in outputsandboxfiles:
            pfn = job.outputdir+"/"+file
            fsize = filecheck(pfn)
            if (fsize>0):
                self.output.append(pfn)

#       Master job finish
        if not job.master and job.subjobs:
            for subjob in job.subjobs:
                self.output.append(subjob.outputdata.output)


    def retrieve(self, type=None, name=None, **options ):
        """Retieve files listed in outputdata and registered in output from
        remote SE to local filesystem in background thread"""
        from Ganga.GPIDev.Lib.Job import Job
        import os
        
        job = self._getParent()

        try:
            logger.info("ATLASOutputDataset.retrieve() called.")
            logger.debug('job.id: %d, Job.subjobs: %d',job.id,len(job.subjobs))
            logger.debug('job.outputdir: %s',job.outputdir)
            logger.debug('job.outputsandbox: %s',job.outputsandbox)
            logger.debug('job.outputdata.outputsandbox: %s',job.outputdata)
            logger.debug('job.outputdata.outputdata: %s',job.outputdata.outputdata)
            logger.debug('job.outputdata.output: %s',job.outputdata.output)
            logger.debug('job.outputdata.location: %s',job.outputdata.location)
            logger.debug('job.outputdata.local_location: %s',job.outputdata.local_location)
            
        except AttributeError:
            logger.error('job.outputdata error')
            return 1

        local_location = options.get('local_location')

#       Determine local output path to store files
        outputlocation = ''
        if job.outputdata.location and (job.backend._name == 'Local'):
            outputlocation = expandfilename(job.outputdata.location)
        elif local_location:
            outputlocation = expandfilename(local_location) 
        elif job.outputdata.local_location:
            outputlocation = expandfilename(job.outputdata.local_location)
        else:
            # User job repository location
            #outputlocation = job.outputdir+'/../'            
            pass
            
#       Output files 
        outputfiles = job.outputdata.outputdata
        

#$Log: not supported by cvs2svn $
#Revision 1.7  2009/04/24 08:36:21  dvanders
##49529: provide name for GangaThread
#
#Revision 1.6  2009/03/19 15:46:17  dvanders
#Thread->GangaThread
#
#Revision 1.5  2009/01/29 15:46:50  mslater
#Removed unnecessary print statement in Download class
#
#Revision 1.4  2008/08/19 13:15:32  elmsheus
#Fix bug #39010, Add ATLASLocalDataset support for list of datasets
#
#Revision 1.3  2008/07/28 15:02:30  elmsheus
#Fix for bug #35256
#
#Revision 1.2  2008/07/28 14:27:34  elmsheus
#* Upgrade to DQ2Clients 0.1.17 and DQ2 API
#* Add full support for DQ2 container datasets in DQ2Dataset
#* Change in DQ2OutputDataset.retrieve(): use dq2-get
#* Fix bug #39286: Athena().atlas_environment omits type_list
#
#Revision 1.1  2008/07/17 16:41:18  moscicki
#migration of 5.0.2 to HEAD
#
#the doc and release/tools have been taken from HEAD
#
#Revision 1.30.2.5  2008/05/12 15:55:38  elmsheus
#Fix small typo
#
#Revision 1.30.2.4  2008/05/12 09:07:31  elmsheus
#Add SGE output support
#
#Revision 1.30.2.3  2008/03/07 20:26:22  elmsheus
#* Apply Ganga-5-0-restructure-config-branch patch
#* Move GangaAtlas-4-15 tag to GangaAtlas-5-0-branch
#
#Revision 1.30.2.2  2008/02/18 11:03:22  elmsheus
#Copy GangaAtlas-4-13 to GangaAtlas-5-0-branch and config updates
#
#Revision 1.31  2008/03/03 14:11:40  elmsheus
#Athena:
#* Fix problem in requirements file creation - directories on lowest
#  level are now included by cmt
#* Fix DQ2JobSplitter problem with unused datasets - add exception
#* Fix problem in athena-local.sh - add ServiceMgr correctly
#* Add missing environment variables in DQ2OutputDataset.retrieve()
#* Add python32 detection in ganga-stage-in-out-dq2.py if dq2_get is
#  used
#
#Revision 1.30  2007/09/28 12:31:35  elmsheus
#Add local_location option to retrieve method
#
#Revision 1.29  2007/09/24 15:13:47  elmsheus
#* Change output path in ATLASOutputDataset.retrieve() methode from
#  jobid.subjobid to jobid/subjobid
#* Fix ATLASOutputDataset merging to actually find previously downloaded
#  files
#
#Revision 1.28  2007/09/24 08:42:10  elmsheus
#Apply patches to migrate to Ganga.Utility.GridShell
#
#Revision 1.27  2007/05/23 13:28:31  elmsheus
#Add ATLASOutputDatasetLFC config variable to set LFC host for ATLASOutputDataset
#
#Revision 1.26  2007/04/02 08:07:25  elmsheus
#* Fix directory scanning procedure in Athena.prepare()
#* Fix GUIPrefs problems
#
#Revision 1.25  2007/03/24 15:36:26  liko
#Fix get_dataset in ATLASLocalDataset
#
#Revision 1.24  2007/03/21 15:11:29  elmsheus
#Add GUIPrefs
#
#Revision 1.23  2007/02/22 12:55:41  elmsheus
#Fix output path and use gridShell
#
#Revision 1.22  2007/02/21 08:09:04  elmsheus
#Small fixes
#
#Revision 1.21  2007/02/20 17:39:40  elmsheus
#Introduce new functionality in ATLASDataset: ganga-stagein-lfc.py
#specify list of lfns and lfc host
#direct access to inputdata files on worker node
#
#Revision 1.20  2007/02/12 15:31:42  elmsheus
#Port 4.2.8 changes to head
#Fix job.splitter in Athena*RTHandler
#
#Revision 1.19  2006/11/27 12:18:02  elmsheus
#Fix CVS merging errors
#
#Revision 1.18  2006/11/24 15:39:13  elmsheus
#Small fixes
#
#Revision 1.17  2006/11/24 13:32:37  elmsheus
#Merge changes from Ganga-4-2-2-bugfix-branch to the trunk
#Add Frederics changes and improvement for AthenaMC
#
#Revision 1.16.2.4  2006/11/24 15:15:52  elmsheus
#Fix prefix_hack
#
#Revision 1.16.2.3  2006/11/22 14:20:52  elmsheus
#* introduce prefix_hack to lcg-cp/lr calls in
#  ATLASOutputDataset.retrieve()
#* fixed double downloading feature in
#  ATLASOutputDataset.retrieve()
#* move download location for ATLASOutputDataset.retrieve()
#  to job.outputdir from temp directory if local_location is not given
#* Print out clear error message if cmt parsing fails in Athena.py
#* Migrate to GridProxy library in Athena*RTHandler.py
#* Changes in output renaming schema for DQ2OutputDataset files
#
#* Fix proxy name bug in AthenaMCLCGRTHandler.py
#* Fix path problem in wrapper.sh
#
#Revision 1.16.2.2  2006/11/07 09:41:09  elmsheus
#Enable outputdata.retrieve() also for master job
#Add 'addAANT' root tuple merging
#
#Revision 1.16.2.1  2006/10/27 15:31:57  elmsheus
#Fix output location issue
#
#Revision 1.16  2006/10/23 07:21:27  elmsheus
#Fix AthenaLocaDataset bug
#
#Revision 1.15  2006/10/16 11:59:25  elmsheus
#Change ATLASLocalDataset get_dataset
#
#Revision 1.14  2006/09/08 16:11:44  elmsheus
#Expand SimpleItem directory variables with expandfilenames
#
#Revision 1.13  2006/09/08 14:40:46  elmsheus
#Fix ouput bug for LSF, PBS jobs
#
#Revision 1.12  2006/08/09 16:47:12  elmsheus
#Introduction of DQ2OutputDataset, fix minor bugs
#
#Revision 1.11  2006/07/09 08:41:01  elmsheus
#ATLASOutputDataset introduction, DQ2 updates, Splitter and Merger code clean-up, and more
#
#Revision 1.10  2006/05/27 10:18:01  elmsheus
#Fix ATLASLocalDataset processing problem
#
#Revision 1.9  2006/05/09 13:45:29  elmsheus
#Introduction of
# Athena job splitting based on number of subjobs
# DQ2Dataset and DQ2 file download
# AthenaLocalDataset
#
#Revision 1.8  2006/03/19 01:35:28  liko
#repair datasets
#
#Revision 1.7  2006/03/17 00:55:53  liko
#Fixes in ATLASDataset
#
#Revision 1.6  2006/03/15 16:30:07  liko
#Remove DIAL & ADA
#
#Revision 1.5  2006/03/15 15:49:14  liko
#Small fixes in ATLASCastorDataset
#
#Revision 1.4  2005/10/20 09:47:25  karl
#KH: minor correction
#
#Revision 1.3  2005/09/21 23:37:29  liko
#Bugfixes and support for Simulation
#
#Revision 1.2  2005/09/06 11:37:14  liko
#Mainly the Athena handler
#<|MERGE_RESOLUTION|>--- conflicted
+++ resolved
@@ -56,12 +56,8 @@
         if (fsize>0):
             return fsize
 
-<<<<<<< HEAD
+
 from commands import getstatusoutput
-=======
-
-from commands import getstatusoutput    
->>>>>>> c29dd191
 import threading
 from Ganga.Core import GangaThread
 
