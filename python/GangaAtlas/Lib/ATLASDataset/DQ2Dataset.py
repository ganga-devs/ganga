import os
import re
import fnmatch

from Ganga.GPIDev.Lib.Dataset import Dataset
from Ganga.GPIDev.Schema import *
from Ganga.Utility.files import expandfilename
from Ganga.Utility.logging import getLogger
from Ganga.Utility.Config import getConfig

from dq2.common.DQException import *
from dq2.repository.DQRepositoryException import DQUnknownDatasetException
from dq2.location.DQLocationException import DQLocationExistsException
from dq2.common.DQException import DQInvalidRequestException
from dq2.content.DQContentException import DQInvalidFileMetadataException
from dq2.common.client.DQClientException import DQInternalServerException
from dq2.common.dao.DQDaoException import DQDaoException
from dq2.repository.DQRepositoryException import DQFrozenDatasetException

from GangaAtlas.Lib.Credentials.ProxyHelper import getNickname
from Ganga.Core.GangaThread.MTRunner import MTRunner, Data, Algorithm

from GangaAtlas.Lib.Rucio import list_datasets, is_rucio_se, resolve_containers, generate_output_datasetname, \
    dataset_exists, list_dataset_files
from GangaPanda.Lib.PandaTools import get_ce_from_locations


<<<<<<< HEAD
class DQ2Dataset(Dataset):
    """ATLAS DDM Dataset
=======
def resolve_container(datasets):
    """Helper function to resolver dataset containers"""
    container_datasets = []
    for dataset in datasets:
        if dataset.endswith("/"):
            try:
                #dq2_lock.acquire() 
                try:
                    contents = dq2.listDatasetsInContainer(dataset)
                except:
                    contents = []
            finally:
                #dq2_lock.release()
                pass
   
            if not contents:
                contents = []
            container_datasets = container_datasets + contents
    if container_datasets:
        return container_datasets
    else:
        return datasets

def _resolveSites(sites):

    new_sites = []
    for site in sites:
        if site in ToACache.topology:
            new_sites += _resolveSites(ToACache.topology[site])
        else:
            new_sites.append(site)

    return new_sites

def whichCloud (site):
    is_site(site)

    for cloudID, eachCloud in ToACache.dbcloud.iteritems():
        sites = getSites(eachCloud)
        if site in sites:
            return cloudID

    info = { 'CERN' : 'T0', 'CNAF' : 'IT', 'PIC': 'ES', 'LYON': 'FR',
             'RAL' : 'UK', 'FZK': 'DE', 'SARA' : 'NL', 'ASGC' : 'TW',
             'TRIUMF' : 'CA', 'BNL' : 'US', 'NDGF' : 'NG' }
    for sitename, cloud in info.iteritems():
        if site == sitename:
            return cloud
        
    return None

def dq2datasetstate(dataset):
    """Helper function to determine dataset status """
    if not dataset: return -1

    try:
        #dq2_lock.acquire()
        try:
            state = dq2.getState(dataset)
        except:
            state = -1
    finally:
        #dq2_lock.release()
        pass

    return state 

def dq2outputdatasetname(datasetname, jobid, isGroupDS, groupname):

    jobdate = time.strftime('%Y%m%d%H%M%S')
    usertag = config['usertag']

    # Get DN or nickname
    from Ganga.GPIDev.Credentials_old import GridProxy
    gridProxy = GridProxy()
    username = gridProxy.identity(safe=True)
    if config['ALLOW_MISSING_NICKNAME_DQ2OUTPUTDATASET']:
        nickname = getNickname(allowMissingNickname=True) 
    else:
        nickname = getNickname(allowMissingNickname=False) 
    
    if nickname and config['USE_NICKNAME_DQ2OUTPUTDATASET']:
        username = nickname
        if usertag.endswith('10'):
            usertag = 'user'

    # Remove apostrophe
    username = re.sub("'","",username)

    # prepare Group Dataset names
    if isGroupDS==True:
        usertag = re.sub("user", "group", usertag)
        if not usertag.startswith('group'):
            usertag = 'group' + time.strftime('%Y')[2:]
        if groupname:
            username = groupname
    
    # Automatic dataset name pattern
    if config['USE_NICKNAME_DQ2OUTPUTDATASET']:
        patName = '%s.%s.%s.%s' % (usertag, username, jobdate, jobid)
        patLfn = '%s/%s/%s/%s/' % (usertag, username, jobdate, patName)
    else:
        patName = '%s.%s.ganga.%s.%s' % (usertag, username, jobid, jobdate)
        patLfn = '%s/%s/ganga/%s/' % (usertag,username, patName)

    # Datasetname exists (configured or resubmission)
    if datasetname:
        # new datasetname during job resubmission
        pat = re.compile(r'^%s\.%s\.' % (usertag,username))
        if re.findall(pat,datasetname):
            datasetState = dq2datasetstate(datasetname)
            # dataset exists and is open or dataset does not exist
            if datasetState==0 or datasetState==-1:
                output_datasetname = datasetname
                if config['USE_NICKNAME_DQ2OUTPUTDATASET']:
                    output_lfn = '%s/%s/%s/%s/' % (usertag, username, jobdate, datasetname)
                else:
                    output_lfn = '%s/%s/ganga/%s/' % (usertag, username, datasetname)
            else:
                output_datasetname = patName                        
                output_lfn = patLfn
                logger.warning('Output dataset already exists and is closed/frozen. Overriding to %s', patName)
        else:
            output_datasetname = '%s.%s.%s' % (usertag, username, datasetname)
            if config['USE_NICKNAME_DQ2OUTPUTDATASET']:
                output_lfn = '%s/%s/%s/%s/' % (usertag, username, jobdate, output_datasetname)
            else:
                output_lfn = '%s/%s/ganga/%s/' % (usertag, username, output_datasetname)
    else:
        # No datasetname is given
        output_datasetname = patName
        output_lfn = patLfn

    # container limit: 131, Dataset limit: 200
    if output_datasetname[-1:] == '/' and len(output_datasetname)>config['OUTPUTDATASET_NAMELENGTH']:
        raise ApplicationConfigurationError('DQ2OutputDataset.datasetname = %s is longer than limit of %s characters ! ' %(output_datasetname,config['OUTPUTDATASET_NAMELENGTH']))


    if output_datasetname[-1:] != '/' and len(output_datasetname)>200:
        raise ApplicationConfigurationError('DQ2OutputDataset.datasetname = %s is longer than limit of 200 characters ! ' %(output_datasetname))

    return output_datasetname, output_lfn 

def dq2_set_dataset_lifetime(datasetname, location):

    rc = 1
    if config['OUTPUTDATASET_LIFETIME']:
        mylifetime = config['OUTPUTDATASET_LIFETIME']
        mylifetime = mylifetime.replace('_',' ')
        try:
            #dq2_lock.acquire() 
            try:
                rc = dq2.setReplicaMetaDataAttribute(datasetname, location, 'lifetime', mylifetime)
            except:
                rc = 0
        finally:
            #dq2_lock.release()
            pass
    else:
        pass
>>>>>>> 9d5d164f

    Class that covers accessing datasets through ATLAS DDM
    """

    _schema = Schema(Version(1, 0), {
        'dataset': SimpleItem(defvalue=[], typelist=['str'], sequence=1, strict_sequence=0, doc="Dataset Name(s)"),
        'tag_info': SimpleItem(defvalue={}, doc='TAG information used to split the job'),
        'tag_files': SimpleItem(
            defvalue=[], doc='Input TAG/ELSSI files to run over. tag_info structure will get filled on submission'),
        'tag_coll_ref': SimpleItem(
            defvalue='', doc='Provide the collection ref if not in primary JOs (useful for TRF usage): AOD, ESD, RAW'),
        'tagdataset': SimpleItem(defvalue=[], typelist=['str'], sequence=1, strict_sequence=0, doc='Tag Dataset Name'),
        'use_cvmfs_tag': SimpleItem(defvalue=False, doc='Use CVMFS to access TAG files'),
        'use_aodesd_backnav': SimpleItem(defvalue=False, doc='Use AOD to ESD Backnavigation'),
        'names': SimpleItem(defvalue=[], typelist=['str'], sequence=1, doc='Logical File Names to use for processing'),
        'names_pattern': SimpleItem(defvalue=[], typelist=['str'], sequence=1,
                                    doc='Logical file name pattern to use for processing'),
        'exclude_names': SimpleItem(defvalue=[], typelist=['str'], sequence=1,
                                    doc='Logical File Names to exclude from processing'),
        'exclude_pattern': SimpleItem(defvalue=[], typelist=['str'], sequence=1,
                                      doc='Logical file name pattern to exclude from processing'),
        'number_of_files': SimpleItem(defvalue=0, doc='Number of files. '),
        'guids': SimpleItem(defvalue=[], typelist=['str'], sequence=1, doc='GUID of Logical File Names'),
        'sizes': SimpleItem(defvalue=[], typelist=['str'], sequence=1, doc='Sizes of input files'),
        'checksums': SimpleItem(defvalue=[], typelist=['str'], sequence=1,
                                doc='md5sum or adler checksums of input files'),
        'scopes': SimpleItem(defvalue=[], typelist=['str'], sequence=1,
                             doc='scopes of the input files for RUCIO testing'),
        'type': SimpleItem(defvalue='', doc='Dataset access on worker node: DQ2_LOCAL (default), DQ2_COPY, LFC'),
        'failover': SimpleItem(defvalue=False, doc='Use DQ2_COPY automatically if DQ2_LOCAL fails'),
        'datatype': SimpleItem(defvalue='', doc='Data type: DATA, MC or MuonCalibStream'),
        'accessprotocol': SimpleItem(defvalue='', doc='Accessprotocol to use on worker node, e.g. Xrootd'),
        'match_ce_all': SimpleItem(
            defvalue=False, doc='Match complete and incomplete sources of dataset to CE during job submission'),
        'min_num_files': SimpleItem(defvalue=0, doc='Number of minimum files at incomplete dataset location'),
        'check_md5sum': SimpleItem(
            defvalue=False, doc='Check md5sum of input files on storage elemenet - very time consuming !')
    })

    _category = 'datasets'
    _name = 'DQ2Dataset'
    _exportmethods = ['list_datasets', 'list_contents', 'list_locations', 'list_locations_ce',
                      'list_locations_num_files', 'get_contents', 'get_locations']

    def __init__(self):
        super(DQ2Dataset, self).__init__()

    def dataset_exists(self):
        """Check if the dataset this object represents exists in DDM

        Returns:
            bool - True if dataset exists, False if not
        """

        # do we have a dataset to start with?
        if not self.dataset:
            return False

        # ask Rucio if this is a valid dataset(s)
        all_ds_exists = True
        for dataset in self.dataset:
            all_ds_exists &= dataset_exists(dataset)

        return all_ds_exists

    def get_contents(self, overlap=True, size=False):
        '''Helper function to access dataset content'''

        allcontents = []
        diffcontents = {}
        contents_size = {}
        contents_checksum = {}
        contents_scope = {}

        for dataset in resolve_containers(self.dataset):

<<<<<<< HEAD
            contents = []
            for file_info in list_dataset_files(dataset):
                guid = file_info['guid']
                contents.append((guid, file_info['name']))
                contents_size[guid] = file_info['bytes']
                contents_checksum[guid] = file_info['adler32']
                contents_scope[guid] = file_info['scope']
=======
        for dataset in datasets:
            if backnav:
                dataset = re.sub('AOD','ESD',dataset)

            try:
                #dq2_lock.acquire()
                try:
                    contents = dq2.listFilesInDataset(dataset, long=False)
                except:
        
                    contents = []
                    raise ApplicationConfigurationError('DQ2Dataset.get_contents(): problem in call dq2.listFilesInDataset(%s, long=False)' %dataset )
                    
            finally:
                #dq2_lock.release()
                pass

            if not contents:
                contents = []
                pass

            if not len(contents):
                continue

            # Convert 0.3 output to 0.2 style
            contents = contents[0]
            contents_new = []
            for guid, info in contents.iteritems():
                # Rucio patch
                contents_new.append( (str(guid), info['lfn']) )
                contents_size[guid] = info['filesize']
                contents_checksum[guid] = info['checksum']
                contents_scope[guid] = info['scope'] 
            contents = contents_new
            # Sort contents
            try:
                contents.sort(cmp=cmpfun)
            except:
                pass

            if backnav:
                return contents
>>>>>>> 9d5d164f

            # Process only certain filenames ?
            if self.names:
                #job = self.getJobObject()
                contents = [ (guid,lfn) for guid, lfn in contents if lfn in self.names ]

            # Process only certain file name pattern ?
            if self.names_pattern:
                old_contents = contents
                contents = []
                for expattern in self.names_pattern:
                    regex = fnmatch.translate(expattern)
                    pat = re.compile(regex, re.IGNORECASE)
                    contents += [ (guid,lfn) for guid, lfn in old_contents if pat.match(lfn) and not (guid,lfn) in contents ]
                    
                    
            # Exclude certain filenames ?
            if self.exclude_names:
                #job = self.getJobObject()
                contents = [ (guid,lfn) for guid, lfn in contents if not lfn in self.exclude_names ]

            # Exclude certain file pattern ?
            if self.exclude_pattern:
                for expattern in self.exclude_pattern:
                    regex = fnmatch.translate(expattern)
                    pat = re.compile(regex, re.IGNORECASE)
                    contents = [ (guid,lfn) for guid, lfn in contents if not pat.match(lfn) ]


            # Exclude log files
            contents = [ (guid,lfn) for guid, lfn in contents if not lfn.endswith('log.tgz') ]
            pat = re.compile(r'.*log.tgz.[\w+]+$')
            contents = [ (guid,lfn) for guid, lfn in contents if not pat.match(lfn) ]

            # Process only certain number of files ?
            if self.number_of_files:
                numfiles = self.number_of_files
                if numfiles.__class__.__name__ == 'str':
                     numfiles = int(numfiles)

                if numfiles>0 and numfiles<len(contents):
                    contents_new = []
                    for i in xrange(0,numfiles):
                        contents_new.append(contents[i])

                    contents = contents_new

            allcontents = allcontents + contents
            diffcontents[dataset] = contents
            self.number_of_files = len(allcontents)

        diffcontentsNew = {}
        allcontentsSize = []
        diffcontentsSize = {}
        if size:
            # Sum up all dataset filesizes:
            sumfilesize = 0 
            for guid, lfn in allcontents:
                if guid in contents_size:
                    try:
                        sumfilesize += contents_size[guid]
                        allcontentsSize.append((guid, (lfn, contents_size[guid],contents_checksum[guid],contents_scope[guid])))
                    except:
                        pass
            # Sum up dataset filesize per dataset:
            sumfilesizeDatasets = {}
            for dataset, contents in diffcontents.iteritems():
                contentsSize = []
                tmpInfo = []
                sumfilesizeDataset = 0
                for guid, lfn in contents:
                    if guid in contents_size:
                        try:
                            sumfilesizeDataset += contents_size[guid]
                            contentsSize.append((guid, (lfn, contents_size[guid], contents_checksum[guid],contents_scope[guid])))
                        except:
                            pass
                diffcontentsNew[dataset] = (contents, sumfilesizeDataset)
                diffcontentsSize[dataset] = contentsSize

        if overlap:
            if size:
                return allcontentsSize
            else:
                return allcontents
        else:
            if size:
                return diffcontentsSize
            else:
                return diffcontents

    def get_locations(self, complete=0, backnav=False, overlap=True):
        '''helper function to access the dataset location'''

        alllocations = {}
        overlaplocations = []

        datasets = resolve_containers(self.dataset)
        
        for dataset in datasets:
            if backnav:
                dataset = re.sub('AOD','ESD',dataset)

            try:
                #dq2_lock.acquire()
                try:
                    locations = dq2.listDatasetReplicas(dataset)
                except:
                    logger.error('Dataset %s not found !', dataset)
                    return []
            finally:
                #dq2_lock.release()
                pass
            try:
                #dq2_lock.acquire()
                try:
                    datasetinfo = dq2.listDatasets(dataset)
                except:
                    datasetinfo = {}
            finally:
                #dq2_lock.release()
                pass

            # Rucio patch
            #if dataset.find(":")>0:
            #    try:
            #        datasettemp = dataset.split(":",1)[1]
            #    except:
            #        pass
            #    newdatasetinfo = {}
            #    newdatasetinfo[dataset] = datasetinfo[datasettemp]
            #    datasetinfo = newdatasetinfo

            try:
                datasetvuid = datasetinfo[dataset]['vuids'][0]
            except KeyError:
                try:
                    datasetvuid = datasetinfo.values()[0]['vuids'][0]
                except:
                    try:
                        datasetvuid = dq2.getMetaDataAttribute(dataset,['latestvuid'])['latestvuid']
                        import uuid
                        datasetvuid = str(uuid.UUID(datasetvuid))
                    except:
                        logger.warning('Dataset %s not found',dataset)
                        continue
                #return []

            if datasetvuid not in locations:
                logger.warning('Dataset %s not found',dataset)
                continue
                #return []
            if complete==0:
                templocations = locations[datasetvuid][0] + locations[datasetvuid][1]
            else:
                templocations = locations[datasetvuid][1]

            alllocations[dataset] = templocations

            if overlaplocations == []:
                overlaplocations = templocations

            overlaplocations_temp = []    
            for location in templocations:
                if location in overlaplocations:
                    overlaplocations_temp.append(location)
            overlaplocations = overlaplocations_temp

        if overlap:
            return overlaplocations
        else:
            return alllocations

    def list_datasets(self, name):
        '''List datasets names'''

        datasets = list_datasets(name)

        if not datasets:
            logger.error('No datasets found.')
            return

        for dsn in datasets:
            print dsn

    def list_contents(self,dataset=None):
        '''List dataset content'''

        if not dataset:
            datasets = self.dataset
        else:
            datasets = [ dataset ]

        for dataset in datasets:
            try:
                #dq2_lock.acquire()
                contents = dq2.listFilesInDataset(dataset, long=False)
            except:
                contents = {}
            finally:
                #dq2_lock.release()
                pass

            if not contents:
                print 'Dataset %s is empty.' % dataset
                return

            print 'Dataset %s' % dataset
            contents = contents[0]
            for guid, info in contents.iteritems():
                print '    %s' % info['lfn']
            print 'In total %d files' % len(contents)

    def list_locations(self,dataset=None,complete=0):
        '''List dataset locations'''

        if not dataset:
            datasets = self.dataset
        else:
            datasets = [ dataset ]

        datasets = resolve_containers(datasets)

        for dataset in datasets:
            try:
                #dq2_lock.acquire()
                try:
                    locations = dq2.listDatasetReplicas(dataset,complete)
                except DQUnknownDatasetException:
                    logger.error('Dataset %s not found !', dataset)
                    return
                except DQDaoException:
                    completestr = 'complete'
                    if not complete: completestr = 'incomplete'

                    logger.error('Dataset %s has no %s location', dataset, completestr)
                    return

            finally:
                #dq2_lock.release()
                pass

            try:
                #dq2_lock.acquire()
                datasetinfo = dq2.listDatasets(dataset)
            finally:
                #dq2_lock.release()
                pass

            # RUCIO fix
            #try:
            #    dataset = dataset.split(":",1)[1]
            #except:
            #    pass

            try:
                datasetvuid = datasetinfo[dataset]['vuids'][0]
            except:
                try:
                    datasetvuid = datasetinfo.values()[0]['vuids'][0]
                except:
                    try:
                        datasetvuid = dq2.getMetaDataAttribute(dataset,['latestvuid'])['latestvuid']
                        import uuid
                        datasetvuid = str(uuid.UUID(datasetvuid))
                    except:
                        datasetvuid = ''

            if datasetvuid not in locations:
                print 'Dataset %s not found' % dataset
                return

            locations = locations[datasetvuid]

            print 'Dataset %s' % dataset
            if len(locations[1]): print 'Complete:', ' '.join(locations[1])
            if len(locations[0]): print 'Incomplete:', ' '.join(locations[0])

    def list_locations_ce(self,dataset=None,complete=0):
        '''List the CE associated to the dataset location'''

        if not dataset:
            datasets = self.dataset
        else:
            datasets = dataset

        datasets = resolve_containers(datasets)

        for dataset in datasets:
            try:
                #dq2_lock.acquire()
                try:
                    locations = dq2.listDatasetReplicas(dataset,complete)
                except DQUnknownDatasetException:
                    logger.error('Dataset %s not found !', dataset)
                    return
            finally:
                #dq2_lock.release()
                pass

            try:
                #dq2_lock.acquire()
                datasetinfo = dq2.listDatasets(dataset)
            finally:
                #dq2_lock.release()
                pass

            try:
                datasetvuid = datasetinfo[dataset]['vuids'][0]
            except:
                try:
                    datasetvuid = datasetinfo.values()[0]['vuids'][0]
                except:
                    try:
                        datasetvuid = dq2.getMetaDataAttribute(dataset,['latestvuid'])['latestvuid']
                        import uuid
                        datasetvuid = str(uuid.UUID(datasetvuid))
                    except:
                        logger.warning('Dataset %s not found',dataset)
                        return

            if datasetvuid not in locations:
                print 'Dataset %s not found' % dataset
                return
            locations = locations[datasetvuid]

            print 'Dataset %s' % dataset
            if len(locations[1]): print 'Complete:', ' '.join(get_ce_from_locations(locations[1]))
            if len(locations[0]): print 'Incomplete:', ' '.join(get_ce_from_locations(locations[0]))

    def list_locations_num_files(self,dataset=None,complete=-1,backnav=False):
        '''List the number of files replicated to the dataset locations'''

        if not dataset:
            datasets = self.dataset
        else:
            datasets = [ dataset ]
            
        datasets = resolve_containers(datasets)

        dataset_locations_num = {}

        from Ganga.Utility.GridShell import getShell
        gridshell = getShell()
        gridshell.env['LFC_CONNTIMEOUT'] = '45'

        gridshell.env['DQ2_URL_SERVER']=config['DQ2_URL_SERVER']
        gridshell.env['DQ2_URL_SERVER_SSL']=config['DQ2_URL_SERVER_SSL']
        gridshell.env['DQ2_LOCAL_ID']=''
        import GangaAtlas.PACKAGE
        try:
            pythonpath=GangaAtlas.PACKAGE.setup.getPackagePath2('DQ2Clients','PYTHONPATH',force=False)
        except:
            pythonpath = ''
        gridshell.env['PYTHONPATH'] = gridshell.env['PYTHONPATH']+':'+pythonpath
        ## exclude the Ganga-owned external package for LFC python binding
        pythonpaths = []
        for path in gridshell.env['PYTHONPATH'].split(':'):
            if not re.match('.*\/external\/lfc\/.*', path):
                pythonpaths.append(path)
        gridshell.env['PYTHONPATH'] = ':'.join(pythonpaths)

        ## exclude any rubbish from Athena
        ld_lib_paths = []
        for path in gridshell.env['LD_LIBRARY_PATH'].split(':'):
            if not re.match('.*\/external\/lfc\/.*', path) and not re.match('.*\/sw\/lcg\/external\/.*', path):
                ld_lib_paths.append(path)
        gridshell.env['LD_LIBRARY_PATH'] = ':'.join(ld_lib_paths)

        paths = []
        for path in gridshell.env['PATH'].split(':'):
            if not re.match('.*\/external\/lfc\/.*', path) and not re.match('.*\/sw\/lcg\/external\/.*', path):
                paths.append(path)
        gridshell.env['PATH'] = ':'.join(paths)

        for dataset in datasets:
            if backnav:
                dataset = re.sub('AOD','ESD',dataset)

            locations_num = {}
            exe = os.path.join(os.path.dirname(__file__)+'/ganga-readlfc.py')        
            cmd= exe + " %s %s " % (dataset, complete) 
            rc, out, m = gridshell.cmd1(cmd,allowed_exit=[0,142])

            if rc == 0 and not out.startswith('ERROR'):
                for line in out.split():
                    if line.startswith('#'):
                        info = line[1:].split(':')
                        if len(info)==2:
                            locations_num[info[0]]=int(info[1])
            elif rc==142:
                logger.error("LFC file catalog query time out - Retrying...")
                removelfclist = ""
                while rc!=0:
                    output = out.split()
                    try:
                        removelfc = output.pop()
                        if removelfclist == "":
                            removelfclist=removelfc
                        else:
                            removelfclist= removelfclist+","+removelfc
                    except IndexError:
                        logger.error("Empty LFC string of broken catalogs")
                        return {}
                    cmd = exe + " -r " + removelfclist + " %s %s" % (dataset, complete)
                    rc, out, m = gridshell.cmd1(cmd,allowed_exit=[0,142])

                if rc == 0 and not out.startswith('ERROR'):
                    for line in out.split():
                        if line.startswith('#'):
                            info = line[1:].split(':')
                            if len(info)==2:
                                locations_num[info[0]]=int(info[1])

            dataset_locations_num[dataset] = locations_num
        return dataset_locations_num

    def get_replica_listing(self,dataset=None,SURL=True,complete=0,backnav=False):
        '''Return list of guids/surl replicated dependent on dataset locations'''
        if not dataset:
            datasets = self.dataset
        else:
            datasets = [ dataset ]

        datasets = resolve_containers(datasets)

        dataset_locations_list = {}
        for dataset in datasets:
            if backnav:
                dataset = re.sub('AOD','ESD',dataset)

            locations_list = {}
            from Ganga.Utility.GridShell import getShell
            gridshell = getShell()
            gridshell.env['LFC_CONNTIMEOUT'] = '45'
            exe = os.path.join(os.path.dirname(__file__)+'/ganga-readlfc.py')

            if SURL:
                cmd= exe + " -l %s %s " % (dataset, complete)
            else:
                cmd= exe + " -g %s %s " % (dataset, complete) 
            rc, out, m = gridshell.cmd1(cmd,allowed_exit=[0,142])

            if rc == 0 and not out.startswith('ERROR'):
                for line in out.split():
                    if line.startswith('#'):
                        info = line[1:].split(',')
                        if len(info)>1:
                            locations_list[info[0]]=info[1:]
            elif rc==142:
                logger.error("LFC file catalog query time out - Retrying...")
                removelfclist = ""
                while rc!=0:
                    output = out.split()
                    try:
                        removelfc = output.pop()
                        if removelfclist == "":
                            removelfclist=removelfc
                        else:
                            removelfclist= removelfclist+","+removelfc
                    except IndexError:
                        logger.error("Empty LFC string of broken catalogs")
                        return {}
                    cmd = exe + " -l -r " + removelfclist + " %s %s" % (dataset, complete)
                    rc, out, m = gridshell.cmd1(cmd,allowed_exit=[0,142])

                if rc == 0 and not out.startswith('ERROR'):
                    for line in out.split():
                        if line.startswith('#'):
                            info = line[1:].split(',')
                            if len(info)>1:
                                locations_list[info[0]]=info[1:]

            dataset_locations_list[dataset] = locations_list

        if dataset:
            return dataset_locations_list[dataset]
        else:
            return dataset_locations_list


class DQ2OutputDataset(Dataset):
    """DQ2 Dataset class for a dataset of output files"""
    
    _schema = Schema(Version(1,1), {
        'outputdata'     : SimpleItem(defvalue = [], typelist=['str'], sequence=1, doc='Output files to be returned via SE'), 
        'output'         : SimpleItem(defvalue = [], typelist=['str'], sequence = 1, protected=1, doc = 'Output information automatically filled by the job'),
        'isGroupDS'      : SimpleItem(defvalue = False, doc = 'Use group datasetname prefix'),
        'groupname'      : SimpleItem(defvalue='', doc='Name of the group to be used if isGroupDS=True'),
        #'datasetname'    : SimpleItem(defvalue='', copyable=0, doc='Name of the DQ2 output dataset automatically filled by the job'),
        'datasetname'    : SimpleItem(defvalue='', filter="checkNameConsistency", doc='Name of the DQ2 output dataset automatically filled by the job'),
        'datasetList'    : SimpleItem(defvalue = [], typelist=['str'],  sequence = 1,protected=1, doc='List of DQ2 output datasets automatically filled by the AthenaMC job'),
        'location'       : SimpleItem(defvalue='',doc='SE output path location'),
        'spacetoken'     : SimpleItem(defvalue='',doc='SE output spacetoken'),
        'local_location' : SimpleItem(defvalue='',doc='Local output path location'),
#        'use_datasetname' : SimpleItem(defvalue = False, doc = 'Use datasetname as it is and do not prepend users.myname.ganga'),
        'use_shortfilename' : SimpleItem(defvalue = False, doc = 'Use shorter version of filenames and do not prepend users.myname.ganga'),
        'transferredDS' : SimpleItem(defvalue='',doc='Panda only: Specify a comma-separated list of patterns so that only datasets which match the given patterns are transferred when outputdata.location is set. Either \ or "" is required when a wildcard is used. If omitted, all datasets are transferred')
        })
    
    _category = 'datasets'
    _name = 'DQ2OutputDataset'

    _exportmethods = [ 'retrieve', 'fill', 'create_dataset','create_datasets', 'dataset_exists', 'get_locations', 'create_subscription', 'clean_duplicates_in_dataset', 'clean_duplicates_in_container', 'check_content_consistency' ]

    _GUIPrefs = [ { 'attribute' : 'outputdata',     'widget' : 'String_List' },
                  { 'attribute' : 'output',         'widget' : 'String_List' },
                  { 'attribute' : 'datasetname',    'widget' : 'String' },
                  { 'attribute' : 'datasetList',    'widget' : 'String_List' },
                  { 'attribute' : 'location',       'widget' : 'String_List' },
                  { 'attribute' : 'local_location', 'widget' : 'File' },
#                  { 'attribute' : 'use_datasetname',    'widget' : 'Bool' },
                  { 'attribute' : 'isGroupDS',      'widget' : 'Bool' },
                  { 'attribute' : 'groupname',      'widget' : 'String' },
                  { 'attribute' : 'use_shortfilename',    'widget' : 'Bool' }
                  ]
    
    nameChecked = False
    dq2datasetname = ''

    def __init__(self):
        super(DQ2OutputDataset, self).__init__()

    def checkNameConsistency(self, datasetname):
        if datasetname == '':
            return ''
        elif datasetname != '':
            dq2datasetname = generate_output_datasetname(datasetname, -999 , self.isGroupDS, self.groupname)
            return dq2datasetname

    def clean_duplicates_in_dataset(self, datasetname = None, outputInfo = None):
        """Clean duplicate files from dataset if e.g. shallow retry count occured"""

        trashFiles = []
        if not datasetname:
            datasetname = self.datasetname

        logger.warning('Checking for file dulipates in %s...' %datasetname)
        
        # Get filenames from repository (actually finished jobs) 
        filenames = []
        # Use subjob outputInfo if not provided as parameter
        if not outputInfo:
            outputInfo = self.output
        for file in outputInfo:
            filenames.append(file.split(',')[1])

        # Get filenames from dataset
        contents = []
        try:
            #dq2_lock.acquire()
            try:
                contents = dq2.listFilesInDataset(datasetname, long=False)
            except:
                contents = ({},'')
                pass
        finally:
            #dq2_lock.release()
            pass

        if contents:
            contents = contents[0]

        # Convert 0.3 output to 0.2 style
        contents_new = {}
        for guid, info in contents.iteritems():
            contents_new[ info['lfn'] ] = guid 

        # Loop over all files in dataset
        for filename in contents_new.keys():
            if not filename in filenames:
                trashFiles.append(filename)

        # Determine dataset location
        try:
            #dq2_lock.acquire()
            try:
                location = dq2.listDatasetReplicas(datasetname).values()[0][1][0]
            except:
                location = datasetname.split('.')[-1]
                pass
        finally:
            #dq2_lock.release()
            pass

        if not is_rucio_se(location):
            logger.error('clean_duplicates_in_dataset failed since %s in no proper DQ2 location', location) 
            return

        # Create trash dataset
        trashFilesInfo = []
        trashFilesGuids = []
        trashDatasetname = datasetname + '.trash'
        for trashFile in trashFiles:
            guid = contents_new[trashFile]
            trashFilesGuids.append(guid)
            infoLine = trashDatasetname + ',' + trashFile + ',' + guid + ',' + '%s' %contents[guid]['filesize']  +  ',' + contents[guid]['checksum'].replace('ad:','') + ',' +  location
            trashFilesInfo.append(infoLine)
            
        if trashFiles:
            logger.warning('Removing file duplicates from %s outputdataset: %s', datasetname, trashFiles )
            try:
                self.create_dataset(trashDatasetname)
            except:
                logger.warning('Trash dataset %s already exists !', trashDatasetname )
            
            self.register_datasets_details( trashDatasetname, trashFilesInfo)
            logger.warning('Duplicate files are now in dataset: %s', trashDatasetname)
            # Delete duplicate files from original dataset
            try:
                #dq2_lock.acquire()
                try:
                    dq2.deleteFilesFromDataset(datasetname, trashFilesGuids)
                except:
                    logger.error('Failure during removal of duplicates from dataset %s', datasetname)
                    pass
            finally:
                #dq2_lock.release()
                pass

            # Delete trash dataset
            if config['DELETE_DUPLICATES_DATASET']:
                try:
                    #dq2_lock.acquire()
                    try:
                        dq2.deleteDatasetReplicas(trashDatasetname, location)                    
                    except:
                        logger.error('Failure during removal of duplicates dataset %s', trashDatasetname)
                        pass
                finally:                                                        
                    #dq2_lock.release()
                    pass

        return

    def clean_duplicates_in_container(self, containername = None):
        """Clean duplicate files from container and its datasets if e.g. shallow retry count occured"""

        if not containername:
            containername = self.datasetname

        logger.warning('Checking for file dulipates in %s...' %containername)

        if not containername.endswith('/'):
            logger.warning('%s is not a dataset container - doing nothing!' %containername)
            return
       
        # Resolved container into datasets
        datasets = resolve_containers([containername])
        # Use master job info
        outputInfo = self.output
        # Clean all dataset individually
        for dataset in datasets:
            self.clean_duplicates_in_dataset(dataset, outputInfo )

        return

    def dataset_exists(self, datasetname = None):
        """Check if dataset already exists"""
        exist = False
        if not datasetname: datasetname=self.datasetname
        try:
            #dq2_lock.acquire()
            try:
                content = dq2.listDatasets(datasetname)
            except:
                content = []
        finally:
            #dq2_lock.release()
            pass
        if len(content)>0:
            exist = True
            
        return exist

    def get_locations(self, datasetname = None, complete=0, quiet = False):
        '''helper function to access the dataset location'''

        if not datasetname: datasetname=self.datasetname

        try:
            #dq2_lock.acquire()
            try:
                locations = dq2.listDatasetReplicas(datasetname)
            except:
                logger.error('Dataset %s not found !', datasetname)
                return
        finally:
            #dq2_lock.release()
            pass
        try:
            #dq2_lock.acquire()
            datasetinfo = dq2.listDatasets(datasetname)
        finally:
            #dq2_lock.release()
            pass

        try:
            datasetvuid = datasetinfo[datasetname]['vuids'][0]
        except:
            try:
                datasetvuid = datasetinfo.values()[0]['vuids'][0]
            except:
                try:
                    datasetvuid = dq2.getMetaDataAttribute(datasetname,['latestvuid'])['latestvuid']
                    import uuid
                    datasetvuid = str(uuid.UUID(datasetvuid))
                except:
                    logger.warning('Dataset %s not found',datasetname)

        if datasetvuid not in locations:
            logger.warning('Dataset %s not found',datasetname)
            return []
        if complete==0:
            return locations[datasetvuid][0] + locations[datasetvuid][1]
        else:
            return locations[datasetvuid][1]

    def create_dataset(self, datasetname = None):
        """Create dataset in central DQ2 database"""

        if datasetname:
            try:
                #dq2_lock.acquire()
                dq2.registerNewDataset(datasetname)
            finally:
                #dq2_lock.release()
                pass

            self.datasetname = datasetname

    def create_datasets(self, datasets):
        # first, ensure uniqueness of name
        for dataset in datasets:
            if dataset not in self.datasetList:
                self.datasetList.append(dataset)
        for dataset in self.datasetList:
            try:
                #dq2_lock.acquire()
                content = dq2.listDatasets(dataset)
            finally:
                #dq2_lock.release()
                pass

            if len(content)>0:
                logger.warning("dataset %s already exists: skipping", dataset)
                continue
            logger.debug("creating dataset: %s", dataset)
            self.create_dataset(dataset)
        
        self.datasetname="" # mandatory to avoid confusing the fill method
        return

    def create_subscription(self, datasetname = None, location = None):
        """Create a subscription for a dataset"""
        if datasetname and location:
            if is_rucio_se(location) and \
                   (location.find('LOCALGROUPDISK')>0 or location.find('SCRATCHDISK')>0):
                try:
                    #dq2_lock.acquire()
                    dq2.registerDatasetSubscription(datasetname, location)
                    logger.warning('Dataset %s has been subscribed to %s.', datasetname, location)
                finally:
                    #dq2_lock.release()
                    pass
                    
        return

    def register_dataset_location(self, datasetname, siteID):
        """Register location of dataset into DQ2 database"""
        alllocations = []

        try:
            #dq2_lock.acquire()
            try:
                datasetinfo = dq2.listDatasets(datasetname)
            except:
                datasetinfo = {}
        finally:
            #dq2_lock.release()
            pass

        if datasetinfo=={}:
            logger.error('Dataset %s is not defined in DQ2 database !' , datasetname )
            return -1
        
        try:
            #dq2_lock.acquire()
            try:
                locations = dq2.listDatasetReplicas(datasetname)
            except:
                locations = {}
        finally:
            #dq2_lock.release()
            pass

        if locations != {}: 
            try:
                datasetvuid = datasetinfo[datasetname]['vuids'][0]
            except KeyError:
                logger.error('Dataset %s not found', datasetname )
                return -1
            if datasetvuid not in locations:
                logger.error( 'Dataset %s not found', datasetname )
                return -1
            alllocations = locations[datasetvuid][0] + locations[datasetvuid][1]

        try:
            #dq2_lock.acquire()
            if not siteID in alllocations:
                try:
                    dq2.registerDatasetLocation(datasetname, siteID)
                except DQInvalidRequestException as Value:
                    logger.error('Error registering location %s of dataset %s: %s', datasetname, siteID, Value) 
        finally:
            #dq2_lock.release()
            pass

        # Verify registration
        try:
            #dq2_lock.acquire()
            try:
                locations = dq2.listDatasetReplicas(datasetname)
            except:
                locations = {}
        finally:
            #dq2_lock.release()
            pass

        if locations != {}: 
            datasetvuid = datasetinfo[datasetname]['vuids'][0]
            alllocations = locations[datasetvuid][0] + locations[datasetvuid][1]
        else:
            alllocations = []

        return alllocations


    def register_file_in_dataset(self,datasetname,lfn,guid, size, checksum):
        """Add file to dataset into DQ2 database"""
        # Check if dataset really exists

        try:
            #dq2_lock.acquire()
            content = dq2.listDatasets(datasetname)
        finally:
            #dq2_lock.release()
            pass

        if content=={}:
            logger.error('Dataset %s is not defined in DQ2 database !',datasetname)
            return
        # Add file to DQ2 dataset
        ret = []
        #sizes = []
        #checksums = []
        #for i in xrange(len(lfn)):
        #    sizes.append(None)
        #    checksums.append(None)
        
        try:
            #dq2_lock.acquire()
            try:
                ret = dq2.registerFilesInDataset(datasetname, lfn, guid, size, checksum) 
            except (DQInvalidFileMetadataException, DQInvalidRequestException, DQFrozenDatasetException) as Value:
                logger.warning('Warning, some files already in dataset or dataset is frozen: %s', Value)
                pass
        finally:
            #dq2_lock.release()
            pass

        return 

    def register_datasets_details(self,datasets,outdata):

        reglines=[]
        for line in outdata:
            try:
                #[dataset,lfn,guid,siteID]=line.split(",")
                [dataset,lfn,guid,size,md5sum,siteID]=line.split(",")
            except ValueError:
                continue
            size = long(size)
            adler32='ad:'+md5sum
            if len(md5sum)==32:
                adler32='md5:'+md5sum
            
            siteID=siteID.strip() # remove \n from last component
            regline=dataset+","+siteID
            if regline in reglines:
                logger.debug("Registration of %s in %s already done, skipping" % (dataset,siteID))
                #continue
            else:
                reglines.append(regline)
                logger.info("Registering dataset %s in %s" % (dataset,siteID))
                # use another version of register_dataset_location, as the "secure" one does not allow to keep track of datafiles saved in the fall-back site (CERNCAF)
                try:
                    #dq2_lock.acquire()
                    content = dq2.listDatasets(dataset)
                finally:
                    #dq2_lock.release()
                    pass

                if content=={}:
                    logger.error('Dataset %s is not defined in DQ2 database !',dataset)
                else: 
                    try:
                        #dq2_lock.acquire()
                        try:
                            dq2.registerDatasetLocation(dataset, siteID)
                        except (DQLocationExistsException, DQInternalServerException):
                            logger.debug("Dataset %s is already registered at location %s", dataset, siteID )
                        
                    finally:
                        #dq2_lock.release()
                        pass

            self.register_file_in_dataset(dataset,[lfn],[guid],[size],[adler32])

    def check_content_consistency(self, numsubjobs, **options ):
        """Check outputdataset consistency"""
        
        # Resolve container into datasets
        datasets = resolve_containers([self.datasetname])

        for dataset in datasets:
            try:
                #dq2_lock.acquire()
                try:
                    contents = dq2.listFilesInDataset(dataset, long=False)
                except:
                    contents = []
                    pass
            finally:
                #dq2_lock.release()
                pass

            if not contents:
                contents = []
                pass

            if not len(contents):
                continue
       
            contents = contents[0]
            contents_new = []
            contents_files = []
            for guid, info in contents.iteritems():
                contents_new.append( (guid, info['lfn']) )
                contents_files.append( info['lfn'] ) 
            contents = contents_new

            numoutputfiles = len(contents)
            
            # Master job
            if numsubjobs:
                numrequestedoutputfiles = len(self.outputdata)*numsubjobs
                if not numrequestedoutputfiles == numoutputfiles:
                    logger.warning('%s output files in outputdataset %s is not consistent with %s subjobs and %s requested outputfiles - Please carefully check output !', numoutputfiles, dataset,numsubjobs, numrequestedoutputfiles)
            # Subjob
            else:
                for outputinfo in self.output:
                    filename = outputinfo.split(',')[1]
                    if not filename in contents_files:
                        logger.warning('output file %s is not in outputdataset %s - Please carefully check output !', filename, dataset)

        return

    def fill(self, type=None, name=None, **options ):
        """Determine outputdata and outputsandbox locations of finished jobs
        and fill output variable"""

        from Ganga.GPIDev.Lib.Job import Job
        from GangaAtlas.Lib.ATLASDataset.ATLASDataset import filecheck

        job = self._getParent()

        # Determine local output path to store files
        if job.outputdata.local_location:
            outputlocation = expandfilename(job.outputdata.local_location)
        elif job.outputdata.location and (job.backend._name in [ 'Local', 'LSF', 'PBS', 'SGE']):
            outputlocation = expandfilename(job.outputdata.location)
        else:
            try:
                tmpdir = os.environ['TMPDIR']
            except:
                tmpdir = '/tmp/'
            outputlocation = tmpdir

        # Output files on SE
        outputfiles = job.outputdata.outputdata
        
        # Search output_guid files from LCG jobs in outputsandbox
        jobguids = []

        if job.backend._name in [ 'LCG', 'CREAM', 'Local', 'LSF', 'PBS', 'SGE']:
            pfn = job.outputdir + "output_guids"
            fsize = filecheck(pfn)
            if (fsize>0):
                jobguids.append(pfn)
                logger.debug('jobguids: %s', jobguids)
                
            
            # Get guids from output_guid files
            for ijobguids in jobguids: 
                f = open(ijobguids)
                templines =  [ line.strip() for line in f ]
                if not self.output:
                    for templine in templines:
                        tempguid = templine.split(',')
                        #self.output = self.output + tempguid

                f.close()
                
            # Get output_location
            pfn = job.outputdir + "output_location"
            fsize = filecheck(pfn)
            if (fsize>0):
                f = open(pfn)
                line = f.readline()
                self.location = line.strip()
                f.close()
                
                #  Register DQ2 location
                # FMB: protection against empty strings
                if self.datasetname and not (job.application._name in ['Athena', 'AthenaTask'] and job.backend._name in [ 'LCG', 'CREAM', 'Local', 'LSF', 'PBS', 'SGE']):
                    self.register_dataset_location(self.datasetname, self.location)
                    
            pfn = job.outputdir + "output_data"
            fsize = filecheck(pfn)
            if fsize>0:
                f=open(pfn)
                for line in f.readlines():
                    self.output.append( line.strip() )
                f.close()

            # Extract new dataset name and fill it into repository
            for outputInfo in self.output:
                datasetnameTemp = outputInfo.split(',')[0]
                try:
                    if not datasetnameTemp.endswith('.' + self.location):
                        datasetnameComp = self.datasetname + '.' + self.location
                    else:
                        datasetnameComp = self.datasetname
                except:
                    datasetnameComp = self.datasetname + '.' + outputInfo.split(',')[5]
                match = re.search(datasetnameComp, datasetnameTemp)
                if match:
                    logger.debug('Changed outputdata.dataset from %s to %s', self.datasetname, datasetnameTemp)
                    self.datasetname = datasetnameTemp
                    # Work around for failing location registration on worker node
                    out = self.register_dataset_location(self.datasetname, self.location)
                    if not self.location in out:
                        logger.error('Error during dataset location registration of %s at %s', self.datasetname, self.location)
                
        # Local host execution
        if (job.backend._name in [ 'Local', 'LSF', 'PBS', 'SGE']): 
            for file in outputfiles:
                pfn = outputlocation+"/"+file
                fsize = filecheck(pfn)
                if (fsize>0):
                    self.output.append(pfn)

        # Output files in the sandbox 
        outputsandboxfiles = job.outputsandbox
        for file in outputsandboxfiles:
            pfn = job.outputdir+"/"+file
            fsize = filecheck(pfn)
            if (fsize>0):
                self.output.append(pfn)

        # Set Replica lifteime
        set_dataset_lifetime(self.datasetname, self.location)

        # Master job finish
        if not job.master and job.subjobs:
            self.location = []
            self.output = []
            self.allDatasets = []
            for subjob in job.subjobs:
                self.output+=subjob.outputdata.output
                self.datasetname=subjob.outputdata.datasetname
                self.location.append(subjob.outputdata.location)
                if not subjob.outputdata.datasetname in self.allDatasets:
                    for outputInfo in subjob.outputdata.output:
                        if len(outputInfo.split(','))>1:
                            datasetnameTemp = outputInfo.split(',')[0]
                            if not datasetnameTemp in self.allDatasets:
                                self.allDatasets.append(datasetnameTemp)
                                
            if (job.application._name in ['Athena','AthenaTask'] and job.backend._name in [ 'LCG', 'CREAM', 'Local', 'LSF', 'PBS', 'SGE']):
                newDatasetname = job.outputdata.datasetname
                for dataset in self.allDatasets:
                    # Clean dataset from duplicates on LCG backend
                    if config['CHECK_OUTPUT_DUPLICATES'] and job.backend._name in [ 'LCG' ]:
                        self.clean_duplicates_in_dataset(dataset)
                    # output container name
                    for location in self.location:
                        if location:
                            match = re.search('^(\S*).%s.*'%location, dataset)
                        else:
                            match = re.search('^(\S*)\..*', dataset)
                        if match:
                            newDatasetname = match.group(1)
                            break
                        
                # Create output container
                containerName = newDatasetname+'/'
                #try:
                #    dq2_lock.acquire()
                #    try:
                #        dq2.registerContainer(containerName)
                #    except:
                #        logger.warning('Problem registering container %s', containerName)
                #        pass
                #finally:
                #    dq2_lock.release()
                try:
                    #dq2_lock.acquire()
                    for dataset in self.allDatasets:
                        try:
                            dq2.freezeDataset(dataset)
                        except DQFrozenDatasetException:
                            pass
                finally:
                    #dq2_lock.release()
                    pass

                #try:
                #    dq2_lock.acquire()
                #    try:
                #        dq2.registerDatasetsInContainer(containerName, self.allDatasets)
                #    except:
                #        logger.warning('Problem registering datasets %s in container %s',  self.allDatasets, containerName)
                #        pass
                #finally:
                #    dq2_lock.release()

                self.datasetname = containerName
        else:
            # AthenaMC: register dataset location and insert file in dataset only within subjobs (so that if one subjob fails, the master job fails, but the dataset is saved...). Master job completion does not do anything...
            if not (job.application._name in ['Athena', 'AthenaTask'] and job.backend._name in [ 'LCG', 'CREAM', 'Local', 'LSF', 'PBS', 'SGE']):
                self.register_datasets_details(self.datasetname,self.output)
            elif not job.master and not job.subjobs:
                self.allDatasets = [ ]
                for outputInfo in self.output:
                    datasetnameTemp = outputInfo.split(',')[0]
                    if not datasetnameTemp in self.allDatasets:
                        self.allDatasets.append(datasetnameTemp)
                for datasetnameFreeze in self.allDatasets:
                    try:
                        #dq2_lock.acquire()
                        try:
                            dq2.freezeDataset(datasetnameFreeze)
                        except DQFrozenDatasetException:
                            pass
                    finally:
                        #dq2_lock.release()
                        pass
                

    def retrieve(self, type=None, name=None, **options ):
        """Retrieve files listed in outputdata and registered in output from
        remote SE to local filesystem in background thread"""
        from Ganga.GPIDev.Lib.Job import Job
        from GangaAtlas.Lib.ATLASDataset import Download
        import os, threading

        subjobDownload = options.get('subjobDownload')
        blocking = options.get('blocking')
        use_dsname = options.get('useDSNameForDir')
        output_names_re = options.get('outputNamesRE')
        thread_pool = options.get('threadPool')

        job = self._getParent()

        # Master job finish
        if not job.master and job.subjobs:
            masterJob = True
        else:
            masterJob = False

        # call the subjob retrieve method if available
        if len(job.subjobs) > 0 and subjobDownload:
            
            thread_pool = DQ2OutputDownloader(numThread = config['NumberOfDQ2DownloadThreads'])
            for sj in job.subjobs:
                sj.outputdata.retrieve(blocking=False, useDSNameForDir=use_dsname, outputNamesRE=output_names_re, threadPool=thread_pool)

            thread_pool.start()

            if blocking:
                thread_pool.join()
            return

        os.environ['DQ2_URL_SERVER'] = config['DQ2_URL_SERVER']
        os.environ['DQ2_URL_SERVER_SSL'] = config['DQ2_URL_SERVER_SSL']
        
        if 'DQ2_LOCAL_ID' not in os.environ:
            os.environ['DQ2_LOCAL_ID'] = "DUMMY"
        if 'DQ2_COPY_COMMAND' not in os.environ:
            os.environ['DQ2_COPY_COMMAND']="lcg-cp --vo atlas"

        if (job.outputdata.outputdata and job.backend._name in [ 'LCG', 'CREAM'] and job.outputdata.output) or (job.backend._name == 'Panda'):
            # Determine local output path to store files
            local_location = options.get('local_location')

            if job._getRoot().subjobs:
                id = "%d" % (job._getRoot().id)
            else:
                id = "%d" % job.id

            if local_location:
                outputlocation = expandfilename(local_location)
                if not use_dsname:
                    try:
                        outputlocation = os.path.join( outputlocation, id )
                        os.makedirs(outputlocation)
                    except OSError:
                        pass
            elif job.outputdata.local_location:
                outputlocation = expandfilename(job.outputdata.local_location)
                if not use_dsname:
                    try:
                        outputlocation = os.path.join( outputlocation, id )
                        os.makedirs(outputlocation)
                    except OSError:
                        pass
            else:
                # User job repository location
                outputlocation = job.outputdir

            # Use single download if called from master job
            if masterJob and not subjobDownload:
                if not use_dsname:
                    exe = 'dq2-get --client-id=ganga -L ROAMING -a -d -D '
                    temp_location = outputlocation
                else:
                    exe = 'dq2-get --client-id=ganga -L ROAMING -a -d '
                    temp_location = os.path.join(outputlocation, job.outputdata.datasetname)
                    

                if job.backend._name == 'Panda':
                    cmd = '%s -H %s %s' %(exe, temp_location, job.outputdata.datasetname)
                else:
                    cmd = '%s -H %s %s' %(exe, temp_location, job.outputdata.datasetname)
                
                logger.warning("Please be patient - background execution of dq2-get of %s to %s", job.outputdata.datasetname, temp_location )

                threads=[]
                thread = Download.download_dq2(cmd)
                thread.setDaemon(True)
                thread.start()
                threads.append(thread)
            
            else: # User download per subjob 
                # loop over all filenames
                if job.outputdata.output:
                    filenames = job.outputdata.output
                    for fileinfo in filenames:
                        filename = fileinfo.split(',')[1]

                        # re if required
                        if output_names_re and not re.search(output_names_re, filename):
                            continue
                        
                        if not use_dsname:
                            exe = 'dq2-get --client-id=ganga -L ROAMING -a -d -D '
                            temp_location = outputlocation
                        else:
                            exe = 'dq2-get --client-id=ganga -L ROAMING -a -d '
                            temp_location = os.path.join(outputlocation, job.outputdata.datasetname)

                        if job.backend._name == 'Panda':
                            cmd = '%s -H %s -f %s %s' %(exe, temp_location, filename, job.outputdata.datasetname)
                        else:
                            cmd = '%s -s %s -H %s -f %s %s' %(exe, job.outputdata.location, temp_location, filename, job.outputdata.datasetname)

                        logger.warning("Please be patient - background execution of dq2-get of %s to %s", job.outputdata.datasetname, temp_location )
                        if thread_pool:
                            thread_pool.addTask(cmd)
                        else:
                            threads=[]
                            thread = Download.download_dq2(cmd)
                            thread.setDaemon(True)
                            thread.start()
                            threads.append(thread)
                else:
                    logger.warning('job.outputdata.output emtpy - nothing to download')

            if blocking:
                for thread in threads:
                    thread.join()
                                        
            #for thread in threads:
            #    thread.join()

        else:
            logger.error("Nothing to download")


class DQ2OutputDownloadTask:
    """
    Class for defining a data object for each output downloading task.
    """

    _attributes = ('cmd')

    def __init__(self, cmd):
        self.cmd = cmd


class DQ2OutputDownloadAlgorithm(Algorithm):
    """
    Class for implementing the logic of each downloading task.
    """

    def process(self, item):
        """
        downloads output of one DQ2 job
        """
        from GangaAtlas.Lib.ATLASDataset import Download

        thread = Download.download_dq2(item.cmd)
        thread.setDaemon(True)
        thread.start()
        thread.join()

        return True

class DQ2OutputDownloader(MTRunner):

    """
    Class for managing multi-threaded downloading of DQ2 Output
    """

    def __init__(self, numThread=5):

        MTRunner.__init__(self, name='dq2_output_downloader', data=Data(collection=[]), algorithm=DQ2OutputDownloadAlgorithm())

        #self.keepAlive = True
        self.numThread = numThread

    def countAliveAgent(self):

        return self.__cnt_alive_threads__()

    def addTask(self, cmd):
        task = DQ2OutputDownloadTask(cmd)
        self.addDataItem(task)

        return True


logger = getLogger()

# New for DQ2 client 2.3.0
from Ganga.GPIDev.Credentials_old import GridProxy
gridProxy = GridProxy()
<<<<<<< HEAD
username_global = gridProxy.identity(safe=True)
nickname = getNickname(allowMissingNickname=False)
=======
if not gridProxy.isValid():
    gridProxy.create()

username = gridProxy.identity(safe=True)
# Note: Allow missing nickname as if we can't create a proxy for some reason, we still want to start Ganga
nickname = getNickname(allowMissingNickname=True)
>>>>>>> 9d5d164f
if nickname:
    username_global = nickname
os.environ['RUCIO_ACCOUNT'] = username_global
logger.debug("Using RUCIO_ACCOUNT = %s " %(os.environ['RUCIO_ACCOUNT'])) 

# Again, if we don't have a valid proxy, don't attempt to create DQ2 object as it will just fail
if gridProxy.isValid():
    from dq2.clientapi.DQ2 import DQ2
    dq2=DQ2(force_backend='rucio')
else:
    dq2 = None

from threading import Lock
dq2_lock = Lock()

config = getConfig('DQ2')

baseURLDQ2 = config['DQ2_URL_SERVER']
baseURLDQ2SSL = config['DQ2_URL_SERVER_SSL']
   
verbose = False<|MERGE_RESOLUTION|>--- conflicted
+++ resolved
@@ -25,172 +25,8 @@
 from GangaPanda.Lib.PandaTools import get_ce_from_locations
 
 
-<<<<<<< HEAD
 class DQ2Dataset(Dataset):
     """ATLAS DDM Dataset
-=======
-def resolve_container(datasets):
-    """Helper function to resolver dataset containers"""
-    container_datasets = []
-    for dataset in datasets:
-        if dataset.endswith("/"):
-            try:
-                #dq2_lock.acquire() 
-                try:
-                    contents = dq2.listDatasetsInContainer(dataset)
-                except:
-                    contents = []
-            finally:
-                #dq2_lock.release()
-                pass
-   
-            if not contents:
-                contents = []
-            container_datasets = container_datasets + contents
-    if container_datasets:
-        return container_datasets
-    else:
-        return datasets
-
-def _resolveSites(sites):
-
-    new_sites = []
-    for site in sites:
-        if site in ToACache.topology:
-            new_sites += _resolveSites(ToACache.topology[site])
-        else:
-            new_sites.append(site)
-
-    return new_sites
-
-def whichCloud (site):
-    is_site(site)
-
-    for cloudID, eachCloud in ToACache.dbcloud.iteritems():
-        sites = getSites(eachCloud)
-        if site in sites:
-            return cloudID
-
-    info = { 'CERN' : 'T0', 'CNAF' : 'IT', 'PIC': 'ES', 'LYON': 'FR',
-             'RAL' : 'UK', 'FZK': 'DE', 'SARA' : 'NL', 'ASGC' : 'TW',
-             'TRIUMF' : 'CA', 'BNL' : 'US', 'NDGF' : 'NG' }
-    for sitename, cloud in info.iteritems():
-        if site == sitename:
-            return cloud
-        
-    return None
-
-def dq2datasetstate(dataset):
-    """Helper function to determine dataset status """
-    if not dataset: return -1
-
-    try:
-        #dq2_lock.acquire()
-        try:
-            state = dq2.getState(dataset)
-        except:
-            state = -1
-    finally:
-        #dq2_lock.release()
-        pass
-
-    return state 
-
-def dq2outputdatasetname(datasetname, jobid, isGroupDS, groupname):
-
-    jobdate = time.strftime('%Y%m%d%H%M%S')
-    usertag = config['usertag']
-
-    # Get DN or nickname
-    from Ganga.GPIDev.Credentials_old import GridProxy
-    gridProxy = GridProxy()
-    username = gridProxy.identity(safe=True)
-    if config['ALLOW_MISSING_NICKNAME_DQ2OUTPUTDATASET']:
-        nickname = getNickname(allowMissingNickname=True) 
-    else:
-        nickname = getNickname(allowMissingNickname=False) 
-    
-    if nickname and config['USE_NICKNAME_DQ2OUTPUTDATASET']:
-        username = nickname
-        if usertag.endswith('10'):
-            usertag = 'user'
-
-    # Remove apostrophe
-    username = re.sub("'","",username)
-
-    # prepare Group Dataset names
-    if isGroupDS==True:
-        usertag = re.sub("user", "group", usertag)
-        if not usertag.startswith('group'):
-            usertag = 'group' + time.strftime('%Y')[2:]
-        if groupname:
-            username = groupname
-    
-    # Automatic dataset name pattern
-    if config['USE_NICKNAME_DQ2OUTPUTDATASET']:
-        patName = '%s.%s.%s.%s' % (usertag, username, jobdate, jobid)
-        patLfn = '%s/%s/%s/%s/' % (usertag, username, jobdate, patName)
-    else:
-        patName = '%s.%s.ganga.%s.%s' % (usertag, username, jobid, jobdate)
-        patLfn = '%s/%s/ganga/%s/' % (usertag,username, patName)
-
-    # Datasetname exists (configured or resubmission)
-    if datasetname:
-        # new datasetname during job resubmission
-        pat = re.compile(r'^%s\.%s\.' % (usertag,username))
-        if re.findall(pat,datasetname):
-            datasetState = dq2datasetstate(datasetname)
-            # dataset exists and is open or dataset does not exist
-            if datasetState==0 or datasetState==-1:
-                output_datasetname = datasetname
-                if config['USE_NICKNAME_DQ2OUTPUTDATASET']:
-                    output_lfn = '%s/%s/%s/%s/' % (usertag, username, jobdate, datasetname)
-                else:
-                    output_lfn = '%s/%s/ganga/%s/' % (usertag, username, datasetname)
-            else:
-                output_datasetname = patName                        
-                output_lfn = patLfn
-                logger.warning('Output dataset already exists and is closed/frozen. Overriding to %s', patName)
-        else:
-            output_datasetname = '%s.%s.%s' % (usertag, username, datasetname)
-            if config['USE_NICKNAME_DQ2OUTPUTDATASET']:
-                output_lfn = '%s/%s/%s/%s/' % (usertag, username, jobdate, output_datasetname)
-            else:
-                output_lfn = '%s/%s/ganga/%s/' % (usertag, username, output_datasetname)
-    else:
-        # No datasetname is given
-        output_datasetname = patName
-        output_lfn = patLfn
-
-    # container limit: 131, Dataset limit: 200
-    if output_datasetname[-1:] == '/' and len(output_datasetname)>config['OUTPUTDATASET_NAMELENGTH']:
-        raise ApplicationConfigurationError('DQ2OutputDataset.datasetname = %s is longer than limit of %s characters ! ' %(output_datasetname,config['OUTPUTDATASET_NAMELENGTH']))
-
-
-    if output_datasetname[-1:] != '/' and len(output_datasetname)>200:
-        raise ApplicationConfigurationError('DQ2OutputDataset.datasetname = %s is longer than limit of 200 characters ! ' %(output_datasetname))
-
-    return output_datasetname, output_lfn 
-
-def dq2_set_dataset_lifetime(datasetname, location):
-
-    rc = 1
-    if config['OUTPUTDATASET_LIFETIME']:
-        mylifetime = config['OUTPUTDATASET_LIFETIME']
-        mylifetime = mylifetime.replace('_',' ')
-        try:
-            #dq2_lock.acquire() 
-            try:
-                rc = dq2.setReplicaMetaDataAttribute(datasetname, location, 'lifetime', mylifetime)
-            except:
-                rc = 0
-        finally:
-            #dq2_lock.release()
-            pass
-    else:
-        pass
->>>>>>> 9d5d164f
-
     Class that covers accessing datasets through ATLAS DDM
     """
 
@@ -266,7 +102,6 @@
 
         for dataset in resolve_containers(self.dataset):
 
-<<<<<<< HEAD
             contents = []
             for file_info in list_dataset_files(dataset):
                 guid = file_info['guid']
@@ -274,50 +109,6 @@
                 contents_size[guid] = file_info['bytes']
                 contents_checksum[guid] = file_info['adler32']
                 contents_scope[guid] = file_info['scope']
-=======
-        for dataset in datasets:
-            if backnav:
-                dataset = re.sub('AOD','ESD',dataset)
-
-            try:
-                #dq2_lock.acquire()
-                try:
-                    contents = dq2.listFilesInDataset(dataset, long=False)
-                except:
-        
-                    contents = []
-                    raise ApplicationConfigurationError('DQ2Dataset.get_contents(): problem in call dq2.listFilesInDataset(%s, long=False)' %dataset )
-                    
-            finally:
-                #dq2_lock.release()
-                pass
-
-            if not contents:
-                contents = []
-                pass
-
-            if not len(contents):
-                continue
-
-            # Convert 0.3 output to 0.2 style
-            contents = contents[0]
-            contents_new = []
-            for guid, info in contents.iteritems():
-                # Rucio patch
-                contents_new.append( (str(guid), info['lfn']) )
-                contents_size[guid] = info['filesize']
-                contents_checksum[guid] = info['checksum']
-                contents_scope[guid] = info['scope'] 
-            contents = contents_new
-            # Sort contents
-            try:
-                contents.sort(cmp=cmpfun)
-            except:
-                pass
-
-            if backnav:
-                return contents
->>>>>>> 9d5d164f
 
             # Process only certain filenames ?
             if self.names:
@@ -1677,17 +1468,8 @@
 # New for DQ2 client 2.3.0
 from Ganga.GPIDev.Credentials_old import GridProxy
 gridProxy = GridProxy()
-<<<<<<< HEAD
 username_global = gridProxy.identity(safe=True)
 nickname = getNickname(allowMissingNickname=False)
-=======
-if not gridProxy.isValid():
-    gridProxy.create()
-
-username = gridProxy.identity(safe=True)
-# Note: Allow missing nickname as if we can't create a proxy for some reason, we still want to start Ganga
-nickname = getNickname(allowMissingNickname=True)
->>>>>>> 9d5d164f
 if nickname:
     username_global = nickname
 os.environ['RUCIO_ACCOUNT'] = username_global
